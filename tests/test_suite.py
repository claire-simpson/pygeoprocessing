--- conflicted
+++ resolved
@@ -58,16 +58,10 @@
         """Clean up remaining files."""
         shutil.rmtree(self.workspace_dir)
 
-<<<<<<< HEAD
     def test_copy_vector(self):
         """PGP.geoprocessing: test copy_vector."""
         reference = sampledata.SRS_COLOMBIA
 
-=======
-    def test_reproject_vector(self):
-        """PGP: test reproject vector w/ a feature outside of reference."""
-        reference = sampledata.SRS_COLOMBIA
->>>>>>> 8e835487
         polygons = [
             Polygon([
                 (reference.origin[0] + reference.pixel_size(30)[0] * 0,
@@ -107,7 +101,6 @@
                 ]),
         ]
 
-<<<<<<< HEAD
         vector_path = os.path.join(self.workspace_dir, 'vector.shp')
         pygeoprocessing.testing.create_vector_on_disk(
             polygons, reference.projection, vector_format="ESRI Shapefile",
@@ -118,7 +111,49 @@
         pygeoprocessing.copy_vector(vector_path, vector_copy_path)
         pygeoprocessing.testing.assert_vectors_equal(
             vector_path, vector_copy_path, 1e-6)
-=======
+
+    def test_reproject_vector(self):
+        """PGP: test reproject vector w/ a feature outside of reference."""
+        reference = sampledata.SRS_COLOMBIA
+        polygons = [
+            Polygon([
+                (reference.origin[0] + reference.pixel_size(30)[0] * 0,
+                 reference.origin[1] + reference.pixel_size(30)[1] * 0),
+                (reference.origin[0] + reference.pixel_size(30)[0] * 2,
+                 reference.origin[1] + reference.pixel_size(30)[1] * 0),
+                (reference.origin[0] + reference.pixel_size(30)[0] * 2,
+                 reference.origin[1] + reference.pixel_size(30)[1] * 5),
+                (reference.origin[0] + reference.pixel_size(30)[0] * 0,
+                 reference.origin[1] + reference.pixel_size(30)[1] * 5),
+                (reference.origin[0] + reference.pixel_size(30)[0] * 0,
+                 reference.origin[1] + reference.pixel_size(30)[1] * 0),
+                ]),
+            Polygon([
+                (reference.origin[0] + reference.pixel_size(30)[0] * 3,
+                 reference.origin[1] + reference.pixel_size(30)[1] * 0),
+                (reference.origin[0] + reference.pixel_size(30)[0] * 5,
+                 reference.origin[1] + reference.pixel_size(30)[1] * 0),
+                (reference.origin[0] + reference.pixel_size(30)[0] * 5,
+                 reference.origin[1] + reference.pixel_size(30)[1] * 5),
+                (reference.origin[0] + reference.pixel_size(30)[0] * 3,
+                 reference.origin[1] + reference.pixel_size(30)[1] * 5),
+                (reference.origin[0] + reference.pixel_size(30)[0] * 3,
+                 reference.origin[1] + reference.pixel_size(30)[1] * 0),
+                ]),
+            Polygon([
+                (reference.origin[0] + reference.pixel_size(30)[0] * 0,
+                 reference.origin[1] + reference.pixel_size(30)[1] * 0),
+                (reference.origin[0] + reference.pixel_size(30)[0] * 5,
+                 reference.origin[1] + reference.pixel_size(30)[1] * 0),
+                (reference.origin[0] + reference.pixel_size(30)[0] * 5,
+                 reference.origin[1] + reference.pixel_size(30)[1] * 5),
+                (reference.origin[0] + reference.pixel_size(30)[0] * 0,
+                 reference.origin[1] + reference.pixel_size(30)[1] * 5),
+                (reference.origin[0] + reference.pixel_size(30)[0] * 0,
+                 reference.origin[1] + reference.pixel_size(30)[1] * 0),
+                ]),
+        ]
+
         out_reference = osr.SpatialReference()
         out_reference.ImportFromEPSG(32718)
 
@@ -138,7 +173,6 @@
         output_sr = output_layer.GetSpatialRef()
         self.assertTrue(output_sr.IsSame(out_reference))
         self.assertEqual(output_layer.GetFeatureCount(), len(polygons))
->>>>>>> 8e835487
 
     def test_get_raster_info(self):
         """PGP.geoprocessing: test for raster property info."""
