--- conflicted
+++ resolved
@@ -71,12 +71,9 @@
 
       - name: Install PyGeoprocessing
         run: |
-<<<<<<< HEAD
-=======
             # Installing all of these in the same line will force conda to
             # resolve all requirements at once, reducing the chance of DLL
             # conflicts.
->>>>>>> 60fd4ec2
             conda install --file requirements.txt gdal==${{ matrix.gdal }} setuptools build
             python -m build --wheel
             python -m pip install $(find dist -name "*.whl")
