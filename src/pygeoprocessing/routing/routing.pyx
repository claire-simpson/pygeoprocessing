# coding=UTF-8
# distutils: language=c++
"""
Provides PyGeprocessing Routing functionality.

Unless otherwise specified, all internal computation of rasters are done in
a float64 space. The only possible loss of precision could occur when an
incoming DEM type is an int64 type and values in that dem exceed 2^52 but GDAL
does not support int64 rasters so no precision loss is possible with a
float64.

D8 float direction conventions follow TauDEM where each flow direction
is encoded as:
     321
     4x0
     567
"""
import time
import os
import logging
import shutil
import tempfile

import numpy
import pygeoprocessing
from osgeo import gdal

cimport numpy
cimport cython
from cpython.mem cimport PyMem_Malloc, PyMem_Free
from cython.operator cimport dereference as deref
from cython.operator cimport preincrement as inc
from libc.time cimport time_t
from libc.time cimport time as ctime
from libcpp.list cimport list as clist
from libcpp.pair cimport pair
from libcpp.queue cimport queue
from libcpp.stack cimport stack
from libcpp.deque cimport deque
from libcpp.set cimport set as cset

LOGGER = logging.getLogger(__name__)
LOGGER.addHandler(logging.NullHandler())  # silence logging by default

# This module creates rasters with a memory xy block size of 2**BLOCK_BITS
cdef int BLOCK_BITS = 8

# Number of raster blocks to hold in memory at once per Managed Raster
cdef int MANAGED_RASTER_N_BLOCKS = 2**6

# these are the creation options that'll be used for all the rasters
GTIFF_CREATION_OPTIONS = (
    'TILED=YES', 'BIGTIFF=YES', 'COMPRESS=LZW',
    'BLOCKXSIZE=%d' % (1 << BLOCK_BITS),
    'BLOCKYSIZE=%d' % (1 << BLOCK_BITS))

# if nodata is not defined for a float, it's a difficult choice. this number
# probably won't collide with anything ever created by humans
cdef double IMPROBABLE_FLOAT_NOATA = -1.23789789e29

# a pre-computed square root of 2 constant
cdef double SQRT2 = 1.4142135623730951
cdef double SQRT2_INV = 1.0 / 1.4142135623730951

# used to loop over neighbors and offset the x/y values as defined below
#  321
#  4x0
#  567
cdef int* NEIGHBOR_OFFSET_ARRAY = [
    1, 0,  # 0
    1, -1,  # 1
    0, -1,  # 2
    -1, -1,  # 3
    -1, 0,  # 4
    -1, 1,  # 5
    0, 1,  # 6
    1, 1  # 7
    ]

# this is used to calculate the opposite D8 direction interpreting the index
# as a D8 direction
cdef int* D8_REVERSE_DIRECTION = [4, 5, 6, 7, 0, 1, 2, 3]

# exposing stl::priority_queue so we can have all 3 template arguments so
# we can pass a different Compare functor
cdef extern from "<queue>" namespace "std" nogil:
    cdef cppclass priority_queue[T, Container, Compare]:
        priority_queue() except +
        priority_queue(priority_queue&) except +
        priority_queue(Container&)
        bint empty()
        void pop()
        void push(T&)
        size_t size()
        T& top()

# this is a least recently used cache written in C++ in an external file,
# exposing here so _ManagedRaster can use it
cdef extern from "LRUCache.h" nogil:
    cdef cppclass LRUCache[KEY_T, VAL_T]:
        LRUCache(int)
        void put(KEY_T&, VAL_T&, clist[pair[KEY_T,VAL_T]]&)
        clist[pair[KEY_T,VAL_T]].iterator begin()
        clist[pair[KEY_T,VAL_T]].iterator end()
        bint exist(KEY_T &)
        VAL_T get(KEY_T &)

# this is the class type that'll get stored in the priority queue
cdef struct PixelType:
    double value  # pixel value
    int xi  # pixel x coordinate in the raster
    int yi  # pixel y coordinate in the raster
    int priority # for breaking ties if two `value`s are equal.

# this struct is used to record an intermediate flow pixel's last calculated
# direction and the flow accumulation value so far
cdef struct FlowPixelType:
    int xi
    int yi
    int last_flow_dir
    double value

# used to record x/y locations as needed
cdef struct CoordinateType:
    int xi
    int yi

# this ctype is used to store the block ID and the block buffer as one object
# inside Managed Raster
ctypedef pair[int, double*] BlockBufferPair

# this type is used to create a priority queue on the custom Pixel tpye
ctypedef priority_queue[
    PixelType, deque[PixelType], GreaterPixel] PitPriorityQueueType

# this queue is used to record flow directions
ctypedef queue[int] IntQueueType

# type used to store x/y coordinates and a queue to put them in
ctypedef queue[CoordinateType] CoordinateQueueType


# functor for priority queue of pixels
cdef cppclass GreaterPixel nogil:
    bint get "operator()"(PixelType& lhs, PixelType& rhs):
        # lhs is > than rhs if its value is greater or if it's equal if
        # the priority is >.
        if lhs.value > rhs.value:
            return 1
        if lhs.value == rhs.value:
            if lhs.priority > rhs.priority:
                return 1
        return 0


# a class to allow fast random per-pixel access to a raster for both setting
# and reading pixels.
cdef class _ManagedRaster:
    cdef LRUCache[int, double*]* lru_cache
    cdef cset[int] dirty_blocks
    cdef int block_xsize
    cdef int block_ysize
    cdef int block_xmod
    cdef int block_ymod
    cdef int block_xbits
    cdef int block_ybits
    cdef int raster_x_size
    cdef int raster_y_size
    cdef int block_nx
    cdef int block_ny
    cdef int write_mode
    cdef bytes raster_path
    cdef int band_id
    cdef int closed

    def __cinit__(self, raster_path, band_id, write_mode):
        """Create new instance of Managed Raster.

        Parameters:
            raster_path (char*): path to raster that has block sizes that are
                powers of 2. If not, an exception is raised.
            band_id (int): which band in `raster_path` to index. Uses GDAL
                notation that starts at 1.
            write_mode (boolean): if true, this raster is writable and dirty
                memory blocks will be written back to the raster as blocks
                are swapped out of the cache or when the object deconstructs.

        Returns:
            None.
        """
        if not os.path.isfile(raster_path):
            LOGGER.error("%s is not a file.", raster_path)
            return
        raster_info = pygeoprocessing.get_raster_info(raster_path)
        self.raster_x_size, self.raster_y_size = raster_info['raster_size']
        self.block_xsize, self.block_ysize = raster_info['block_size']
        self.block_xmod = self.block_xsize-1
        self.block_ymod = self.block_ysize-1

        if not (1 <= band_id <= raster_info['n_bands']):
            err_msg = (
                "Error: band ID (%s) is not a valid band number. "
                "This exception is happening in Cython, so it will cause a "
                "hard seg-fault, but it's otherwise meant to be a "
                "ValueError." % (band_id))
            print(err_msg)
            raise ValueError(err_msg)
        self.band_id = band_id

        if (self.block_xsize & (self.block_xsize - 1) != 0) or (
                self.block_ysize & (self.block_ysize - 1) != 0):
            # If inputs are not a power of two, this will at least print
            # an error message. Unfortunately with Cython, the exception will
            # present itself as a hard seg-fault, but I'm leaving the
            # ValueError in here at least for readability.
            err_msg = (
                "Error: Block size is not a power of two: "
                "block_xsize: %d, %d, %s. This exception is happening"
                "in Cython, so it will cause a hard seg-fault, but it's"
                "otherwise meant to be a ValueError." % (
                    self.block_xsize, self.block_ysize, raster_path))
            print(err_msg)
            raise ValueError(err_msg)

        self.block_xbits = numpy.log2(self.block_xsize)
        self.block_ybits = numpy.log2(self.block_ysize)
        self.block_nx = (
            self.raster_x_size + (self.block_xsize) - 1) / self.block_xsize
        self.block_ny = (
            self.raster_y_size + (self.block_ysize) - 1) / self.block_ysize

        self.lru_cache = new LRUCache[int, double*](MANAGED_RASTER_N_BLOCKS)
        self.raster_path = <bytes> raster_path
        self.write_mode = write_mode
        self.closed = 0

    def __dealloc__(self):
        """Deallocate _ManagedRaster.

        This operation manually frees memory from the LRUCache and writes any
        dirty memory blocks back to the raster if `self.write_mode` is True.
        """
        self.close()

    def close(self):
        """Close the _ManagedRaster and free up resources.

            This call writes any dirty blocks to disk, frees up the memory
            allocated as part of the cache, and frees all GDAL references.

            Any subsequent calls to any other functions in _ManagedRaster will
            have undefined behavior.
        """
        if self.closed:
            return
        self.closed = 1
        cdef int xi_copy, yi_copy
        cdef numpy.ndarray[double, ndim=2] block_array = numpy.empty(
            (self.block_ysize, self.block_xsize))
        cdef double *double_buffer
        cdef int block_xi
        cdef int block_yi
        # initially the win size is the same as the block size unless
        # we're at the edge of a raster
        cdef int win_xsize
        cdef int win_ysize

        # we need the offsets to subtract from global indexes for cached array
        cdef int xoff
        cdef int yoff

        cdef clist[BlockBufferPair].iterator it = self.lru_cache.begin()
        cdef clist[BlockBufferPair].iterator end = self.lru_cache.end()
        if not self.write_mode:
            while it != end:
                # write the changed value back if desired
                PyMem_Free(deref(it).second)
                inc(it)
            return

        raster = gdal.OpenEx(
            self.raster_path, gdal.GA_Update | gdal.OF_RASTER)
        raster_band = raster.GetRasterBand(self.band_id)

        # if we get here, we're in write_mode
        cdef cset[int].iterator dirty_itr
        while it != end:
            double_buffer = deref(it).second
            block_index = deref(it).first

            # write to disk if block is dirty
            dirty_itr = self.dirty_blocks.find(block_index)
            if dirty_itr != self.dirty_blocks.end():
                self.dirty_blocks.erase(dirty_itr)
                block_xi = block_index % self.block_nx
                block_yi = block_index / self.block_nx

                # we need the offsets to subtract from global indexes for
                # cached array
                xoff = block_xi << self.block_xbits
                yoff = block_yi << self.block_ybits

                win_xsize = self.block_xsize
                win_ysize = self.block_ysize

                # clip window sizes if necessary
                if xoff+win_xsize > self.raster_x_size:
                    win_xsize = win_xsize - (
                        xoff+win_xsize - self.raster_x_size)
                if yoff+win_ysize > self.raster_y_size:
                    win_ysize = win_ysize - (
                        yoff+win_ysize - self.raster_y_size)

                for xi_copy in xrange(win_xsize):
                    for yi_copy in xrange(win_ysize):
                        block_array[yi_copy, xi_copy] = (
                            double_buffer[
                                (yi_copy << self.block_xbits) + xi_copy])
                raster_band.WriteArray(
                    block_array[0:win_ysize, 0:win_xsize],
                    xoff=xoff, yoff=yoff)
            PyMem_Free(double_buffer)
            inc(it)
        raster_band.FlushCache()
        raster_band = None
        raster = None

    cdef inline void set(self, int xi, int yi, double value):
        """Set the pixel at `xi,yi` to `value`."""
        cdef int block_xi = xi >> self.block_xbits
        cdef int block_yi = yi >> self.block_ybits
        # this is the flat index for the block
        cdef int block_index = block_yi * self.block_nx + block_xi
        if not self.lru_cache.exist(block_index):
            self._load_block(block_index)
        self.lru_cache.get(
            block_index)[
                ((yi & (self.block_ymod))<<self.block_xbits) +
                (xi & (self.block_xmod))] = value
        if self.write_mode:
            dirty_itr = self.dirty_blocks.find(block_index)
            if dirty_itr == self.dirty_blocks.end():
                self.dirty_blocks.insert(block_index)

    cdef inline double get(self, int xi, int yi):
        """Return the value of the pixel at `xi,yi`."""
        cdef int block_xi = xi >> self.block_xbits
        cdef int block_yi = yi >> self.block_ybits
        # this is the flat index for the block
        cdef int block_index = block_yi * self.block_nx + block_xi
        if not self.lru_cache.exist(block_index):
            self._load_block(block_index)
        return self.lru_cache.get(
            block_index)[
                ((yi & (self.block_ymod))<<self.block_xbits) +
                (xi & (self.block_xmod))]

    cdef void _load_block(self, int block_index) except *:
        cdef int block_xi = block_index % self.block_nx
        cdef int block_yi = block_index / self.block_nx

        # we need the offsets to subtract from global indexes for cached array
        cdef int xoff = block_xi << self.block_xbits
        cdef int yoff = block_yi << self.block_ybits

        cdef int xi_copy, yi_copy
        cdef numpy.ndarray[double, ndim=2] block_array
        cdef double *double_buffer
        cdef clist[BlockBufferPair] removed_value_list

        # determine the block aligned xoffset for read as array

        # initially the win size is the same as the block size unless
        # we're at the edge of a raster
        cdef int win_xsize = self.block_xsize
        cdef int win_ysize = self.block_ysize

        # load a new block
        if xoff+win_xsize > self.raster_x_size:
            win_xsize = win_xsize - (xoff+win_xsize - self.raster_x_size)
        if yoff+win_ysize > self.raster_y_size:
            win_ysize = win_ysize - (yoff+win_ysize - self.raster_y_size)

        raster = gdal.OpenEx(self.raster_path, gdal.OF_RASTER)
        raster_band = raster.GetRasterBand(self.band_id)
        block_array = raster_band.ReadAsArray(
            xoff=xoff, yoff=yoff, win_xsize=win_xsize,
            win_ysize=win_ysize).astype(
            numpy.float64)
        raster_band = None
        raster = None
        double_buffer = <double*>PyMem_Malloc(
            (sizeof(double) << self.block_xbits) * win_ysize)
        for xi_copy in xrange(win_xsize):
            for yi_copy in xrange(win_ysize):
                double_buffer[(yi_copy<<self.block_xbits)+xi_copy] = (
                    block_array[yi_copy, xi_copy])
        self.lru_cache.put(
            <int>block_index, <double*>double_buffer, removed_value_list)

        if self.write_mode:
            raster = gdal.OpenEx(
                self.raster_path, gdal.GA_Update | gdal.OF_RASTER)
            raster_band = raster.GetRasterBand(self.band_id)

        block_array = numpy.empty(
            (self.block_ysize, self.block_xsize), dtype=numpy.double)
        while not removed_value_list.empty():
            # write the changed value back if desired
            double_buffer = removed_value_list.front().second

            if self.write_mode:
                block_index = removed_value_list.front().first

                # write back the block if it's dirty
                dirty_itr = self.dirty_blocks.find(block_index)
                if dirty_itr != self.dirty_blocks.end():
                    self.dirty_blocks.erase(dirty_itr)

                    block_xi = block_index % self.block_nx
                    block_yi = block_index / self.block_nx

                    xoff = block_xi << self.block_xbits
                    yoff = block_yi << self.block_ybits

                    win_xsize = self.block_xsize
                    win_ysize = self.block_ysize

                    if xoff+win_xsize > self.raster_x_size:
                        win_xsize = win_xsize - (
                            xoff+win_xsize - self.raster_x_size)
                    if yoff+win_ysize > self.raster_y_size:
                        win_ysize = win_ysize - (
                            yoff+win_ysize - self.raster_y_size)

                    for xi_copy in xrange(win_xsize):
                        for yi_copy in xrange(win_ysize):
                            block_array[yi_copy, xi_copy] = double_buffer[
                                (yi_copy << self.block_xbits) + xi_copy]
                    raster_band.WriteArray(
                        block_array[0:win_ysize, 0:win_xsize],
                        xoff=xoff, yoff=yoff)
            PyMem_Free(double_buffer)
            removed_value_list.pop_front()

        if self.write_mode:
            raster_band = None
            raster = None


def _generate_read_bounds(offset_dict, raster_x_size, raster_y_size):
    """Helper function to expand GDAL memory block read bound by 1 pixel.

    This function is used in the context of reading a memory block on a GDAL
    raster plus an additional 1 pixel boundary if it fits into an existing
    numpy array of size (2+offset_dict['y_size'], 2+offset_dict['x_size']).

    Parameters:
        offset_dict (dict): dictionary that has values for 'win_xsize',
            'win_ysize', 'xoff', and 'yoff' to describe the bounding box
            to read from the raster.
        raster_x_size, raster_y_size (int): these are the global x/y sizes
            of the raster that's being read.

    Returns:
        (xa, xb, ya, yb) (tuple of int): bounds that can be used to slice a
            numpy array of size
                (2+offset_dict['y_size'], 2+offset_dict['x_size'])
        modified_offset_dict (dict): a copy of `offset_dict` with the
            `win_*size` keys expanded if the modified bounding box will still
            fit on the array.
    """
    xa = 1
    xb = -1
    ya = 1
    yb = -1
    target_offset_dict = offset_dict.copy()
    if offset_dict['xoff'] > 0:
        xa = None
        target_offset_dict['xoff'] -= 1
        target_offset_dict['win_xsize'] += 1
    if offset_dict['yoff'] > 0:
        ya = None
        target_offset_dict['yoff'] -= 1
        target_offset_dict['win_ysize'] += 1
    if (offset_dict['xoff'] + offset_dict['win_xsize'] < raster_x_size):
        xb = None
        target_offset_dict['win_xsize'] += 1
    if (offset_dict['yoff'] + offset_dict['win_ysize'] < raster_y_size):
        yb = None
        target_offset_dict['win_ysize'] += 1
    return (xa, xb, ya, yb), target_offset_dict


def fill_pits(
        dem_raster_path_band, target_filled_dem_raster_path,
        working_dir=None):
    """Fill the pits in a DEM.

        This function defines pits as hydrologically connected regions that do
        not drain to the edge of the raster or a nodata pixel. After the call
        pits are filled to the height of the lowest pour point.

    Parameters:
        dem_raster_path_band (tuple): a path, band number tuple indicating the
            DEM calculate flow direction.
        target_filled_dem_raster_path (string): path the pit filled dem,
            that's created by a call to this function. It is functionally a
            copy of `dem_raster_path_band[0]` with the pit pixels raised to
            the pour point. For runtime efficiency, this raster is tiled and
            its blocksize is set to (1<<BLOCK_BITS, 1<<BLOCK_BITS) even if
            `dem_raster_path_band[0]` was not tiled or a different block size.
        working_dir (string): If not None, indicates where temporary files
            should be created during this run. If this directory doesn't exist
            it is created by this call. If None, a temporary directory is
            created by tempdir.mkdtemp which is removed after the function
            call completes successfully.

    Returns:
        None.
    """
    # These variables are used to iterate over the DEM using `iterblock`
    # indexes, a numpy.float64 type is used since we need to statically cast
    # and it's the most complex numerical type and will be compatible without
    # data loss for any lower type that might be used in
    # `dem_raster_path_band[0]`.
    cdef numpy.ndarray[numpy.float64_t, ndim=2] dem_buffer_array
    cdef int win_ysize, win_xsize, xoff, yoff

    # the _root variables remembers the pixel index where the plateau/pit
    # region was first detected when iterating over the DEM.
    cdef int xi_root, yi_root

    # these variables are used as pixel or neighbor indexes. where _q
    # represents a value out of a queue, and _n is related to a neighbor pixel
    cdef int i_n, xi, yi, xi_q, yi_q, xi_n, yi_n

    # these are booleans used to remember the condition that caused a loop
    # to terminate, though downhill and nodata are equivalent for draining,
    # i keep them separate for cognitive readability.
    cdef int downhill_neighbor, nodata_neighbor, downhill_drain, nodata_drain

    # `search_queue` is used to grow a flat region searching for a pour point
    # to determine if region is plateau or, in the absence of a pour point,
    # a pit.
    cdef queue[CoordinateType] search_queue

    # `fill_queue` is used after a region is identified as a pit and its pour
    # height is determined to fill the pit up to the pour height
    cdef queue[CoordinateType] fill_queue

    # a pixel pointer is used to push to a priority queue. it remembers its
    # pixel value, x/y index, and an optional priority value to order if
    # heights are equal.
    cdef PixelType pixel

    # this priority queue is used to iterate over pit pixels in increasing
    # height, to search for the lowest pour point.
    cdef PitPriorityQueueType pit_queue

    # properties of the parallel rasters
    cdef int raster_x_size, raster_y_size, n_x_blocks

    # variables to remember heights of DEM
    cdef double center_val, dem_nodata, fill_height

    # used to uniquely identify each flat/pit region encountered in the
    # algorithm, it's written into the mask rasters to indicate which pixels
    # have already been processed
    cdef int feature_id

    # used for time-delayed logging
    cdef time_t last_log_time
    last_log_time = ctime(NULL)

    # determine dem nodata in the working type, or set an improbable value
    # if one can't be determined
    dem_raster_info = pygeoprocessing.get_raster_info(dem_raster_path_band[0])
    base_nodata = dem_raster_info['nodata'][dem_raster_path_band[1]-1]
    if base_nodata is not None:
        # cast to a float64 since that's our operating array type
        dem_nodata = numpy.float64(base_nodata)
    else:
        # pick some very improbable value since it's hard to deal with NaNs
        dem_nodata = IMPROBABLE_FLOAT_NOATA

    # these are used to determine if a sample is within the raster
    raster_x_size, raster_y_size = dem_raster_info['raster_size']

    # this is the nodata value for all the flat region and pit masks
    mask_nodata = 0

    # set up the working dir for the mask rasters
    try:
        if working_dir is not None:
            os.makedirs(working_dir)
    except OSError:
        pass
    working_dir_path = tempfile.mkdtemp(
        dir=working_dir, prefix='fill_pits_%s_' % time.strftime(
            '%Y-%m-%d_%H_%M_%S', time.gmtime()))

    # this raster is used to keep track of what pixels have been searched for
    # a plateau or pit. if a pixel is set, it means it is part of a locally
    # undrained area
    flat_region_mask_path = os.path.join(
        working_dir_path, 'flat_region_mask.tif')
    n_x_blocks = raster_x_size >> BLOCK_BITS + 1

    pygeoprocessing.new_raster_from_base(
        dem_raster_path_band[0], flat_region_mask_path, gdal.GDT_Byte,
        [mask_nodata], fill_value_list=[mask_nodata],
        gtiff_creation_options=GTIFF_CREATION_OPTIONS)
    flat_region_mask_managed_raster = _ManagedRaster(
        flat_region_mask_path, 1, 1)

    # this raster will have the value of 'feature_id' set to it if it has
    # been searched as part of the search for a pour point for pit number
    # `feature_id`
    pit_mask_path = os.path.join(working_dir_path, 'pit_mask.tif')
    pygeoprocessing.new_raster_from_base(
        dem_raster_path_band[0], pit_mask_path, gdal.GDT_Int32,
        [mask_nodata], fill_value_list=[mask_nodata],
        gtiff_creation_options=GTIFF_CREATION_OPTIONS)
    pit_mask_managed_raster = _ManagedRaster(
        pit_mask_path, 1, 1)

    # copy the base DEM to the target and set up for writing
    geotiff_driver = gdal.GetDriverByName('GTiff')
    base_dem_raster = gdal.OpenEx(dem_raster_path_band[0], gdal.OF_RASTER)
    geotiff_driver.CreateCopy(
        target_filled_dem_raster_path, base_dem_raster,
        options=GTIFF_CREATION_OPTIONS)
    target_dem_raster = gdal.OpenEx(
        target_filled_dem_raster_path, gdal.OF_RASTER)
    target_dem_band = target_dem_raster.GetRasterBand(dem_raster_path_band[1])
    filled_dem_managed_raster = _ManagedRaster(
        target_filled_dem_raster_path, dem_raster_path_band[1], 1)

    # feature_id will start at 1 since the mask nodata is 0.
    feature_id = 0

    # this outer loop searches for a pixel that is locally undrained
    for offset_dict in pygeoprocessing.iterblocks(
            dem_raster_path_band[0], offset_only=True, largest_block=0):
        win_xsize = offset_dict['win_xsize']
        win_ysize = offset_dict['win_ysize']
        xoff = offset_dict['xoff']
        yoff = offset_dict['yoff']

        if ctime(NULL) - last_log_time > 5.0:
            last_log_time = ctime(NULL)
            current_pixel = xoff + yoff * raster_x_size
            LOGGER.info('%.2f%% complete', 100.0 * current_pixel / <float>(
                raster_x_size * raster_y_size))

        # make a buffer big enough to capture block and boundaries around it
        dem_buffer_array = numpy.empty(
            (offset_dict['win_ysize']+2, offset_dict['win_xsize']+2),
            dtype=numpy.float64)
        dem_buffer_array[:] = dem_nodata

        # attempt to expand read block by a pixel boundary
        (xa, xb, ya, yb), modified_offset_dict = _generate_read_bounds(
            offset_dict, raster_x_size, raster_y_size)
        dem_buffer_array[ya:yb, xa:xb] = target_dem_band.ReadAsArray(
                **modified_offset_dict).astype(numpy.float64)

        # search block for locally undrained pixels
        for yi in xrange(1, win_ysize+1):
            for xi in xrange(1, win_xsize+1):
                center_val = dem_buffer_array[yi, xi]
                if center_val == dem_nodata:
                    continue

                # this value is set in case it turns out to be the root of a
                # pit, we'll start the fill from this pixel in the last phase
                # of the algorithm
                xi_root = xi-1+xoff
                yi_root = yi-1+yoff

                if flat_region_mask_managed_raster.get(
                        xi_root, yi_root) != mask_nodata:
                    # already been searched
                    continue

                # search neighbors for downhill or nodata
                downhill_neighbor = 0
                nodata_neighbor = 0

                for i_n in xrange(8):
                    xi_n = xi_root+NEIGHBOR_OFFSET_ARRAY[2*i_n]
                    yi_n = yi_root+NEIGHBOR_OFFSET_ARRAY[2*i_n+1]
                    if (xi_n < 0 or xi_n >= raster_x_size or
                            yi_n < 0 or yi_n >= raster_y_size):
                        # it'll drain off the edge of the raster
                        nodata_neighbor = 1
                        break
                    n_height = filled_dem_managed_raster.get(xi_n, yi_n)
                    if n_height == dem_nodata:
                        # it'll drain to nodata
                        nodata_neighbor = 1
                        break
                    if n_height < center_val:
                        # it'll drain downhill
                        downhill_neighbor = 1
                        break

                if downhill_neighbor or nodata_neighbor:
                    # it drains, so skip
                    continue

                # otherwise, this pixel doesn't drain locally, search to see
                # if it's a pit or plateau
                search_queue.push(CoordinateType(xi_root, yi_root))
                flat_region_mask_managed_raster.set(xi_root, yi_root, 1)
                downhill_drain = 0
                nodata_drain = 0

                # this loop does a BFS starting at this pixel to all pixels
                # of the same height. the _drain variables are used to
                # remember if a drain was encountered. it is preferable to
                # search the whole region even if a drain is encountered, so
                # it can be entirely marked as processed and not re-accessed
                # on later iterations
                while not search_queue.empty():
                    xi_q = search_queue.front().xi
                    yi_q = search_queue.front().yi
                    search_queue.pop()

                    for i_n in xrange(8):
                        xi_n = xi_q+NEIGHBOR_OFFSET_ARRAY[2*i_n]
                        yi_n = yi_q+NEIGHBOR_OFFSET_ARRAY[2*i_n+1]
                        if (xi_n < 0 or xi_n >= raster_x_size or
                                yi_n < 0 or yi_n >= raster_y_size):
                            nodata_drain = 1
                            continue
                        n_height = filled_dem_managed_raster.get(
                            xi_n, yi_n)
                        if n_height == dem_nodata:
                            nodata_drain = 1
                            continue
                        if n_height < center_val:
                            downhill_drain = 1
                            continue
                        if n_height == center_val and (
                                flat_region_mask_managed_raster.get(
                                    xi_n, yi_n) == mask_nodata):
                            # only grow if it's at the same level and not
                            # previously visited
                            search_queue.push(
                                CoordinateType(xi_n, yi_n))
                            flat_region_mask_managed_raster.set(
                                xi_n, yi_n, 1)

                if not downhill_drain and not nodata_drain:
                    # entire region was searched with no drain, do a fill
                    pixel = PixelType(
                        center_val, xi_root, yi_root, (
                            n_x_blocks * (yi_root >> BLOCK_BITS) +
                            xi_root >> BLOCK_BITS))
                    feature_id += 1
                    pit_mask_managed_raster.set(
                        xi_root, yi_root, feature_id)
                    pit_queue.push(pixel)

                # this loop visits pixels in increasing height order, so the
                # first non-processed pixel that's < pixel.height or nodata
                # will be the lowest pour point
                pour_point = 0
                fill_height = dem_nodata
                while not pit_queue.empty():
                    pixel = pit_queue.top()
                    pit_queue.pop()
                    xi_q = pixel.xi
                    yi_q = pixel.yi
                    # this is the potential fill height if pixel is pour point
                    fill_height = pixel.value

                    for i_n in xrange(8):
                        xi_n = xi_q+NEIGHBOR_OFFSET_ARRAY[2*i_n]
                        yi_n = yi_q+NEIGHBOR_OFFSET_ARRAY[2*i_n+1]
                        if (xi_n < 0 or xi_n >= raster_x_size or
                                yi_n < 0 or yi_n >= raster_y_size):
                            # drain off the edge of the raster
                            pour_point = 1
                            break

                        if pit_mask_managed_raster.get(
                                xi_n, yi_n) == feature_id:
                            # this cell has already been processed
                            continue

                        # mark as visited in the search for pour point
                        pit_mask_managed_raster.set(
                            xi_n, yi_n, feature_id)

                        n_height = filled_dem_managed_raster.get(xi_n, yi_n)
                        if n_height == dem_nodata or n_height < fill_height:
                            # we encounter a neighbor not processed that is
                            # lower than the current pixel or nodata
                            pour_point = 1
                            break

                        # push onto queue, set the priority to be the block
                        # index
                        pixel = PixelType(
                            n_height, xi_n, yi_n, (
                                n_x_blocks * (yi_n >> BLOCK_BITS) +
                                xi_n >> BLOCK_BITS))
                        pit_queue.push(pixel)

                    if pour_point:
                        # found a pour point, clear the queue
                        pit_queue = PitPriorityQueueType()

                        # start from original pit seed rather than pour point
                        # this way we can stop filling when we reach a height
                        # equal to fill_height instead of potentially
                        # traversing a plateau area and needing to
                        # differentiate the pixels on the inside of the pit
                        # and the outside.
                        fill_queue.push(CoordinateType(xi_root, yi_root))
                        filled_dem_managed_raster.set(
                            xi_root, yi_root, fill_height)

                # this loop does a BFS to set all DEM pixels to `fill_height`
                while not fill_queue.empty():
                    xi_q = fill_queue.front().xi
                    yi_q = fill_queue.front().yi
                    fill_queue.pop()

                    for i_n in xrange(8):
                        xi_n = xi_q+NEIGHBOR_OFFSET_ARRAY[2*i_n]
                        yi_n = yi_q+NEIGHBOR_OFFSET_ARRAY[2*i_n+1]
                        if (xi_n < 0 or xi_n >= raster_x_size or
                                yi_n < 0 or yi_n >= raster_y_size):
                            continue

                        if filled_dem_managed_raster.get(
                                xi_n, yi_n) < fill_height:
                            filled_dem_managed_raster.set(
                                xi_n, yi_n, fill_height)
                            fill_queue.push(CoordinateType(xi_n, yi_n))

    pit_mask_managed_raster.close()
    flat_region_mask_managed_raster.close()
    shutil.rmtree(working_dir_path)
    LOGGER.info('%.2f%% complete', 100.0)


def flow_dir_d8(
        dem_raster_path_band, target_flow_dir_path,
        working_dir=None):
    """D8 flow direction.

    Parameters:
        dem_raster_path_band (tuple): a path, band number tuple indicating the
            DEM calculate flow direction. This DEM must not have hydrological
            pits or else the target flow direction is undefined.
        target_flow_dir_path (string): path to a byte raster created by this
            call of same dimensions as `dem_raster_path_band` that has a value
            indicating the direction of downhill flow. Values are defined as
            pointing to one of the eight neighbors with the following
            convention:

                321
                4x0
                567

        working_dir (string): If not None, indicates where temporary files
            should be created during this run. If this directory doesn't exist
            it is created by this call.

    Returns:
        None.
    """
    # These variables are used to iterate over the DEM using `iterblock`
    # indexes, a numpy.float64 type is used since we need to statically cast
    # and it's the most complex numerical type and will be compatible without
    # data loss for any lower type that might be used in
    # `dem_raster_path_band[0]`.
    cdef numpy.ndarray[numpy.float64_t, ndim=2] dem_buffer_array
    cdef int win_ysize, win_xsize, xoff, yoff

    # the _root variables remembers the pixel index where the plateau/pit
    # region was first detected when iterating over the DEM.
    cdef int xi_root, yi_root

    # these variables are used as pixel or neighbor indexes. where _q
    # represents a value out of a queue, and _n is related to a neighbor pixel
    cdef int i_n, xi, yi, xi_q, yi_q, xi_n, yi_n

    # these are used to recall the local and neighbor heights of pixels
    cdef double root_height, n_height, dem_nodata

    # these are used to track the distance to the drain when we encounter a
    # plateau to route to the shortest path to the drain
    cdef double drain_distance, n_drain_distance

    # this remembers is flow was diagonal in case there is a straight
    # flow that could trump it
    cdef int diagonal_nodata

    # `search_queue` is used to grow a flat region searching for a drain
    # of a plateau
    cdef queue[CoordinateType] search_queue

    # `drain_queue` is used after a plateau drain is defined and iterates
    # until the entire plateau is drained, `nodata_drain_queue` are for
    # the case where the plateau is only drained by nodata pixels
    cdef CoordinateQueueType drain_queue, nodata_drain_queue

    # this queue is used to remember the flow directions of nodata pixels in
    # a plateau in case no other valid drain was found
    cdef queue[int] nodata_flow_dir_queue

    # properties of the parallel rasters
    cdef int raster_x_size, raster_y_size

    # used for time-delayed logging
    cdef time_t last_log_time
    last_log_time = ctime(NULL)

    # determine dem nodata in the working type, or set an improbable value
    # if one can't be determined
    dem_raster_info = pygeoprocessing.get_raster_info(dem_raster_path_band[0])
    base_nodata = dem_raster_info['nodata'][dem_raster_path_band[1]-1]
    if base_nodata is not None:
        # cast to a float64 since that's our operating array type
        dem_nodata = numpy.float64(base_nodata)
    else:
        # pick some very improbable value since it's hard to deal with NaNs
        dem_nodata = IMPROBABLE_FLOAT_NOATA

    # these are used to determine if a sample is within the raster
    raster_x_size, raster_y_size = dem_raster_info['raster_size']

    # this is the nodata value for all the flat region and pit masks
    mask_nodata = 0

    # set up the working dir for the mask rasters
    try:
        if working_dir is not None:
            os.makedirs(working_dir)
    except OSError:
        pass
    working_dir_path = tempfile.mkdtemp(
        dir=working_dir, prefix='flow_dir_d8_%s_' % time.strftime(
            '%Y-%m-%d_%H_%M_%S', time.gmtime()))

    # this raster is used to keep track of what pixels have been searched for
    # a plateau. if a pixel is set, it means it is part of a locally
    # undrained area
    flat_region_mask_path = os.path.join(
        working_dir_path, 'flat_region_mask.tif')
    pygeoprocessing.new_raster_from_base(
        dem_raster_path_band[0], flat_region_mask_path, gdal.GDT_Byte,
        [mask_nodata], fill_value_list=[mask_nodata],
        gtiff_creation_options=GTIFF_CREATION_OPTIONS)
    flat_region_mask_managed_raster = _ManagedRaster(
        flat_region_mask_path, 1, 1)

    flow_dir_nodata = 128
    pygeoprocessing.new_raster_from_base(
        dem_raster_path_band[0], target_flow_dir_path, gdal.GDT_Byte,
        [flow_dir_nodata], fill_value_list=[flow_dir_nodata],
        gtiff_creation_options=GTIFF_CREATION_OPTIONS)
    flow_dir_managed_raster = _ManagedRaster(target_flow_dir_path, 1, 1)

    # this creates a raster that's used for a dynamic programming solution to
    # shortest path to the drain for plateaus. the raster is filled with
    # raster_x_size * raster_y_size as a distance that's greater than the
    # longest plateau drain distance possible for this raster.
    plateau_distance_path = os.path.join(
        working_dir_path, 'plateau_distance.tif')
    pygeoprocessing.new_raster_from_base(
        dem_raster_path_band[0], plateau_distance_path, gdal.GDT_Float64,
        [-1], fill_value_list=[raster_x_size * raster_y_size],
        gtiff_creation_options=GTIFF_CREATION_OPTIONS)
    plateau_distance_managed_raster = _ManagedRaster(
        plateau_distance_path, 1, 1)

    # this raster is for random access of the DEM

    compatable_dem_raster_path_band = None
    dem_block_xsize, dem_block_ysize = dem_raster_info['block_size']
    if (dem_block_xsize & (dem_block_xsize - 1) != 0) or (
            dem_block_ysize & (dem_block_ysize - 1) != 0):
        LOGGER.warning("dem is not a power of 2, creating a copy that is.")
        compatable_dem_raster_path_band = (
            os.path.join(working_dir_path, 'compatable_dem.tif'),
            dem_raster_path_band[1])
        geotiff_driver = gdal.GetDriverByName('GTiff')
        dem_raster = gdal.OpenEx(dem_raster_path_band[0], gdal.OF_RASTER)
        geotiff_driver.CreateCopy(
            compatable_dem_raster_path_band[0], dem_raster,
            options=GTIFF_CREATION_OPTIONS)
        dem_raster = None
        LOGGER.info("compatible dem complete")
    else:
        compatable_dem_raster_path_band = dem_raster_path_band
    dem_managed_raster = _ManagedRaster(
        compatable_dem_raster_path_band[0],
        compatable_dem_raster_path_band[1], 0)

    # and this raster is for efficient block-by-block reading of the dem
    dem_raster = gdal.OpenEx(
        compatable_dem_raster_path_band[0], gdal.OF_RASTER)
    dem_band = dem_raster.GetRasterBand(compatable_dem_raster_path_band[1])

    # this outer loop searches for a pixel that is locally undrained
    for offset_dict in pygeoprocessing.iterblocks(
            compatable_dem_raster_path_band[0], offset_only=True,
            largest_block=0):
        win_xsize = offset_dict['win_xsize']
        win_ysize = offset_dict['win_ysize']
        xoff = offset_dict['xoff']
        yoff = offset_dict['yoff']

        if ctime(NULL) - last_log_time > 5.0:
            last_log_time = ctime(NULL)
            current_pixel = xoff + yoff * raster_x_size
            LOGGER.info('%.2f%% complete', 100.0 * current_pixel / <float>(
                raster_x_size * raster_y_size))

        # make a buffer big enough to capture block and boundaries around it
        dem_buffer_array = numpy.empty(
            (offset_dict['win_ysize']+2, offset_dict['win_xsize']+2),
            dtype=numpy.float64)
        dem_buffer_array[:] = dem_nodata

        # attempt to expand read block by a pixel boundary
        (xa, xb, ya, yb), modified_offset_dict = _generate_read_bounds(
            offset_dict, raster_x_size, raster_y_size)
        dem_buffer_array[ya:yb, xa:xb] = dem_band.ReadAsArray(
                **modified_offset_dict).astype(numpy.float64)

        # ensure these are set for the complier
        xi_n = -1
        yi_n = -1

        # search block for to set flow direction
        for yi in xrange(1, win_ysize+1):
            for xi in xrange(1, win_xsize+1):
                root_height = dem_buffer_array[yi, xi]
                if root_height == dem_nodata:
                    continue

                # this value is set in case it turns out to be the root of a
                # pit, we'll start the fill from this pixel in the last phase
                # of the algorithm
                xi_root = xi-1+xoff
                yi_root = yi-1+yoff

                if flow_dir_managed_raster.get(
                        xi_root, yi_root) != flow_dir_nodata:
                    # already been defined
                    continue

                # initialize variables to indicate the largest slope_dir is
                # undefined, the largest slope seen so far is flat, and the
                # largest nodata is at least a diagonal away
                largest_slope_dir = -1
                largest_slope = 0.0

                for i_n in xrange(8):
                    xi_n = xi+NEIGHBOR_OFFSET_ARRAY[2*i_n]
                    yi_n = yi+NEIGHBOR_OFFSET_ARRAY[2*i_n+1]
                    n_height = dem_buffer_array[yi_n, xi_n]
                    if n_height == dem_nodata:
                        continue
                    n_slope = root_height - n_height
                    if i_n & 1:
                        # if diagonal, adjust the slope
                        n_slope *= SQRT2_INV
                    if n_slope > largest_slope:
                        largest_slope_dir = i_n
                        largest_slope = n_slope

                if largest_slope_dir >= 0:
                    # define flow dir and move on
                    flow_dir_managed_raster.set(
                        xi_root, yi_root, largest_slope_dir)
                    continue

                # otherwise, this pixel doesn't drain locally, so it must
                # be a plateau, search for the drains of the plateau
                search_queue.push(CoordinateType(xi_root, yi_root))
                flat_region_mask_managed_raster.set(xi_root, yi_root, 1)

                # this loop does a BFS starting at this pixel to all pixels
                # of the same height. if a drain is encountered, it is pushed
                # on a queue for later processing.

                while not search_queue.empty():
                    xi_q = search_queue.front().xi
                    yi_q = search_queue.front().yi
                    search_queue.pop()

                    largest_slope_dir = -1
                    largest_slope = 0.0
                    diagonal_nodata = 1
                    for i_n in xrange(8):
                        xi_n = xi_q+NEIGHBOR_OFFSET_ARRAY[2*i_n]
                        yi_n = yi_q+NEIGHBOR_OFFSET_ARRAY[2*i_n+1]

                        if (xi_n < 0 or xi_n >= raster_x_size or
                                yi_n < 0 or yi_n >= raster_y_size):
                            n_height = dem_nodata
                        else:
                            n_height = dem_managed_raster.get(xi_n, yi_n)
                        if n_height == dem_nodata:
                            if diagonal_nodata and largest_slope == 0.0:
                                largest_slope_dir = i_n
                                diagonal_nodata = i_n & 1
                            continue
                        n_slope = root_height - n_height
                        if n_slope < 0:
                            continue
                        if n_slope == 0.0:
                            if flat_region_mask_managed_raster.get(
                                    xi_n, yi_n) == mask_nodata:
                                # only grow if it's at the same level and not
                                # previously visited
                                search_queue.push(CoordinateType(xi_n, yi_n))
                                flat_region_mask_managed_raster.set(
                                    xi_n, yi_n, 1)
                            continue
                        if i_n & 1:
                            n_slope *= SQRT2_INV
                        if n_slope > largest_slope:
                            largest_slope = n_slope
                            largest_slope_dir = i_n

                    if largest_slope_dir >= 0:
                        if largest_slope > 0.0:
                            # regular downhill pixel
                            flow_dir_managed_raster.set(
                                xi_q, yi_q, largest_slope_dir)
                            plateau_distance_managed_raster.set(
                                xi_q, yi_q, 0.0)
                            drain_queue.push(CoordinateType(xi_q, yi_q))
                        else:
                            # must be a nodata drain, save on queue for later
                            nodata_drain_queue.push(
                                CoordinateType(xi_q, yi_q))
                            nodata_flow_dir_queue.push(largest_slope_dir)

                # if there's no downhill drains, try the nodata drains
                if drain_queue.empty():
                    # push the nodata drain queue over to the drain queue
                    # and set all the flow directions on the nodata drain
                    # pixels
                    while not nodata_drain_queue.empty():
                        xi_q = nodata_drain_queue.front().xi
                        yi_q = nodata_drain_queue.front().yi
                        flow_dir_managed_raster.set(
                            xi_q, yi_q, nodata_flow_dir_queue.front())
                        plateau_distance_managed_raster.set(xi_q, yi_q, 0.0)
                        drain_queue.push(nodata_drain_queue.front())
                        nodata_flow_dir_queue.pop()
                        nodata_drain_queue.pop()
                else:
                    # clear the nodata drain queues
                    nodata_flow_dir_queue = IntQueueType()
                    nodata_drain_queue = CoordinateQueueType()

                # this loop does a BFS from the plateau drain to any other
                # neighboring undefined pixels
                while not drain_queue.empty():
                    xi_q = drain_queue.front().xi
                    yi_q = drain_queue.front().yi
                    drain_queue.pop()

                    drain_distance = plateau_distance_managed_raster.get(
                        xi_q, yi_q)

                    for i_n in xrange(8):
                        xi_n = xi_q+NEIGHBOR_OFFSET_ARRAY[2*i_n]
                        yi_n = yi_q+NEIGHBOR_OFFSET_ARRAY[2*i_n+1]
                        if (xi_n < 0 or xi_n >= raster_x_size or
                                yi_n < 0 or yi_n >= raster_y_size):
                            continue

                        n_drain_distance = drain_distance + (
                            SQRT2 if i_n&1 else 1.0)

                        if dem_managed_raster.get(
                                xi_n, yi_n) == root_height and (
                                plateau_distance_managed_raster.get(
                                    xi_n, yi_n) > n_drain_distance):
                            # neighbor is at same level and has longer drain
                            # flow path than current
                            flow_dir_managed_raster.set(
                                xi_n, yi_n, D8_REVERSE_DIRECTION[i_n])
                            plateau_distance_managed_raster.set(
                                xi_n, yi_n, n_drain_distance)
                            drain_queue.push(CoordinateType(xi_n, yi_n))
    dem_band = None
    dem_raster = None
    flow_dir_managed_raster.close()
    flat_region_mask_managed_raster.close()
    dem_managed_raster.close()
    plateau_distance_managed_raster.close()
    shutil.rmtree(working_dir_path)
    LOGGER.info('%.2f%% complete', 100.0)


def flow_accumulation_d8(
        flow_dir_raster_path_band, target_flow_accum_raster_path,
        weight_raster_path_band=None):
    """D8 flow accumulation.

    Parameters:
        flow_dir_raster_path_band (tuple): a path, band number tuple
            for a flow accumulation raster whose pixels indicate the flow
            out of a pixel in one of 8 directions in the following
            configuration:
                321
                4x0
                567
        target_flow_accum_raster_path (string): path to flow
            accumulation raster created by this call. After this call, the
            value of each pixel will be 1 plus the number of upstream pixels
            that drain to that pixel. Note the target type of this raster
            is a 64 bit float so there is minimal risk of overflow and the
            possibility of handling a float dtype in
            `weight_raster_path_band`.
        weight_raster_path_band (tuple): optional path and band number to a
            raster that will be used as the per-pixel flow accumulation
            weight. If `None`, 1 is the default flow accumulation weight.
            This raster must be the same dimensions as
            `flow_dir_mfd_raster_path_band`.

    Returns:
        None.
    """
    # These variables are used to iterate over the DEM using `iterblock`
    # indexes, a numpy.float64 type is used since we need to statically cast
    # and it's the most complex numerical type and will be compatible without
    # data loss for any lower type that might be used in
    # `dem_raster_path_band[0]`.
    cdef numpy.ndarray[numpy.uint8_t, ndim=2] flow_dir_buffer_array
    cdef int win_ysize, win_xsize, xoff, yoff

    # the _root variables remembers the pixel index where the plateau/pit
    # region was first detected when iterating over the DEM.
    cdef int xi_root, yi_root

    # these variables are used as pixel or neighbor indexes.
    # _n is related to a neighbor pixel
    cdef int i_n, xi, yi, xi_n, yi_n

    # used to hold flow direction values
    cdef int flow_dir, upstream_flow_dir, flow_dir_nodata

    # used as a holder variable to account for upstream flow
    cdef double upstream_flow_accum

    # this value is used to store the current weight which might be 1 or
    # come from a predefined flow accumulation weight raster
    cdef double weight_val

    # `search_stack` is used to walk upstream to calculate flow accumulation
    # values
    cdef stack[FlowPixelType] search_stack
    cdef FlowPixelType flow_pixel

    # properties of the parallel rasters
    cdef int raster_x_size, raster_y_size

    # used for time-delayed logging
    cdef time_t last_log_time
    last_log_time = ctime(NULL)

    if not _is_raster_path_band_formatted(flow_dir_raster_path_band):
        raise ValueError(
            "%s is supposed to be a raster band tuple but it's not." % (
                flow_dir_raster_path_band))
    if weight_raster_path_band and not _is_raster_path_band_formatted(
            weight_raster_path_band):
        raise ValueError(
            "%s is supposed to be a raster band tuple but it's not." % (
                weight_raster_path_band))

    flow_accum_nodata = -1
    pygeoprocessing.new_raster_from_base(
        flow_dir_raster_path_band[0], target_flow_accum_raster_path,
        gdal.GDT_Float64, [flow_accum_nodata],
        fill_value_list=[flow_accum_nodata],
        gtiff_creation_options=GTIFF_CREATION_OPTIONS)
    flow_accum_managed_raster = _ManagedRaster(
        target_flow_accum_raster_path, 1, 1)

    flow_dir_managed_raster = _ManagedRaster(
        flow_dir_raster_path_band[0], flow_dir_raster_path_band[1], 0)
    flow_dir_raster = gdal.OpenEx(
        flow_dir_raster_path_band[0], gdal.OF_RASTER)
    flow_dir_band = flow_dir_raster.GetRasterBand(
        flow_dir_raster_path_band[1])

    cdef _ManagedRaster weight_raster = None
    if weight_raster_path_band:
        weight_raster = _ManagedRaster(
            weight_raster_path_band[0], weight_raster_path_band[1], 0)

    flow_dir_raster_info = pygeoprocessing.get_raster_info(
        flow_dir_raster_path_band[0])
    raster_x_size, raster_y_size = flow_dir_raster_info['raster_size']

    tmp_flow_dir_nodata = flow_dir_raster_info['nodata'][
        flow_dir_raster_path_band[1]-1]
    if tmp_flow_dir_nodata is None:
        flow_dir_nodata = 128
    else:
        flow_dir_nodata = tmp_flow_dir_nodata

    # this outer loop searches for a pixel that is locally undrained
    for offset_dict in pygeoprocessing.iterblocks(
            flow_dir_raster_path_band[0], offset_only=True, largest_block=0):
        win_xsize = offset_dict['win_xsize']
        win_ysize = offset_dict['win_ysize']
        xoff = offset_dict['xoff']
        yoff = offset_dict['yoff']

        if ctime(NULL) - last_log_time > 5.0:
            last_log_time = ctime(NULL)
            current_pixel = xoff + yoff * raster_x_size
            LOGGER.info('%.2f%% complete', 100.0 * current_pixel / <float>(
                raster_x_size * raster_y_size))

        # make a buffer big enough to capture block and boundaries around it
        flow_dir_buffer_array = numpy.empty(
            (offset_dict['win_ysize']+2, offset_dict['win_xsize']+2),
            dtype=numpy.uint8)
        flow_dir_buffer_array[:] = flow_dir_nodata

        # attempt to expand read block by a pixel boundary
        (xa, xb, ya, yb), modified_offset_dict = _generate_read_bounds(
            offset_dict, raster_x_size, raster_y_size)
        flow_dir_buffer_array[ya:yb, xa:xb] = flow_dir_band.ReadAsArray(
                **modified_offset_dict).astype(numpy.uint8)

        # ensure these are set for the complier
        xi_n = -1
        yi_n = -1

        # search block for to set flow direction
        for yi in xrange(1, win_ysize+1):
            for xi in xrange(1, win_xsize+1):
                flow_dir = flow_dir_buffer_array[yi, xi]
                if flow_dir == flow_dir_nodata:
                    continue

                xi_n = xi+NEIGHBOR_OFFSET_ARRAY[2*flow_dir]
                yi_n = yi+NEIGHBOR_OFFSET_ARRAY[2*flow_dir+1]

                if flow_dir_buffer_array[yi_n, xi_n] == flow_dir_nodata:
                    xi_root = xi-1+xoff
                    yi_root = yi-1+yoff

                    if weight_raster is not None:
                        weight_val = <double>weight_raster.get(
                            xi_root, yi_root)
                    else:
                        weight_val = 1.0
                    search_stack.push(
                        FlowPixelType(xi_root, yi_root, 0, weight_val))

                while not search_stack.empty():
                    flow_pixel = search_stack.top()
                    search_stack.pop()

                    preempted = 0
                    for i_n in xrange(flow_pixel.last_flow_dir, 8):
                        xi_n = flow_pixel.xi+NEIGHBOR_OFFSET_ARRAY[2*i_n]
                        yi_n = flow_pixel.yi+NEIGHBOR_OFFSET_ARRAY[2*i_n+1]
                        if (xi_n < 0 or xi_n >= raster_x_size or
                                yi_n < 0 or yi_n >= raster_y_size):
                            # no upstream here
                            continue
                        upstream_flow_dir = <int>flow_dir_managed_raster.get(
                            xi_n, yi_n)
                        if upstream_flow_dir == flow_dir_nodata or (
                                upstream_flow_dir !=
                                D8_REVERSE_DIRECTION[i_n]):
                            # no upstream here
                            continue
                        upstream_flow_accum = <double>(
                            flow_accum_managed_raster.get(xi_n, yi_n))
                        if upstream_flow_accum == flow_accum_nodata:
                            # process upstream before this one
                            flow_pixel.last_flow_dir = i_n
                            search_stack.push(flow_pixel)
                            if weight_raster is not None:
                                weight_val = <double>weight_raster.get(
                                    xi_n, yi_n)
                            else:
                                weight_val = 1.0
                            search_stack.push(
                                FlowPixelType(xi_n, yi_n, 0, weight_val))
                            preempted = 1
                            break
                        flow_pixel.value += upstream_flow_accum
                    if not preempted:
                        flow_accum_managed_raster.set(
                            flow_pixel.xi, flow_pixel.yi,
                            flow_pixel.value)
    flow_accum_managed_raster.close()
    LOGGER.info('%.2f%% complete', 100.0)


def flow_dir_mfd(
        dem_raster_path_band, target_flow_dir_path, working_dir=None):
    """Multiple flow direction.

    Parameters:
        dem_raster_path_band (tuple): a path, band number tuple indicating the
            DEM calculate flow direction. This DEM must not have hydrological
            pits or else the target flow direction will be undefined.
        target_flow_dir_path (string): path to a raster created by this call
            of a 32 bit int raster of the same dimensions and projections as
            `dem_raster_path_band[0]`. The value of the pixel indicates the
            proportion of flow from that pixel to its neighbors given these
            indexes:

                321
                4x0
                567

            The pixel value is formatted as 8 separate 4 bit integers
            compressed into a 32 bit int. To extract the proportion of flow
            from a particular direction given the pixel value 'x' one can
            shift and mask as follows 0xF & (x >> (4*dir)), where `dir` is
            one of the 8 directions indicated above.

        working_dir (string): If not None, indicates where temporary files
            should be created during this run. If this directory doesn't exist
            it is created by this call.

    Returns:
        None.
    """
    # These variables are used to iterate over the DEM using `iterblock`
    # indexes, a numpy.float64 type is used since we need to statically cast
    # and it's the most complex numerical type and will be compatible without
    # data loss for any lower type that might be used in
    # `dem_raster_path_band[0]`.
    cdef numpy.ndarray[numpy.float64_t, ndim=2] dem_buffer_array
    cdef int win_ysize, win_xsize, xoff, yoff

    # the _root variables remembers the pixel index where the plateau/pit
    # region was first detected when iterating over the DEM.
    cdef int xi_root, yi_root

    # these variables are used as pixel or neighbor indexes. where _q
    # represents a value out of a queue, and _n is related to a neighbor pixel
    cdef int i_n, xi, yi, xi_q, yi_q, xi_n, yi_n

    # these are used to recall the local and neighbor heights of pixels
    cdef double root_height, n_height, dem_nodata, n_slope

    # these are used to track the distance to the drain when we encounter a
    # plateau to route to the shortest path to the drain
    cdef double drain_distance, n_drain_distance

    # `drain_search_queue` is used to grow a flat region searching for a drain
    # of a plateau
    cdef queue[CoordinateType] drain_search_queue

    # downhill_slope_array array will keep track of the floating point value of
    # the downhill slopes in a pixel
    cdef double downhill_slope_array[8]
    cdef double nodata_downhill_slope_array[8]

    # a pointer reference to whatever kind of slope we're considering
    cdef double *working_downhill_slope_array

    # as the neighbor slopes are calculated, this variable gathers them
    # together to calculate the final contribution of neighbor slopes to
    # fraction of flow
    cdef double sum_of_slope_weights, sum_of_nodata_slope_weights

    # this variable will be used to pack the neighbor slopes into a single
    # value to write to the raster or read from neighbors
    cdef int compressed_integer_slopes

    # `distance_drain_queue` is used after a plateau drain is defined and
    # iterates until the entire plateau is drained,
    # `nodata_distance_drain_queue` is for
    # the case where the plateau is only drained by nodata pixels
    cdef CoordinateQueueType distance_drain_queue, nodata_distance_drain_queue

    # direction drain queue is used in the last phase to set flow direction
    # based on the distance to drain
    cdef CoordinateQueueType direction_drain_queue

    # this queue is used to remember the flow directions of nodata pixels in
    # a plateau in case no other valid drain was found
    cdef queue[int] nodata_flow_dir_queue

    # properties of the parallel rasters
    cdef int raster_x_size, raster_y_size

    # used for time-delayed logging
    cdef time_t last_log_time
    last_log_time = ctime(NULL)

    # determine dem nodata in the working type, or set an improbable value
    # if one can't be determined
    dem_raster_info = pygeoprocessing.get_raster_info(dem_raster_path_band[0])
    base_nodata = dem_raster_info['nodata'][dem_raster_path_band[1]-1]
    if base_nodata is not None:
        # cast to a float64 since that's our operating array type
        dem_nodata = numpy.float64(base_nodata)
    else:
        # pick some very improbable value since it's hard to deal with NaNs
        dem_nodata = IMPROBABLE_FLOAT_NOATA

    # these are used to determine if a sample is within the raster
    raster_x_size, raster_y_size = dem_raster_info['raster_size']

    # this is the nodata value for all the flat region and pit masks
    mask_nodata = 0

    # set up the working dir for the mask rasters
    try:
        if working_dir is not None:
            os.makedirs(working_dir)
    except OSError:
        pass
    working_dir_path = tempfile.mkdtemp(
        dir=working_dir,
        prefix='flow_dir_multiple_flow_dir_%s_' % time.strftime(
            '%Y-%m-%d_%H_%M_%S', time.gmtime()))

    # this raster is used to keep track of what pixels have been searched for
    # a plateau. if a pixel is set, it means it is part of a locally
    # undrained area
    flat_region_mask_path = os.path.join(
        working_dir_path, 'flat_region_mask.tif')
    pygeoprocessing.new_raster_from_base(
        dem_raster_path_band[0], flat_region_mask_path, gdal.GDT_Byte,
        [mask_nodata], fill_value_list=[mask_nodata],
        gtiff_creation_options=GTIFF_CREATION_OPTIONS)
    flat_region_mask_managed_raster = _ManagedRaster(
        flat_region_mask_path, 1, 1)

    flow_dir_nodata = 0
    pygeoprocessing.new_raster_from_base(
        dem_raster_path_band[0], target_flow_dir_path, gdal.GDT_Int32,
        [flow_dir_nodata], fill_value_list=[flow_dir_nodata],
        gtiff_creation_options=GTIFF_CREATION_OPTIONS)
    flow_dir_managed_raster = _ManagedRaster(target_flow_dir_path, 1, 1)

    plateu_drain_mask_path = os.path.join(
        working_dir_path, 'plateu_drain_mask.tif')
    pygeoprocessing.new_raster_from_base(
        dem_raster_path_band[0], plateu_drain_mask_path, gdal.GDT_Byte,
        [mask_nodata], fill_value_list=[mask_nodata],
        gtiff_creation_options=GTIFF_CREATION_OPTIONS)
    plateau_drain_mask_managed_raster = _ManagedRaster(
        plateu_drain_mask_path, 1, 1)

    # this creates a raster that's used for a dynamic programming solution to
    # shortest path to the drain for plateaus. the raster is filled with
    # raster_x_size * raster_y_size as a distance that's greater than the
    # longest plateau drain distance possible for this raster.
    plateau_distance_path = os.path.join(
        working_dir_path, 'plateau_distance.tif')
    plateau_distance_nodata = raster_x_size * raster_y_size
    pygeoprocessing.new_raster_from_base(
        dem_raster_path_band[0], plateau_distance_path, gdal.GDT_Float64,
        [plateau_distance_nodata], fill_value_list=[
            raster_x_size * raster_y_size],
        gtiff_creation_options=GTIFF_CREATION_OPTIONS)
    plateau_distance_managed_raster = _ManagedRaster(
        plateau_distance_path, 1, 1)

    # this raster is for random access of the DEM
    compatable_dem_raster_path_band = None
    dem_block_xsize, dem_block_ysize = dem_raster_info['block_size']
    if (dem_block_xsize & (dem_block_xsize - 1) != 0) or (
            dem_block_ysize & (dem_block_ysize - 1) != 0):
        LOGGER.warning("dem is not a power of 2, creating a copy that is.")
        compatable_dem_raster_path_band = (
            os.path.join(working_dir_path, 'compatable_dem.tif'),
            dem_raster_path_band[1])
        geotiff_driver = gdal.GetDriverByName('GTiff')
        dem_raster = gdal.OpenEx(dem_raster_path_band[0], gdal.OF_RASTER)
        geotiff_driver.CreateCopy(
            compatable_dem_raster_path_band[0], dem_raster,
            options=GTIFF_CREATION_OPTIONS)
        dem_raster = None
        LOGGER.info("compatible dem complete")
    else:
        compatable_dem_raster_path_band = dem_raster_path_band
    dem_managed_raster = _ManagedRaster(
        compatable_dem_raster_path_band[0],
        compatable_dem_raster_path_band[1], 0)

    # and this raster is for efficient block-by-block reading of the dem
    dem_raster = gdal.OpenEx(
        compatable_dem_raster_path_band[0], gdal.OF_RASTER)
    dem_band = dem_raster.GetRasterBand(
        compatable_dem_raster_path_band[1])

    # this outer loop searches for a pixel that is locally undrained
    for offset_dict in pygeoprocessing.iterblocks(
            compatable_dem_raster_path_band[0], offset_only=True,
            largest_block=0):
        win_xsize = offset_dict['win_xsize']
        win_ysize = offset_dict['win_ysize']
        xoff = offset_dict['xoff']
        yoff = offset_dict['yoff']

        if ctime(NULL) - last_log_time > 5.0:
            last_log_time = ctime(NULL)
            current_pixel = xoff + yoff * raster_x_size
            LOGGER.info('%.2f%% complete', 100.0 * current_pixel / <float>(
                raster_x_size * raster_y_size))

        # make a buffer big enough to capture block and boundaries around it
        dem_buffer_array = numpy.empty(
            (offset_dict['win_ysize']+2, offset_dict['win_xsize']+2),
            dtype=numpy.float64)
        dem_buffer_array[:] = dem_nodata

        # check if we can widen the border to include real data from the
        # raster
        (xa, xb, ya, yb), modified_offset_dict = _generate_read_bounds(
            offset_dict, raster_x_size, raster_y_size)
        dem_buffer_array[ya:yb, xa:xb] = dem_band.ReadAsArray(
                **modified_offset_dict).astype(numpy.float64)

        # ensure these are set for the complier
        xi_n = -1
        yi_n = -1

        # search block for to set flow direction
        for yi in xrange(1, win_ysize+1):
            for xi in xrange(1, win_xsize+1):
                root_height = dem_buffer_array[yi, xi]
                if root_height == dem_nodata:
                    continue

                # this value is set in case it turns out to be the root of a
                # pit, we'll start the fill from this pixel in the last phase
                # of the algorithm
                xi_root = xi-1+xoff
                yi_root = yi-1+yoff

                if flow_dir_managed_raster.get(
                        xi_root, yi_root) != flow_dir_nodata:
                    # already been defined
                    continue

                # PHASE 1 - try to set the direction based on local values
                # initialize variables to indicate the largest slope_dir is
                # undefined, the largest slope seen so far is flat, and the
                # largest nodata is at least a diagonal away
                sum_of_downhill_slopes = 0.0
                for i_n in xrange(8):
                    # initialize downhill slopes to 0.0
                    downhill_slope_array[i_n] = 0.0
                    xi_n = xi+NEIGHBOR_OFFSET_ARRAY[2*i_n]
                    yi_n = yi+NEIGHBOR_OFFSET_ARRAY[2*i_n+1]
                    n_height = dem_buffer_array[yi_n, xi_n]
                    if n_height == dem_nodata:
                        continue
                    n_slope = root_height - n_height
                    if n_slope > 0.0:
                        if i_n & 1:
                            # if diagonal, adjust the slope
                            n_slope *= SQRT2_INV
                        downhill_slope_array[i_n] = n_slope
                        sum_of_downhill_slopes += n_slope

                if sum_of_downhill_slopes > 0.0:
                    compressed_integer_slopes = 0
                    for i_n in xrange(8):
                        compressed_integer_slopes |= (<int>(
                            0.5 + downhill_slope_array[i_n] /
                            sum_of_downhill_slopes * 0xF)) << (i_n * 4)

                    flow_dir_managed_raster.set(
                        xi_root, yi_root, compressed_integer_slopes)
                    continue

                # PHASE 2 - search for what drains the plateau, prefer
                # downhill drains, but fall back if nodata pixels are the
                # only drain

                # otherwise, this pixel doesn't drain locally, so it must
                # be a plateau, search for the drains of the plateau
                drain_search_queue.push(CoordinateType(xi_root, yi_root))
                flat_region_mask_managed_raster.set(xi_root, yi_root, 1)

                # this loop does a BFS starting at this pixel to all pixels
                # of the same height. if a drain is encountered, it is pushed
                # on a queue for later processing.
                while not drain_search_queue.empty():
                    xi_q = drain_search_queue.front().xi
                    yi_q = drain_search_queue.front().yi
                    drain_search_queue.pop()

                    sum_of_slope_weights = 0.0
                    sum_of_nodata_slope_weights = 0.0
                    for i_n in xrange(8):
                        # initialize downhill slopes to 0.0
                        downhill_slope_array[i_n] = 0.0
                        nodata_downhill_slope_array[i_n] = 0.0
                        xi_n = xi_q+NEIGHBOR_OFFSET_ARRAY[2*i_n]
                        yi_n = yi_q+NEIGHBOR_OFFSET_ARRAY[2*i_n+1]

                        if (xi_n < 0 or xi_n >= raster_x_size or
                                yi_n < 0 or yi_n >= raster_y_size):
                            n_height = dem_nodata
                        else:
                            n_height = dem_managed_raster.get(xi_n, yi_n)
                        if n_height == dem_nodata:
                            n_slope = SQRT2_INV if i_n & 1 else 1.0
                            sum_of_nodata_slope_weights += n_slope
                            nodata_downhill_slope_array[i_n] = n_slope
                            continue
                        n_slope = root_height - n_height
                        if n_slope < 0:
                            continue
                        if n_slope == 0.0:
                            if flat_region_mask_managed_raster.get(
                                    xi_n, yi_n) == mask_nodata:
                                # only grow if it's at the same level and not
                                # previously visited
                                drain_search_queue.push(
                                    CoordinateType(xi_n, yi_n))
                                flat_region_mask_managed_raster.set(
                                    xi_n, yi_n, 1)
                            continue
                        if i_n & 1:
                            n_slope *= SQRT2_INV
                        downhill_slope_array[i_n] = n_slope
                        sum_of_slope_weights += downhill_slope_array[i_n]

                    working_downhill_slope_sum = 0.0
                    working_downhill_slope_array = NULL
                    if sum_of_slope_weights > 0.0:
                        working_downhill_slope_array = downhill_slope_array
                        working_downhill_slope_sum = sum_of_slope_weights
                    elif sum_of_nodata_slope_weights > 0.0:
                        working_downhill_slope_array = (
                            nodata_downhill_slope_array)
                        working_downhill_slope_sum = (
                            sum_of_nodata_slope_weights)

                    if working_downhill_slope_sum > 0.0:
                        compressed_integer_slopes = 0
                        for i_n in xrange(8):
                            compressed_integer_slopes |= (<int>(
                                0.5 + working_downhill_slope_array[i_n] /
                                working_downhill_slope_sum * 0xF)) << (
                                i_n * 4)
                        if sum_of_slope_weights > 0.0:
                            # regular downhill pixel
                            flow_dir_managed_raster.set(
                                xi_q, yi_q, compressed_integer_slopes)
                            plateau_distance_managed_raster.set(
                                xi_q, yi_q, 0.0)
                            plateau_drain_mask_managed_raster.set(
                                xi_q, yi_q, 1)
                            distance_drain_queue.push(
                                CoordinateType(xi_q, yi_q))
                        else:
                            nodata_distance_drain_queue.push(
                                CoordinateType(xi_q, yi_q))
                            nodata_flow_dir_queue.push(
                                compressed_integer_slopes)

                # if there's no downhill drains, try the nodata drains
                if distance_drain_queue.empty():
                    # push the nodata drain queue over to the drain queue
                    # and set all the flow directions on the nodata drain
                    # pixels
                    while not nodata_distance_drain_queue.empty():
                        xi_q = nodata_distance_drain_queue.front().xi
                        yi_q = nodata_distance_drain_queue.front().yi
                        flow_dir_managed_raster.set(
                            xi_q, yi_q, nodata_flow_dir_queue.front())
                        plateau_distance_managed_raster.set(xi_q, yi_q, 0.0)
                        plateau_drain_mask_managed_raster.set(xi_q, yi_q, 1)
                        distance_drain_queue.push(
                            nodata_distance_drain_queue.front())
                        nodata_flow_dir_queue.pop()
                        nodata_distance_drain_queue.pop()
                else:
                    # clear the nodata drain queues
                    nodata_flow_dir_queue = IntQueueType()
                    nodata_distance_drain_queue = CoordinateQueueType()

                # copy the drain queue to another queue
                for _ in xrange(distance_drain_queue.size()):
                    distance_drain_queue.push(
                        distance_drain_queue.front())
                    direction_drain_queue.push(distance_drain_queue.front())
                    distance_drain_queue.pop()

                # PHASE 3 - build up a distance raster for the plateau such
                # that the pixel value indicates how far it is from the
                # nearest drain

                # this loop does a BFS from the plateau drain to any other
                # neighboring undefined pixels
                while not distance_drain_queue.empty():
                    xi_q = distance_drain_queue.front().xi
                    yi_q = distance_drain_queue.front().yi
                    distance_drain_queue.pop()

                    drain_distance = plateau_distance_managed_raster.get(
                        xi_q, yi_q)

                    for i_n in xrange(8):
                        xi_n = xi_q+NEIGHBOR_OFFSET_ARRAY[2*i_n]
                        yi_n = yi_q+NEIGHBOR_OFFSET_ARRAY[2*i_n+1]
                        if (xi_n < 0 or xi_n >= raster_x_size or
                                yi_n < 0 or yi_n >= raster_y_size):
                            continue

                        n_drain_distance = drain_distance + (
                            SQRT2 if i_n&1 else 1.0)

                        if dem_managed_raster.get(
                                xi_n, yi_n) == root_height and (
                                plateau_distance_managed_raster.get(
                                    xi_n, yi_n) > n_drain_distance):
                            # neighbor is at same level and has longer drain
                            # flow path than current
                            plateau_distance_managed_raster.set(
                                xi_n, yi_n, n_drain_distance)
                            distance_drain_queue.push(
                                CoordinateType(xi_n, yi_n))

                # PHASE 4 - set the plateau pixel flow direction based on the
                # distance to the nearest drain
                while not direction_drain_queue.empty():
                    xi_q = direction_drain_queue.front().xi
                    yi_q = direction_drain_queue.front().yi
                    direction_drain_queue.pop()

                    drain_distance = plateau_distance_managed_raster.get(
                        xi_q, yi_q)

                    sum_of_slope_weights = 0.0
                    for i_n in xrange(8):
                        xi_n = xi_q+NEIGHBOR_OFFSET_ARRAY[2*i_n]
                        yi_n = yi_q+NEIGHBOR_OFFSET_ARRAY[2*i_n+1]
                        downhill_slope_array[i_n] = 0.0

                        if (xi_n < 0 or xi_n >= raster_x_size or
                                yi_n < 0 or yi_n >= raster_y_size):
                            continue

                        if dem_managed_raster.get(xi_n, yi_n) != root_height:
                            continue

                        n_distance = plateau_distance_managed_raster.get(
                            xi_n, yi_n)
                        if n_distance == plateau_distance_nodata:
                            continue
                        if n_distance < drain_distance:
                            n_slope = SQRT2_INV if i_n & 1 else 1.0
                            downhill_slope_array[i_n] = n_slope
                            sum_of_slope_weights += n_slope
                        elif not plateau_drain_mask_managed_raster.get(
                                xi_n, yi_n):
                            direction_drain_queue.push(
                                CoordinateType(xi_n, yi_n))
                            plateau_drain_mask_managed_raster.set(
                                xi_n, yi_n, 1)

                    if sum_of_slope_weights == 0:
                        continue
                    compressed_integer_slopes = 0
                    for i_n in xrange(8):
                        compressed_integer_slopes |= (<int>(
                            0.5 + downhill_slope_array[i_n] /
                            sum_of_slope_weights * 0xF)) << (i_n * 4)
                    flow_dir_managed_raster.set(
                        xi_q, yi_q, compressed_integer_slopes)

    dem_band = None
    dem_raster = None
    plateau_drain_mask_managed_raster.close()
    flow_dir_managed_raster.close()
    flat_region_mask_managed_raster.close()
    dem_managed_raster.close()
    plateau_distance_managed_raster.close()
    shutil.rmtree(working_dir_path)
    LOGGER.info('%.2f%% complete', 100.0)


def flow_accumulation_mfd(
        flow_dir_mfd_raster_path_band, target_flow_accum_raster_path,
        weight_raster_path_band=None):
    """Multiple flow direction accumulation.

    Parameters:
        flow_dir_mfd_raster_path_band (tuple): a path, band number tuple
            for a multiple flow direction raster generated from a call to
            `flow_dir_mfd`. The format of this raster is described in the
            docstring of that function.
        target_flow_accum_raster_path (string): a path to a raster created by
            a call to this function that is the same dimensions and projection
            as `flow_dir_mfd_raster_path_band[0]`. The value in each pixel is
            1 plus the proportional contribution of all upstream pixels that
            flow into it. The proportion is determined as the value of the
            upstream flow dir pixel in the downslope direction pointing to
            the current pixel divided by the sum of all the flow weights
            exiting that pixel. Note the target type of this raster
            is a 64 bit float so there is minimal risk of overflow and the
            possibility of handling a float dtype in
            `weight_raster_path_band`.
        weight_raster_path_band (tuple): optional path and band number to a
            raster that will be used as the per-pixel flow accumulation
            weight. If `None`, 1 is the default flow accumulation weight.
            This raster must be the same dimensions as
            `flow_dir_mfd_raster_path_band`.

    Returns:
        None.
    """
    # These variables are used to iterate over the DEM using `iterblock`
    # indexes, a numpy.float64 type is used since we need to statically cast
    # and it's the most complex numerical type and will be compatible without
    # data loss for any lower type that might be used in
    # `dem_raster_path_band[0]`.
    cdef numpy.ndarray[numpy.int32_t, ndim=2] flow_dir_mfd_buffer_array
    cdef int win_ysize, win_xsize, xoff, yoff

    # the _root variables remembers the pixel index where the plateau/pit
    # region was first detected when iterating over the DEM.
    cdef int xi_root, yi_root

    # these variables are used as pixel or neighbor indexes.
    # _n is related to a neighbor pixel
    cdef int i_n, xi, yi, xi_n, yi_n, i_upstream_flow

    # used to hold flow direction values
    cdef int flow_dir_mfd, upstream_flow_weight

    # used as a holder variable to account for upstream flow
    cdef int compressed_upstream_flow_dir, upstream_flow_dir_sum

    # used to determine if the upstream pixel has been processed, and if not
    # to trigger a recursive uphill walk
    cdef double upstream_flow_accum

    # this value is used to store the current weight which might be 1 or
    # come from a predefined flow accumulation weight raster
    cdef double weight_val

    # `search_stack` is used to walk upstream to calculate flow accumulation
    # values represented in a flow pixel which stores the x/y position,
    # next direction to check, and running flow accumulation value.
    cdef stack[FlowPixelType] search_stack
    cdef FlowPixelType flow_pixel

    # properties of the parallel rasters
    cdef int raster_x_size, raster_y_size

    # used for time-delayed logging
    cdef time_t last_log_time
    last_log_time = ctime(NULL)

    if not _is_raster_path_band_formatted(flow_dir_mfd_raster_path_band):
        raise ValueError(
            "%s is supposed to be a raster band tuple but it's not." % (
                flow_dir_mfd_raster_path_band))
    if weight_raster_path_band and not _is_raster_path_band_formatted(
            weight_raster_path_band):
        raise ValueError(
            "%s is supposed to be a raster band tuple but it's not." % (
                weight_raster_path_band))

    flow_accum_nodata = -1
    pygeoprocessing.new_raster_from_base(
        flow_dir_mfd_raster_path_band[0], target_flow_accum_raster_path,
        gdal.GDT_Float64, [flow_accum_nodata],
        fill_value_list=[flow_accum_nodata],
        gtiff_creation_options=GTIFF_CREATION_OPTIONS)
    flow_accum_managed_raster = _ManagedRaster(
        target_flow_accum_raster_path, 1, 1)

    flow_dir_managed_raster = _ManagedRaster(
        flow_dir_mfd_raster_path_band[0], flow_dir_mfd_raster_path_band[1], 0)
    flow_dir_raster = gdal.OpenEx(
        flow_dir_mfd_raster_path_band[0], gdal.OF_RASTER)
    flow_dir_band = flow_dir_raster.GetRasterBand(
        flow_dir_mfd_raster_path_band[1])

    cdef _ManagedRaster weight_raster = None
    if weight_raster_path_band:
        weight_raster = _ManagedRaster(
            weight_raster_path_band[0], weight_raster_path_band[1], 0)

    flow_dir_raster_info = pygeoprocessing.get_raster_info(
        flow_dir_mfd_raster_path_band[0])
    raster_x_size, raster_y_size = flow_dir_raster_info['raster_size']

    # this outer loop searches for a pixel that is locally undrained
    for offset_dict in pygeoprocessing.iterblocks(
            flow_dir_mfd_raster_path_band[0], offset_only=True,
            largest_block=0):
        win_xsize = offset_dict['win_xsize']
        win_ysize = offset_dict['win_ysize']
        xoff = offset_dict['xoff']
        yoff = offset_dict['yoff']

        if ctime(NULL) - last_log_time > 5.0:
            last_log_time = ctime(NULL)
            current_pixel = xoff + yoff * raster_x_size
            LOGGER.info('%.2f%% complete', 100.0 * current_pixel / <float>(
                raster_x_size * raster_y_size))

        # make a buffer big enough to capture block and boundaries around it
        flow_dir_mfd_buffer_array = numpy.empty(
            (offset_dict['win_ysize']+2, offset_dict['win_xsize']+2),
            dtype=numpy.int32)
        flow_dir_mfd_buffer_array[:] = 0  # 0 means no flow at all

        # check if we can widen the border to include real data from the
        # raster
        (xa, xb, ya, yb), modified_offset_dict = _generate_read_bounds(
            offset_dict, raster_x_size, raster_y_size)
        flow_dir_mfd_buffer_array[ya:yb, xa:xb] = flow_dir_band.ReadAsArray(
                **modified_offset_dict).astype(numpy.int32)

        # ensure these are set for the complier
        xi_n = -1
        yi_n = -1

        # search block for to set flow accumulation
        for yi in xrange(1, win_ysize+1):
            for xi in xrange(1, win_xsize+1):
                flow_dir_mfd = flow_dir_mfd_buffer_array[yi, xi]
                if flow_dir_mfd == 0:
                    # no flow in this pixel, so skip
                    continue

                for i_n in xrange(8):
                    if ((flow_dir_mfd >> (i_n * 4)) & 0xF) == 0:
                        # no flow in that direction
                        continue
                    xi_n = xi+NEIGHBOR_OFFSET_ARRAY[2*i_n]
                    yi_n = yi+NEIGHBOR_OFFSET_ARRAY[2*i_n+1]

                    if flow_dir_mfd_buffer_array[yi_n, xi_n] == 0:
                        # if the entire value is zero, it flows nowhere
                        # and the root pixel is draining to it, thus the
                        # root must be a drain
                        xi_root = xi-1+xoff
                        yi_root = yi-1+yoff
                        if weight_raster is not None:
                            weight_val = <double>weight_raster.get(
                                xi_root, yi_root)
                        else:
                            weight_val = 1.0
                        search_stack.push(
                            FlowPixelType(xi_root, yi_root, 0, weight_val))
                        break

                while not search_stack.empty():
                    flow_pixel = search_stack.top()
                    search_stack.pop()

                    preempted = 0
                    for i_n in xrange(flow_pixel.last_flow_dir, 8):
                        xi_n = flow_pixel.xi+NEIGHBOR_OFFSET_ARRAY[2*i_n]
                        yi_n = flow_pixel.yi+NEIGHBOR_OFFSET_ARRAY[2*i_n+1]
                        if (xi_n < 0 or xi_n >= raster_x_size or
                                yi_n < 0 or yi_n >= raster_y_size):
                            # no upstream here
                            continue
                        compressed_upstream_flow_dir = (
                            <int>flow_dir_managed_raster.get(xi_n, yi_n))
                        upstream_flow_weight = (
                            compressed_upstream_flow_dir >> (
                                D8_REVERSE_DIRECTION[i_n] * 4)) & 0xF
                        if upstream_flow_weight == 0:
                            # no upstream flow to this pixel
                            continue
                        upstream_flow_accum = (
                            flow_accum_managed_raster.get(xi_n, yi_n))
                        if upstream_flow_accum == flow_accum_nodata:
                            # process upstream before this one
                            flow_pixel.last_flow_dir = i_n
                            search_stack.push(flow_pixel)
                            if weight_raster is not None:
                                weight_val = <double>weight_raster.get(
                                    xi_n, yi_n)
                            else:
                                weight_val = 1.0
                            search_stack.push(
                                FlowPixelType(xi_n, yi_n, 0, weight_val))
                            preempted = 1
                            break
                        upstream_flow_dir_sum = 0
                        for i_upstream_flow in xrange(8):
                            upstream_flow_dir_sum += (
                                compressed_upstream_flow_dir >> (
                                    i_upstream_flow * 4)) & 0xF

                        flow_pixel.value += (
                            upstream_flow_accum * upstream_flow_weight /
                            <float>upstream_flow_dir_sum)
                    if not preempted:
                        flow_accum_managed_raster.set(
                            flow_pixel.xi, flow_pixel.yi,
                            flow_pixel.value)
    flow_accum_managed_raster.close()
    LOGGER.info('%.2f%% complete', 100.0)


def distance_to_channel_d8(
        flow_dir_d8_raster_path_band, channel_raster_path_band,
        target_distance_to_channel_raster_path,
        weight_raster_path_band=None):
    """Calculate distance to channel with D8 flow.

    Parameters:
        flow_dir_d8_raster_path_band (tuple): a path/band index tuple
            indicating the raster that defines the D8 flow direction
            raster for this call. The pixel values are integers that
            correspond to outflow in the following configuration:
                321
                4x0
                567
        channel_raster_path_band (tuple): a path/band tuple of the same
            dimensions and projection as `flow_dir_d8_raster_path_band[0]`
            that indicates where the channels in the problem space lie. A
            channel is indicated if the value of the pixel is 1. Other values
            are ignored.
        target_distance_to_channel_raster_path (string): path to a raster
            created by this call that has per-pixel distances from a given
            pixel to the nearest downhill channel.
        weight_raster_path_band (tuple): optional path and band number to a
            raster that will be used as the per-pixel flow distance
            weight. If `None`, 1 is the default distance between neighboring
            pixels. This raster must be the same dimensions as
            `flow_dir_mfd_raster_path_band`.

    Returns:
        None.
    """
    # These variables are used to iterate over the DEM using `iterblock`
    # indexes
    cdef numpy.ndarray[numpy.uint8_t, ndim=2] channel_buffer_array
    cdef int win_ysize, win_xsize, xoff, yoff

    # these variables are used as pixel or neighbor indexes.
    # _n is related to a neighbor pixel
    cdef int i_n, xi, yi, xi_q, yi_q, xi_n, yi_n

    # `distance_to_channel_stack` is the datastructure that walks upstream
    # from a defined flow distance pixel
    cdef stack[PixelType] distance_to_channel_stack

    # properties of the parallel rasters
    cdef int raster_x_size, raster_y_size

    # these area used to store custom per-pixel weights and per-pixel values
    # for distance updates
    cdef float weight_val, pixel_val

    # used for time-delayed logging
    cdef time_t last_log_time
    last_log_time = ctime(NULL)

    for path in (
            flow_dir_d8_raster_path_band, channel_raster_path_band,
            weight_raster_path_band):
        if path is not None and not _is_raster_path_band_formatted(path):
            raise ValueError(
                "%s is supposed to be a raster band tuple but it's not." % (
                    path))

    distance_nodata = -1
    pygeoprocessing.new_raster_from_base(
        flow_dir_d8_raster_path_band[0],
        target_distance_to_channel_raster_path,
        gdal.GDT_Float64, [distance_nodata],
        fill_value_list=[distance_nodata],
        gtiff_creation_options=GTIFF_CREATION_OPTIONS)
    distance_to_channel_managed_raster = _ManagedRaster(
        target_distance_to_channel_raster_path, 1, 1)

    cdef _ManagedRaster weight_raster = None
    if weight_raster_path_band:
        weight_raster = _ManagedRaster(
            weight_raster_path_band[0], weight_raster_path_band[1], 0)

    channel_managed_raster = _ManagedRaster(
        channel_raster_path_band[0], channel_raster_path_band[1], 0)

    flow_dir_d8_managed_raster = _ManagedRaster(
        flow_dir_d8_raster_path_band[0], flow_dir_d8_raster_path_band[1], 0)
    channel_raster = gdal.OpenEx(channel_raster_path_band[0], gdal.OF_RASTER)
    channel_band = channel_raster.GetRasterBand(channel_raster_path_band[1])

    flow_dir_raster_info = pygeoprocessing.get_raster_info(
        flow_dir_d8_raster_path_band[0])
    raster_x_size, raster_y_size = flow_dir_raster_info['raster_size']

    # this outer loop searches for undefined channels
    for offset_dict in pygeoprocessing.iterblocks(
        channel_raster_path_band[0], offset_only=True,
            largest_block=0):
        win_xsize = offset_dict['win_xsize']
        win_ysize = offset_dict['win_ysize']
        xoff = offset_dict['xoff']
        yoff = offset_dict['yoff']

        if ctime(NULL) - last_log_time > 5.0:
            last_log_time = ctime(NULL)
            current_pixel = xoff + yoff * raster_x_size
            LOGGER.info('%.2f%% complete', 100.0 * current_pixel / <float>(
                raster_x_size * raster_y_size))

        # make a buffer big enough to capture block and boundaries around it
        channel_buffer_array = numpy.empty(
            (offset_dict['win_ysize']+2, offset_dict['win_xsize']+2),
            dtype=numpy.uint8)
        channel_buffer_array[:] = 0  # 0 means no channel

        # check if we can widen the border to include real data from the
        # raster
        (xa, xb, ya, yb), modified_offset_dict = _generate_read_bounds(
            offset_dict, raster_x_size, raster_y_size)
        channel_buffer_array[ya:yb, xa:xb] = channel_band.ReadAsArray(
            **modified_offset_dict).astype(numpy.int8)

        # ensure these are set for the complier
        xi_n = -1
        yi_n = -1

        # search block for to search for a channel seed
        for yi in xrange(1, win_ysize+1):
            for xi in xrange(1, win_xsize+1):
                if channel_buffer_array[yi, xi] != 1:
                    # no channel seed
                    continue

                distance_to_channel_stack.push(
                    PixelType(0.0, xi+xoff-1, yi+yoff-1, 0))

                while not distance_to_channel_stack.empty():
                    xi_q = distance_to_channel_stack.top().xi
                    yi_q = distance_to_channel_stack.top().yi
                    pixel_val = distance_to_channel_stack.top().value
                    distance_to_channel_stack.pop()

                    distance_to_channel_managed_raster.set(xi_q, yi_q, pixel_val)

                    for i_n in xrange(8):
                        xi_n = xi_q+NEIGHBOR_OFFSET_ARRAY[2*i_n]
                        yi_n = yi_q+NEIGHBOR_OFFSET_ARRAY[2*i_n+1]

                        if (xi_n < 0 or xi_n >= raster_x_size or
                                yi_n < 0 or yi_n >= raster_y_size):
                            continue

                        if channel_managed_raster.get(xi_n, yi_n) == 1:
                            # it's a channel, it'll get picked up in the
                            # outer loop
                            continue

                        if (flow_dir_d8_managed_raster.get(xi_n, yi_n) ==
                                D8_REVERSE_DIRECTION[i_n]):
                            # if a weight is passed we use it directly and do
                            # not consider that a diagonal pixel is further
                            # away than an adjacent one. If no weight is used
                            # then "distance" is being calculated and we account
                            # for diagonal distance.
                            if weight_raster is not None:
                                weight_val = weight_raster.get(xi_n, yi_n)
                            else:
                                weight_val = (SQRT2 if i_n % 2 else 1)

                            distance_to_channel_stack.push(
                                PixelType(
                                    weight_val + pixel_val, xi_n, yi_n, 0))


def distance_to_channel_mfd(
        flow_dir_mfd_raster_path_band, channel_raster_path_band,
        target_distance_to_channel_raster_path, weight_raster_path_band=None):
    """Calculate distance to channel with multiple flow direction.

    Parameters:
        flow_dir_mfd_raster_path_band (tuple): a path/band index tuple
            indicating the raster that defines the mfd flow accumulation
            raster for this call. This raster should be generated by a call
            to `pygeoprocessing.routing.flow_dir_mfd.

        channel_raster_path_band (tuple): a path/band tuple of the same
            dimensions and projection as `flow_dir_mfd_raster_path_band[0]`
            that indicates where the channels in the problem space lie. A
            channel is indicated if the value of the pixel is 1. Other values
            are ignored.
        target_distance_to_channel_raster_path (string): path to a raster
            created by this call that has per-pixel distances from a given
            pixel to the nearest downhill channel.
        weight_raster_path_band (tuple): optional path and band number to a
            raster that will be used as the per-pixel flow distance
            weight. If `None`, 1 is the default distance between neighboring
            pixels. This raster must be the same dimensions as
            `flow_dir_mfd_raster_path_band`.

    Returns:
        None.
    """
    # These variables are used to iterate over the DEM using `iterblock`
    # indexes
    cdef numpy.ndarray[numpy.uint8_t, ndim=2] channel_buffer_array
    cdef numpy.ndarray[numpy.int32_t, ndim=2] flow_dir_buffer_array
    cdef int win_ysize, win_xsize, xoff, yoff

    # these variables are used as pixel or neighbor indexes.
    # _n is related to a neighbor pixel
    cdef int i_n, xi, yi, xi_n, yi_n
    cdef int flow_dir_weight, sum_of_flow_weights, compressed_flow_dir

    # used to remember if the current pixel is a channel for routing
    cdef int is_a_channel

    # `distance_to_channel_queue` is the data structure that walks upstream
    # from a defined flow distance pixel
    cdef stack[FlowPixelType] distance_to_channel_stack

    # properties of the parallel rasters
    cdef int raster_x_size, raster_y_size

    # this value is used to store the current weight which might be 1 or
    # come from a predefined flow accumulation weight raster
    cdef double weight_val

    # used for time-delayed logging
    cdef time_t last_log_time
    last_log_time = ctime(NULL)

    for path in (
            flow_dir_mfd_raster_path_band, channel_raster_path_band,
            weight_raster_path_band):
        if path is not None and not _is_raster_path_band_formatted(path):
            raise ValueError(
                "%s is supposed to be a raster band tuple but it's not." % (
                    path))

    distance_nodata = -1
    pygeoprocessing.new_raster_from_base(
        flow_dir_mfd_raster_path_band[0],
        target_distance_to_channel_raster_path,
        gdal.GDT_Float64, [distance_nodata],
        fill_value_list=[distance_nodata],
        gtiff_creation_options=GTIFF_CREATION_OPTIONS)
    distance_to_channel_managed_raster = _ManagedRaster(
        target_distance_to_channel_raster_path, 1, 1)

    channel_managed_raster = _ManagedRaster(
        channel_raster_path_band[0], channel_raster_path_band[1], 0)

    flow_dir_mfd_managed_raster = _ManagedRaster(
        flow_dir_mfd_raster_path_band[0], flow_dir_mfd_raster_path_band[1], 0)
    channel_raster = gdal.OpenEx(channel_raster_path_band[0], gdal.OF_RASTER)
    channel_band = channel_raster.GetRasterBand(channel_raster_path_band[1])

    flow_dir_mfd_raster = gdal.OpenEx(
        flow_dir_mfd_raster_path_band[0], gdal.OF_RASTER)
    flow_dir_mfd_band = flow_dir_mfd_raster.GetRasterBand(
        flow_dir_mfd_raster_path_band[1])

    cdef _ManagedRaster weight_raster = None
    if weight_raster_path_band:
        weight_raster = _ManagedRaster(
            weight_raster_path_band[0], weight_raster_path_band[1], 0)

    flow_dir_raster_info = pygeoprocessing.get_raster_info(
        flow_dir_mfd_raster_path_band[0])
    raster_x_size, raster_y_size = flow_dir_raster_info['raster_size']

    # this outer loop searches for undefined channels
    for offset_dict in pygeoprocessing.iterblocks(
        channel_raster_path_band[0], offset_only=True,
            largest_block=0):
        win_xsize = offset_dict['win_xsize']
        win_ysize = offset_dict['win_ysize']
        xoff = offset_dict['xoff']
        yoff = offset_dict['yoff']

        if ctime(NULL) - last_log_time > 5.0:
            last_log_time = ctime(NULL)
            current_pixel = xoff + yoff * raster_x_size
            LOGGER.info('%.2f%% complete', 100.0 * current_pixel / <float>(
                raster_x_size * raster_y_size))

        # make a buffer big enough to capture block and boundaries around it
        channel_buffer_array = numpy.empty(
            (offset_dict['win_ysize']+2, offset_dict['win_xsize']+2),
            dtype=numpy.uint8)
        flow_dir_buffer_array = numpy.empty(
            (offset_dict['win_ysize']+2, offset_dict['win_xsize']+2),
            dtype=numpy.int32)
        channel_buffer_array[:] = 0  # 0 means no channel
        flow_dir_buffer_array[:] = 0  # 0 means no flow

        # check if we can widen the border to include real data from the
        # raster
        (xa, xb, ya, yb), modified_offset_dict = _generate_read_bounds(
            offset_dict, raster_x_size, raster_y_size)
        channel_buffer_array[ya:yb, xa:xb] = channel_band.ReadAsArray(
            **modified_offset_dict).astype(numpy.int8)

        flow_dir_buffer_array[ya:yb, xa:xb] = flow_dir_mfd_band.ReadAsArray(
            **modified_offset_dict).astype(numpy.int32)

        # ensure these are set for the complier
        xi_n = -1
        yi_n = -1

        # search block for a pixel that has undefined distance to channel
        for yi in xrange(1, win_ysize+1):
            for xi in xrange(1, win_xsize+1):
                xi_root = xi+xoff-1
                yi_root = yi+yoff-1

                if channel_buffer_array[yi, xi] == 1:
                    distance_to_channel_managed_raster.set(
                        xi_root, yi_root, 0)
                    continue

                if flow_dir_buffer_array[yi, xi] == 0:
                    # nodata flow, so we skip
                    continue

                if distance_to_channel_managed_raster.get(
                        xi_root, yi_root) == distance_nodata:
                    distance_to_channel_stack.push(
                        FlowPixelType(xi_root, yi_root, 0, 0.0))

                while not distance_to_channel_stack.empty():
                    pixel = distance_to_channel_stack.top()
                    distance_to_channel_stack.pop()
                    is_a_channel = (
                        channel_managed_raster.get(pixel.xi, pixel.yi) == 1)
                    if is_a_channel:
                        distance_to_channel_managed_raster.set(
                            pixel.xi, pixel.yi, 0)
                        continue

                    compressed_flow_dir = (
                        <int>flow_dir_mfd_managed_raster.get(
                            pixel.xi, pixel.yi))

                    preempted = 0
                    for i_n in xrange(pixel.last_flow_dir, 8):
                        flow_dir_weight = 0xF & (
                            compressed_flow_dir >> (i_n * 4))
                        if flow_dir_weight == 0:
                            continue

                        xi_n = pixel.xi+NEIGHBOR_OFFSET_ARRAY[2*i_n]
                        yi_n = pixel.yi+NEIGHBOR_OFFSET_ARRAY[2*i_n+1]

                        if (xi_n < 0 or xi_n >= raster_x_size or
                                yi_n < 0 or yi_n >= raster_y_size):
                            continue

                        n_distance = distance_to_channel_managed_raster.get(
                            xi_n, yi_n)

                        if n_distance == distance_nodata:
                            preempted = 1
                            pixel.last_flow_dir = i_n
                            distance_to_channel_stack.push(pixel)
                            distance_to_channel_stack.push(
                                FlowPixelType(xi_n, yi_n, 0, 0.0))
                            break

                        # if a weight is passed we use it directly and do
                        # not consider that a diagonal pixel is further
                        # away than an adjacent one. If no weight is used
                        # then "distance" is being calculated and we account
                        # for diagonal distance.
                        if weight_raster is not None:
                            weight_val = weight_raster.get(xi_n, yi_n)
                        else:
                            weight_val = (SQRT2 if i_n % 2 else 1)

                        pixel.value += flow_dir_weight * (
                            weight_val + n_distance)

                    if preempted:
                        continue

                    sum_of_flow_weights = 0
                    for i_n in xrange(8):
                        sum_of_flow_weights += 0xF & (
                            compressed_flow_dir >> (i_n * 4))

                    if sum_of_flow_weights != 0:
                        pixel.value = pixel.value / sum_of_flow_weights
                    else:
                        pixel.value = 0
                    distance_to_channel_managed_raster.set(
                        pixel.xi, pixel.yi, pixel.value)
    LOGGER.info('%.2f%% complete', 100.0)


<<<<<<< HEAD
def delineate_watersheds(
        d8_flow_dir_raster_path_band, outflow_points_vector_path,
        target_watersheds_vector, scratch_raster_path):

    # TODO: Check that flow direction is tiled appopriately
    # TODO: Check that raster path band is formatted well
    flow_dir_managed_raster = _ManagedRaster(d8_flow_dir_raster_path_band[0],
                                             d8_flow_dir_raster_path_band[1],
                                             0)  # read-only

    # Create a new watershed scratch raster the size, shape of the flow dir raster
    pygeoprocessing.new_raster_from_base(
        d8_flow_dir_raster_path_band[0], scratch_raster_path, gdal.GDT_Byte,
        [255], fill_value_list=[0],
        gtiff_creation_options=GTIFF_CREATION_OPTIONS)



=======
def _is_raster_path_band_formatted(raster_path_band):
    """Return true if raster path band is a (str, int) tuple/list."""
    if not isinstance(raster_path_band, (list, tuple)):
        return False
    elif len(raster_path_band) != 2:
        return False
    elif not isinstance(raster_path_band[0], basestring):
        return False
    elif not isinstance(raster_path_band[1], int):
        return False
    else:
        return True

>>>>>>> b2cf4d51
<|MERGE_RESOLUTION|>--- conflicted
+++ resolved
@@ -1,2551 +1,2546 @@
-# coding=UTF-8
-# distutils: language=c++
-"""
-Provides PyGeprocessing Routing functionality.
-
-Unless otherwise specified, all internal computation of rasters are done in
-a float64 space. The only possible loss of precision could occur when an
-incoming DEM type is an int64 type and values in that dem exceed 2^52 but GDAL
-does not support int64 rasters so no precision loss is possible with a
-float64.
-
-D8 float direction conventions follow TauDEM where each flow direction
-is encoded as:
-     321
-     4x0
-     567
-"""
-import time
-import os
-import logging
-import shutil
-import tempfile
-
-import numpy
-import pygeoprocessing
-from osgeo import gdal
-
-cimport numpy
-cimport cython
-from cpython.mem cimport PyMem_Malloc, PyMem_Free
-from cython.operator cimport dereference as deref
-from cython.operator cimport preincrement as inc
-from libc.time cimport time_t
-from libc.time cimport time as ctime
-from libcpp.list cimport list as clist
-from libcpp.pair cimport pair
-from libcpp.queue cimport queue
-from libcpp.stack cimport stack
-from libcpp.deque cimport deque
-from libcpp.set cimport set as cset
-
-LOGGER = logging.getLogger(__name__)
-LOGGER.addHandler(logging.NullHandler())  # silence logging by default
-
-# This module creates rasters with a memory xy block size of 2**BLOCK_BITS
-cdef int BLOCK_BITS = 8
-
-# Number of raster blocks to hold in memory at once per Managed Raster
-cdef int MANAGED_RASTER_N_BLOCKS = 2**6
-
-# these are the creation options that'll be used for all the rasters
-GTIFF_CREATION_OPTIONS = (
-    'TILED=YES', 'BIGTIFF=YES', 'COMPRESS=LZW',
-    'BLOCKXSIZE=%d' % (1 << BLOCK_BITS),
-    'BLOCKYSIZE=%d' % (1 << BLOCK_BITS))
-
-# if nodata is not defined for a float, it's a difficult choice. this number
-# probably won't collide with anything ever created by humans
-cdef double IMPROBABLE_FLOAT_NOATA = -1.23789789e29
-
-# a pre-computed square root of 2 constant
-cdef double SQRT2 = 1.4142135623730951
-cdef double SQRT2_INV = 1.0 / 1.4142135623730951
-
-# used to loop over neighbors and offset the x/y values as defined below
-#  321
-#  4x0
-#  567
-cdef int* NEIGHBOR_OFFSET_ARRAY = [
-    1, 0,  # 0
-    1, -1,  # 1
-    0, -1,  # 2
-    -1, -1,  # 3
-    -1, 0,  # 4
-    -1, 1,  # 5
-    0, 1,  # 6
-    1, 1  # 7
-    ]
-
-# this is used to calculate the opposite D8 direction interpreting the index
-# as a D8 direction
-cdef int* D8_REVERSE_DIRECTION = [4, 5, 6, 7, 0, 1, 2, 3]
-
-# exposing stl::priority_queue so we can have all 3 template arguments so
-# we can pass a different Compare functor
-cdef extern from "<queue>" namespace "std" nogil:
-    cdef cppclass priority_queue[T, Container, Compare]:
-        priority_queue() except +
-        priority_queue(priority_queue&) except +
-        priority_queue(Container&)
-        bint empty()
-        void pop()
-        void push(T&)
-        size_t size()
-        T& top()
-
-# this is a least recently used cache written in C++ in an external file,
-# exposing here so _ManagedRaster can use it
-cdef extern from "LRUCache.h" nogil:
-    cdef cppclass LRUCache[KEY_T, VAL_T]:
-        LRUCache(int)
-        void put(KEY_T&, VAL_T&, clist[pair[KEY_T,VAL_T]]&)
-        clist[pair[KEY_T,VAL_T]].iterator begin()
-        clist[pair[KEY_T,VAL_T]].iterator end()
-        bint exist(KEY_T &)
-        VAL_T get(KEY_T &)
-
-# this is the class type that'll get stored in the priority queue
-cdef struct PixelType:
-    double value  # pixel value
-    int xi  # pixel x coordinate in the raster
-    int yi  # pixel y coordinate in the raster
-    int priority # for breaking ties if two `value`s are equal.
-
-# this struct is used to record an intermediate flow pixel's last calculated
-# direction and the flow accumulation value so far
-cdef struct FlowPixelType:
-    int xi
-    int yi
-    int last_flow_dir
-    double value
-
-# used to record x/y locations as needed
-cdef struct CoordinateType:
-    int xi
-    int yi
-
-# this ctype is used to store the block ID and the block buffer as one object
-# inside Managed Raster
-ctypedef pair[int, double*] BlockBufferPair
-
-# this type is used to create a priority queue on the custom Pixel tpye
-ctypedef priority_queue[
-    PixelType, deque[PixelType], GreaterPixel] PitPriorityQueueType
-
-# this queue is used to record flow directions
-ctypedef queue[int] IntQueueType
-
-# type used to store x/y coordinates and a queue to put them in
-ctypedef queue[CoordinateType] CoordinateQueueType
-
-
-# functor for priority queue of pixels
-cdef cppclass GreaterPixel nogil:
-    bint get "operator()"(PixelType& lhs, PixelType& rhs):
-        # lhs is > than rhs if its value is greater or if it's equal if
-        # the priority is >.
-        if lhs.value > rhs.value:
-            return 1
-        if lhs.value == rhs.value:
-            if lhs.priority > rhs.priority:
-                return 1
-        return 0
-
-
-# a class to allow fast random per-pixel access to a raster for both setting
-# and reading pixels.
-cdef class _ManagedRaster:
-    cdef LRUCache[int, double*]* lru_cache
-    cdef cset[int] dirty_blocks
-    cdef int block_xsize
-    cdef int block_ysize
-    cdef int block_xmod
-    cdef int block_ymod
-    cdef int block_xbits
-    cdef int block_ybits
-    cdef int raster_x_size
-    cdef int raster_y_size
-    cdef int block_nx
-    cdef int block_ny
-    cdef int write_mode
-    cdef bytes raster_path
-    cdef int band_id
-    cdef int closed
-
-    def __cinit__(self, raster_path, band_id, write_mode):
-        """Create new instance of Managed Raster.
-
-        Parameters:
-            raster_path (char*): path to raster that has block sizes that are
-                powers of 2. If not, an exception is raised.
-            band_id (int): which band in `raster_path` to index. Uses GDAL
-                notation that starts at 1.
-            write_mode (boolean): if true, this raster is writable and dirty
-                memory blocks will be written back to the raster as blocks
-                are swapped out of the cache or when the object deconstructs.
-
-        Returns:
-            None.
-        """
-        if not os.path.isfile(raster_path):
-            LOGGER.error("%s is not a file.", raster_path)
-            return
-        raster_info = pygeoprocessing.get_raster_info(raster_path)
-        self.raster_x_size, self.raster_y_size = raster_info['raster_size']
-        self.block_xsize, self.block_ysize = raster_info['block_size']
-        self.block_xmod = self.block_xsize-1
-        self.block_ymod = self.block_ysize-1
-
-        if not (1 <= band_id <= raster_info['n_bands']):
-            err_msg = (
-                "Error: band ID (%s) is not a valid band number. "
-                "This exception is happening in Cython, so it will cause a "
-                "hard seg-fault, but it's otherwise meant to be a "
-                "ValueError." % (band_id))
-            print(err_msg)
-            raise ValueError(err_msg)
-        self.band_id = band_id
-
-        if (self.block_xsize & (self.block_xsize - 1) != 0) or (
-                self.block_ysize & (self.block_ysize - 1) != 0):
-            # If inputs are not a power of two, this will at least print
-            # an error message. Unfortunately with Cython, the exception will
-            # present itself as a hard seg-fault, but I'm leaving the
-            # ValueError in here at least for readability.
-            err_msg = (
-                "Error: Block size is not a power of two: "
-                "block_xsize: %d, %d, %s. This exception is happening"
-                "in Cython, so it will cause a hard seg-fault, but it's"
-                "otherwise meant to be a ValueError." % (
-                    self.block_xsize, self.block_ysize, raster_path))
-            print(err_msg)
-            raise ValueError(err_msg)
-
-        self.block_xbits = numpy.log2(self.block_xsize)
-        self.block_ybits = numpy.log2(self.block_ysize)
-        self.block_nx = (
-            self.raster_x_size + (self.block_xsize) - 1) / self.block_xsize
-        self.block_ny = (
-            self.raster_y_size + (self.block_ysize) - 1) / self.block_ysize
-
-        self.lru_cache = new LRUCache[int, double*](MANAGED_RASTER_N_BLOCKS)
-        self.raster_path = <bytes> raster_path
-        self.write_mode = write_mode
-        self.closed = 0
-
-    def __dealloc__(self):
-        """Deallocate _ManagedRaster.
-
-        This operation manually frees memory from the LRUCache and writes any
-        dirty memory blocks back to the raster if `self.write_mode` is True.
-        """
-        self.close()
-
-    def close(self):
-        """Close the _ManagedRaster and free up resources.
-
-            This call writes any dirty blocks to disk, frees up the memory
-            allocated as part of the cache, and frees all GDAL references.
-
-            Any subsequent calls to any other functions in _ManagedRaster will
-            have undefined behavior.
-        """
-        if self.closed:
-            return
-        self.closed = 1
-        cdef int xi_copy, yi_copy
-        cdef numpy.ndarray[double, ndim=2] block_array = numpy.empty(
-            (self.block_ysize, self.block_xsize))
-        cdef double *double_buffer
-        cdef int block_xi
-        cdef int block_yi
-        # initially the win size is the same as the block size unless
-        # we're at the edge of a raster
-        cdef int win_xsize
-        cdef int win_ysize
-
-        # we need the offsets to subtract from global indexes for cached array
-        cdef int xoff
-        cdef int yoff
-
-        cdef clist[BlockBufferPair].iterator it = self.lru_cache.begin()
-        cdef clist[BlockBufferPair].iterator end = self.lru_cache.end()
-        if not self.write_mode:
-            while it != end:
-                # write the changed value back if desired
-                PyMem_Free(deref(it).second)
-                inc(it)
-            return
-
-        raster = gdal.OpenEx(
-            self.raster_path, gdal.GA_Update | gdal.OF_RASTER)
-        raster_band = raster.GetRasterBand(self.band_id)
-
-        # if we get here, we're in write_mode
-        cdef cset[int].iterator dirty_itr
-        while it != end:
-            double_buffer = deref(it).second
-            block_index = deref(it).first
-
-            # write to disk if block is dirty
-            dirty_itr = self.dirty_blocks.find(block_index)
-            if dirty_itr != self.dirty_blocks.end():
-                self.dirty_blocks.erase(dirty_itr)
-                block_xi = block_index % self.block_nx
-                block_yi = block_index / self.block_nx
-
-                # we need the offsets to subtract from global indexes for
-                # cached array
-                xoff = block_xi << self.block_xbits
-                yoff = block_yi << self.block_ybits
-
-                win_xsize = self.block_xsize
-                win_ysize = self.block_ysize
-
-                # clip window sizes if necessary
-                if xoff+win_xsize > self.raster_x_size:
-                    win_xsize = win_xsize - (
-                        xoff+win_xsize - self.raster_x_size)
-                if yoff+win_ysize > self.raster_y_size:
-                    win_ysize = win_ysize - (
-                        yoff+win_ysize - self.raster_y_size)
-
-                for xi_copy in xrange(win_xsize):
-                    for yi_copy in xrange(win_ysize):
-                        block_array[yi_copy, xi_copy] = (
-                            double_buffer[
-                                (yi_copy << self.block_xbits) + xi_copy])
-                raster_band.WriteArray(
-                    block_array[0:win_ysize, 0:win_xsize],
-                    xoff=xoff, yoff=yoff)
-            PyMem_Free(double_buffer)
-            inc(it)
-        raster_band.FlushCache()
-        raster_band = None
-        raster = None
-
-    cdef inline void set(self, int xi, int yi, double value):
-        """Set the pixel at `xi,yi` to `value`."""
-        cdef int block_xi = xi >> self.block_xbits
-        cdef int block_yi = yi >> self.block_ybits
-        # this is the flat index for the block
-        cdef int block_index = block_yi * self.block_nx + block_xi
-        if not self.lru_cache.exist(block_index):
-            self._load_block(block_index)
-        self.lru_cache.get(
-            block_index)[
-                ((yi & (self.block_ymod))<<self.block_xbits) +
-                (xi & (self.block_xmod))] = value
-        if self.write_mode:
-            dirty_itr = self.dirty_blocks.find(block_index)
-            if dirty_itr == self.dirty_blocks.end():
-                self.dirty_blocks.insert(block_index)
-
-    cdef inline double get(self, int xi, int yi):
-        """Return the value of the pixel at `xi,yi`."""
-        cdef int block_xi = xi >> self.block_xbits
-        cdef int block_yi = yi >> self.block_ybits
-        # this is the flat index for the block
-        cdef int block_index = block_yi * self.block_nx + block_xi
-        if not self.lru_cache.exist(block_index):
-            self._load_block(block_index)
-        return self.lru_cache.get(
-            block_index)[
-                ((yi & (self.block_ymod))<<self.block_xbits) +
-                (xi & (self.block_xmod))]
-
-    cdef void _load_block(self, int block_index) except *:
-        cdef int block_xi = block_index % self.block_nx
-        cdef int block_yi = block_index / self.block_nx
-
-        # we need the offsets to subtract from global indexes for cached array
-        cdef int xoff = block_xi << self.block_xbits
-        cdef int yoff = block_yi << self.block_ybits
-
-        cdef int xi_copy, yi_copy
-        cdef numpy.ndarray[double, ndim=2] block_array
-        cdef double *double_buffer
-        cdef clist[BlockBufferPair] removed_value_list
-
-        # determine the block aligned xoffset for read as array
-
-        # initially the win size is the same as the block size unless
-        # we're at the edge of a raster
-        cdef int win_xsize = self.block_xsize
-        cdef int win_ysize = self.block_ysize
-
-        # load a new block
-        if xoff+win_xsize > self.raster_x_size:
-            win_xsize = win_xsize - (xoff+win_xsize - self.raster_x_size)
-        if yoff+win_ysize > self.raster_y_size:
-            win_ysize = win_ysize - (yoff+win_ysize - self.raster_y_size)
-
-        raster = gdal.OpenEx(self.raster_path, gdal.OF_RASTER)
-        raster_band = raster.GetRasterBand(self.band_id)
-        block_array = raster_band.ReadAsArray(
-            xoff=xoff, yoff=yoff, win_xsize=win_xsize,
-            win_ysize=win_ysize).astype(
-            numpy.float64)
-        raster_band = None
-        raster = None
-        double_buffer = <double*>PyMem_Malloc(
-            (sizeof(double) << self.block_xbits) * win_ysize)
-        for xi_copy in xrange(win_xsize):
-            for yi_copy in xrange(win_ysize):
-                double_buffer[(yi_copy<<self.block_xbits)+xi_copy] = (
-                    block_array[yi_copy, xi_copy])
-        self.lru_cache.put(
-            <int>block_index, <double*>double_buffer, removed_value_list)
-
-        if self.write_mode:
-            raster = gdal.OpenEx(
-                self.raster_path, gdal.GA_Update | gdal.OF_RASTER)
-            raster_band = raster.GetRasterBand(self.band_id)
-
-        block_array = numpy.empty(
-            (self.block_ysize, self.block_xsize), dtype=numpy.double)
-        while not removed_value_list.empty():
-            # write the changed value back if desired
-            double_buffer = removed_value_list.front().second
-
-            if self.write_mode:
-                block_index = removed_value_list.front().first
-
-                # write back the block if it's dirty
-                dirty_itr = self.dirty_blocks.find(block_index)
-                if dirty_itr != self.dirty_blocks.end():
-                    self.dirty_blocks.erase(dirty_itr)
-
-                    block_xi = block_index % self.block_nx
-                    block_yi = block_index / self.block_nx
-
-                    xoff = block_xi << self.block_xbits
-                    yoff = block_yi << self.block_ybits
-
-                    win_xsize = self.block_xsize
-                    win_ysize = self.block_ysize
-
-                    if xoff+win_xsize > self.raster_x_size:
-                        win_xsize = win_xsize - (
-                            xoff+win_xsize - self.raster_x_size)
-                    if yoff+win_ysize > self.raster_y_size:
-                        win_ysize = win_ysize - (
-                            yoff+win_ysize - self.raster_y_size)
-
-                    for xi_copy in xrange(win_xsize):
-                        for yi_copy in xrange(win_ysize):
-                            block_array[yi_copy, xi_copy] = double_buffer[
-                                (yi_copy << self.block_xbits) + xi_copy]
-                    raster_band.WriteArray(
-                        block_array[0:win_ysize, 0:win_xsize],
-                        xoff=xoff, yoff=yoff)
-            PyMem_Free(double_buffer)
-            removed_value_list.pop_front()
-
-        if self.write_mode:
-            raster_band = None
-            raster = None
-
-
-def _generate_read_bounds(offset_dict, raster_x_size, raster_y_size):
-    """Helper function to expand GDAL memory block read bound by 1 pixel.
-
-    This function is used in the context of reading a memory block on a GDAL
-    raster plus an additional 1 pixel boundary if it fits into an existing
-    numpy array of size (2+offset_dict['y_size'], 2+offset_dict['x_size']).
-
-    Parameters:
-        offset_dict (dict): dictionary that has values for 'win_xsize',
-            'win_ysize', 'xoff', and 'yoff' to describe the bounding box
-            to read from the raster.
-        raster_x_size, raster_y_size (int): these are the global x/y sizes
-            of the raster that's being read.
-
-    Returns:
-        (xa, xb, ya, yb) (tuple of int): bounds that can be used to slice a
-            numpy array of size
-                (2+offset_dict['y_size'], 2+offset_dict['x_size'])
-        modified_offset_dict (dict): a copy of `offset_dict` with the
-            `win_*size` keys expanded if the modified bounding box will still
-            fit on the array.
-    """
-    xa = 1
-    xb = -1
-    ya = 1
-    yb = -1
-    target_offset_dict = offset_dict.copy()
-    if offset_dict['xoff'] > 0:
-        xa = None
-        target_offset_dict['xoff'] -= 1
-        target_offset_dict['win_xsize'] += 1
-    if offset_dict['yoff'] > 0:
-        ya = None
-        target_offset_dict['yoff'] -= 1
-        target_offset_dict['win_ysize'] += 1
-    if (offset_dict['xoff'] + offset_dict['win_xsize'] < raster_x_size):
-        xb = None
-        target_offset_dict['win_xsize'] += 1
-    if (offset_dict['yoff'] + offset_dict['win_ysize'] < raster_y_size):
-        yb = None
-        target_offset_dict['win_ysize'] += 1
-    return (xa, xb, ya, yb), target_offset_dict
-
-
-def fill_pits(
-        dem_raster_path_band, target_filled_dem_raster_path,
-        working_dir=None):
-    """Fill the pits in a DEM.
-
-        This function defines pits as hydrologically connected regions that do
-        not drain to the edge of the raster or a nodata pixel. After the call
-        pits are filled to the height of the lowest pour point.
-
-    Parameters:
-        dem_raster_path_band (tuple): a path, band number tuple indicating the
-            DEM calculate flow direction.
-        target_filled_dem_raster_path (string): path the pit filled dem,
-            that's created by a call to this function. It is functionally a
-            copy of `dem_raster_path_band[0]` with the pit pixels raised to
-            the pour point. For runtime efficiency, this raster is tiled and
-            its blocksize is set to (1<<BLOCK_BITS, 1<<BLOCK_BITS) even if
-            `dem_raster_path_band[0]` was not tiled or a different block size.
-        working_dir (string): If not None, indicates where temporary files
-            should be created during this run. If this directory doesn't exist
-            it is created by this call. If None, a temporary directory is
-            created by tempdir.mkdtemp which is removed after the function
-            call completes successfully.
-
-    Returns:
-        None.
-    """
-    # These variables are used to iterate over the DEM using `iterblock`
-    # indexes, a numpy.float64 type is used since we need to statically cast
-    # and it's the most complex numerical type and will be compatible without
-    # data loss for any lower type that might be used in
-    # `dem_raster_path_band[0]`.
-    cdef numpy.ndarray[numpy.float64_t, ndim=2] dem_buffer_array
-    cdef int win_ysize, win_xsize, xoff, yoff
-
-    # the _root variables remembers the pixel index where the plateau/pit
-    # region was first detected when iterating over the DEM.
-    cdef int xi_root, yi_root
-
-    # these variables are used as pixel or neighbor indexes. where _q
-    # represents a value out of a queue, and _n is related to a neighbor pixel
-    cdef int i_n, xi, yi, xi_q, yi_q, xi_n, yi_n
-
-    # these are booleans used to remember the condition that caused a loop
-    # to terminate, though downhill and nodata are equivalent for draining,
-    # i keep them separate for cognitive readability.
-    cdef int downhill_neighbor, nodata_neighbor, downhill_drain, nodata_drain
-
-    # `search_queue` is used to grow a flat region searching for a pour point
-    # to determine if region is plateau or, in the absence of a pour point,
-    # a pit.
-    cdef queue[CoordinateType] search_queue
-
-    # `fill_queue` is used after a region is identified as a pit and its pour
-    # height is determined to fill the pit up to the pour height
-    cdef queue[CoordinateType] fill_queue
-
-    # a pixel pointer is used to push to a priority queue. it remembers its
-    # pixel value, x/y index, and an optional priority value to order if
-    # heights are equal.
-    cdef PixelType pixel
-
-    # this priority queue is used to iterate over pit pixels in increasing
-    # height, to search for the lowest pour point.
-    cdef PitPriorityQueueType pit_queue
-
-    # properties of the parallel rasters
-    cdef int raster_x_size, raster_y_size, n_x_blocks
-
-    # variables to remember heights of DEM
-    cdef double center_val, dem_nodata, fill_height
-
-    # used to uniquely identify each flat/pit region encountered in the
-    # algorithm, it's written into the mask rasters to indicate which pixels
-    # have already been processed
-    cdef int feature_id
-
-    # used for time-delayed logging
-    cdef time_t last_log_time
-    last_log_time = ctime(NULL)
-
-    # determine dem nodata in the working type, or set an improbable value
-    # if one can't be determined
-    dem_raster_info = pygeoprocessing.get_raster_info(dem_raster_path_band[0])
-    base_nodata = dem_raster_info['nodata'][dem_raster_path_band[1]-1]
-    if base_nodata is not None:
-        # cast to a float64 since that's our operating array type
-        dem_nodata = numpy.float64(base_nodata)
-    else:
-        # pick some very improbable value since it's hard to deal with NaNs
-        dem_nodata = IMPROBABLE_FLOAT_NOATA
-
-    # these are used to determine if a sample is within the raster
-    raster_x_size, raster_y_size = dem_raster_info['raster_size']
-
-    # this is the nodata value for all the flat region and pit masks
-    mask_nodata = 0
-
-    # set up the working dir for the mask rasters
-    try:
-        if working_dir is not None:
-            os.makedirs(working_dir)
-    except OSError:
-        pass
-    working_dir_path = tempfile.mkdtemp(
-        dir=working_dir, prefix='fill_pits_%s_' % time.strftime(
-            '%Y-%m-%d_%H_%M_%S', time.gmtime()))
-
-    # this raster is used to keep track of what pixels have been searched for
-    # a plateau or pit. if a pixel is set, it means it is part of a locally
-    # undrained area
-    flat_region_mask_path = os.path.join(
-        working_dir_path, 'flat_region_mask.tif')
-    n_x_blocks = raster_x_size >> BLOCK_BITS + 1
-
-    pygeoprocessing.new_raster_from_base(
-        dem_raster_path_band[0], flat_region_mask_path, gdal.GDT_Byte,
-        [mask_nodata], fill_value_list=[mask_nodata],
-        gtiff_creation_options=GTIFF_CREATION_OPTIONS)
-    flat_region_mask_managed_raster = _ManagedRaster(
-        flat_region_mask_path, 1, 1)
-
-    # this raster will have the value of 'feature_id' set to it if it has
-    # been searched as part of the search for a pour point for pit number
-    # `feature_id`
-    pit_mask_path = os.path.join(working_dir_path, 'pit_mask.tif')
-    pygeoprocessing.new_raster_from_base(
-        dem_raster_path_band[0], pit_mask_path, gdal.GDT_Int32,
-        [mask_nodata], fill_value_list=[mask_nodata],
-        gtiff_creation_options=GTIFF_CREATION_OPTIONS)
-    pit_mask_managed_raster = _ManagedRaster(
-        pit_mask_path, 1, 1)
-
-    # copy the base DEM to the target and set up for writing
-    geotiff_driver = gdal.GetDriverByName('GTiff')
-    base_dem_raster = gdal.OpenEx(dem_raster_path_band[0], gdal.OF_RASTER)
-    geotiff_driver.CreateCopy(
-        target_filled_dem_raster_path, base_dem_raster,
-        options=GTIFF_CREATION_OPTIONS)
-    target_dem_raster = gdal.OpenEx(
-        target_filled_dem_raster_path, gdal.OF_RASTER)
-    target_dem_band = target_dem_raster.GetRasterBand(dem_raster_path_band[1])
-    filled_dem_managed_raster = _ManagedRaster(
-        target_filled_dem_raster_path, dem_raster_path_band[1], 1)
-
-    # feature_id will start at 1 since the mask nodata is 0.
-    feature_id = 0
-
-    # this outer loop searches for a pixel that is locally undrained
-    for offset_dict in pygeoprocessing.iterblocks(
-            dem_raster_path_band[0], offset_only=True, largest_block=0):
-        win_xsize = offset_dict['win_xsize']
-        win_ysize = offset_dict['win_ysize']
-        xoff = offset_dict['xoff']
-        yoff = offset_dict['yoff']
-
-        if ctime(NULL) - last_log_time > 5.0:
-            last_log_time = ctime(NULL)
-            current_pixel = xoff + yoff * raster_x_size
-            LOGGER.info('%.2f%% complete', 100.0 * current_pixel / <float>(
-                raster_x_size * raster_y_size))
-
-        # make a buffer big enough to capture block and boundaries around it
-        dem_buffer_array = numpy.empty(
-            (offset_dict['win_ysize']+2, offset_dict['win_xsize']+2),
-            dtype=numpy.float64)
-        dem_buffer_array[:] = dem_nodata
-
-        # attempt to expand read block by a pixel boundary
-        (xa, xb, ya, yb), modified_offset_dict = _generate_read_bounds(
-            offset_dict, raster_x_size, raster_y_size)
-        dem_buffer_array[ya:yb, xa:xb] = target_dem_band.ReadAsArray(
-                **modified_offset_dict).astype(numpy.float64)
-
-        # search block for locally undrained pixels
-        for yi in xrange(1, win_ysize+1):
-            for xi in xrange(1, win_xsize+1):
-                center_val = dem_buffer_array[yi, xi]
-                if center_val == dem_nodata:
-                    continue
-
-                # this value is set in case it turns out to be the root of a
-                # pit, we'll start the fill from this pixel in the last phase
-                # of the algorithm
-                xi_root = xi-1+xoff
-                yi_root = yi-1+yoff
-
-                if flat_region_mask_managed_raster.get(
-                        xi_root, yi_root) != mask_nodata:
-                    # already been searched
-                    continue
-
-                # search neighbors for downhill or nodata
-                downhill_neighbor = 0
-                nodata_neighbor = 0
-
-                for i_n in xrange(8):
-                    xi_n = xi_root+NEIGHBOR_OFFSET_ARRAY[2*i_n]
-                    yi_n = yi_root+NEIGHBOR_OFFSET_ARRAY[2*i_n+1]
-                    if (xi_n < 0 or xi_n >= raster_x_size or
-                            yi_n < 0 or yi_n >= raster_y_size):
-                        # it'll drain off the edge of the raster
-                        nodata_neighbor = 1
-                        break
-                    n_height = filled_dem_managed_raster.get(xi_n, yi_n)
-                    if n_height == dem_nodata:
-                        # it'll drain to nodata
-                        nodata_neighbor = 1
-                        break
-                    if n_height < center_val:
-                        # it'll drain downhill
-                        downhill_neighbor = 1
-                        break
-
-                if downhill_neighbor or nodata_neighbor:
-                    # it drains, so skip
-                    continue
-
-                # otherwise, this pixel doesn't drain locally, search to see
-                # if it's a pit or plateau
-                search_queue.push(CoordinateType(xi_root, yi_root))
-                flat_region_mask_managed_raster.set(xi_root, yi_root, 1)
-                downhill_drain = 0
-                nodata_drain = 0
-
-                # this loop does a BFS starting at this pixel to all pixels
-                # of the same height. the _drain variables are used to
-                # remember if a drain was encountered. it is preferable to
-                # search the whole region even if a drain is encountered, so
-                # it can be entirely marked as processed and not re-accessed
-                # on later iterations
-                while not search_queue.empty():
-                    xi_q = search_queue.front().xi
-                    yi_q = search_queue.front().yi
-                    search_queue.pop()
-
-                    for i_n in xrange(8):
-                        xi_n = xi_q+NEIGHBOR_OFFSET_ARRAY[2*i_n]
-                        yi_n = yi_q+NEIGHBOR_OFFSET_ARRAY[2*i_n+1]
-                        if (xi_n < 0 or xi_n >= raster_x_size or
-                                yi_n < 0 or yi_n >= raster_y_size):
-                            nodata_drain = 1
-                            continue
-                        n_height = filled_dem_managed_raster.get(
-                            xi_n, yi_n)
-                        if n_height == dem_nodata:
-                            nodata_drain = 1
-                            continue
-                        if n_height < center_val:
-                            downhill_drain = 1
-                            continue
-                        if n_height == center_val and (
-                                flat_region_mask_managed_raster.get(
-                                    xi_n, yi_n) == mask_nodata):
-                            # only grow if it's at the same level and not
-                            # previously visited
-                            search_queue.push(
-                                CoordinateType(xi_n, yi_n))
-                            flat_region_mask_managed_raster.set(
-                                xi_n, yi_n, 1)
-
-                if not downhill_drain and not nodata_drain:
-                    # entire region was searched with no drain, do a fill
-                    pixel = PixelType(
-                        center_val, xi_root, yi_root, (
-                            n_x_blocks * (yi_root >> BLOCK_BITS) +
-                            xi_root >> BLOCK_BITS))
-                    feature_id += 1
-                    pit_mask_managed_raster.set(
-                        xi_root, yi_root, feature_id)
-                    pit_queue.push(pixel)
-
-                # this loop visits pixels in increasing height order, so the
-                # first non-processed pixel that's < pixel.height or nodata
-                # will be the lowest pour point
-                pour_point = 0
-                fill_height = dem_nodata
-                while not pit_queue.empty():
-                    pixel = pit_queue.top()
-                    pit_queue.pop()
-                    xi_q = pixel.xi
-                    yi_q = pixel.yi
-                    # this is the potential fill height if pixel is pour point
-                    fill_height = pixel.value
-
-                    for i_n in xrange(8):
-                        xi_n = xi_q+NEIGHBOR_OFFSET_ARRAY[2*i_n]
-                        yi_n = yi_q+NEIGHBOR_OFFSET_ARRAY[2*i_n+1]
-                        if (xi_n < 0 or xi_n >= raster_x_size or
-                                yi_n < 0 or yi_n >= raster_y_size):
-                            # drain off the edge of the raster
-                            pour_point = 1
-                            break
-
-                        if pit_mask_managed_raster.get(
-                                xi_n, yi_n) == feature_id:
-                            # this cell has already been processed
-                            continue
-
-                        # mark as visited in the search for pour point
-                        pit_mask_managed_raster.set(
-                            xi_n, yi_n, feature_id)
-
-                        n_height = filled_dem_managed_raster.get(xi_n, yi_n)
-                        if n_height == dem_nodata or n_height < fill_height:
-                            # we encounter a neighbor not processed that is
-                            # lower than the current pixel or nodata
-                            pour_point = 1
-                            break
-
-                        # push onto queue, set the priority to be the block
-                        # index
-                        pixel = PixelType(
-                            n_height, xi_n, yi_n, (
-                                n_x_blocks * (yi_n >> BLOCK_BITS) +
-                                xi_n >> BLOCK_BITS))
-                        pit_queue.push(pixel)
-
-                    if pour_point:
-                        # found a pour point, clear the queue
-                        pit_queue = PitPriorityQueueType()
-
-                        # start from original pit seed rather than pour point
-                        # this way we can stop filling when we reach a height
-                        # equal to fill_height instead of potentially
-                        # traversing a plateau area and needing to
-                        # differentiate the pixels on the inside of the pit
-                        # and the outside.
-                        fill_queue.push(CoordinateType(xi_root, yi_root))
-                        filled_dem_managed_raster.set(
-                            xi_root, yi_root, fill_height)
-
-                # this loop does a BFS to set all DEM pixels to `fill_height`
-                while not fill_queue.empty():
-                    xi_q = fill_queue.front().xi
-                    yi_q = fill_queue.front().yi
-                    fill_queue.pop()
-
-                    for i_n in xrange(8):
-                        xi_n = xi_q+NEIGHBOR_OFFSET_ARRAY[2*i_n]
-                        yi_n = yi_q+NEIGHBOR_OFFSET_ARRAY[2*i_n+1]
-                        if (xi_n < 0 or xi_n >= raster_x_size or
-                                yi_n < 0 or yi_n >= raster_y_size):
-                            continue
-
-                        if filled_dem_managed_raster.get(
-                                xi_n, yi_n) < fill_height:
-                            filled_dem_managed_raster.set(
-                                xi_n, yi_n, fill_height)
-                            fill_queue.push(CoordinateType(xi_n, yi_n))
-
-    pit_mask_managed_raster.close()
-    flat_region_mask_managed_raster.close()
-    shutil.rmtree(working_dir_path)
-    LOGGER.info('%.2f%% complete', 100.0)
-
-
-def flow_dir_d8(
-        dem_raster_path_band, target_flow_dir_path,
-        working_dir=None):
-    """D8 flow direction.
-
-    Parameters:
-        dem_raster_path_band (tuple): a path, band number tuple indicating the
-            DEM calculate flow direction. This DEM must not have hydrological
-            pits or else the target flow direction is undefined.
-        target_flow_dir_path (string): path to a byte raster created by this
-            call of same dimensions as `dem_raster_path_band` that has a value
-            indicating the direction of downhill flow. Values are defined as
-            pointing to one of the eight neighbors with the following
-            convention:
-
-                321
-                4x0
-                567
-
-        working_dir (string): If not None, indicates where temporary files
-            should be created during this run. If this directory doesn't exist
-            it is created by this call.
-
-    Returns:
-        None.
-    """
-    # These variables are used to iterate over the DEM using `iterblock`
-    # indexes, a numpy.float64 type is used since we need to statically cast
-    # and it's the most complex numerical type and will be compatible without
-    # data loss for any lower type that might be used in
-    # `dem_raster_path_band[0]`.
-    cdef numpy.ndarray[numpy.float64_t, ndim=2] dem_buffer_array
-    cdef int win_ysize, win_xsize, xoff, yoff
-
-    # the _root variables remembers the pixel index where the plateau/pit
-    # region was first detected when iterating over the DEM.
-    cdef int xi_root, yi_root
-
-    # these variables are used as pixel or neighbor indexes. where _q
-    # represents a value out of a queue, and _n is related to a neighbor pixel
-    cdef int i_n, xi, yi, xi_q, yi_q, xi_n, yi_n
-
-    # these are used to recall the local and neighbor heights of pixels
-    cdef double root_height, n_height, dem_nodata
-
-    # these are used to track the distance to the drain when we encounter a
-    # plateau to route to the shortest path to the drain
-    cdef double drain_distance, n_drain_distance
-
-    # this remembers is flow was diagonal in case there is a straight
-    # flow that could trump it
-    cdef int diagonal_nodata
-
-    # `search_queue` is used to grow a flat region searching for a drain
-    # of a plateau
-    cdef queue[CoordinateType] search_queue
-
-    # `drain_queue` is used after a plateau drain is defined and iterates
-    # until the entire plateau is drained, `nodata_drain_queue` are for
-    # the case where the plateau is only drained by nodata pixels
-    cdef CoordinateQueueType drain_queue, nodata_drain_queue
-
-    # this queue is used to remember the flow directions of nodata pixels in
-    # a plateau in case no other valid drain was found
-    cdef queue[int] nodata_flow_dir_queue
-
-    # properties of the parallel rasters
-    cdef int raster_x_size, raster_y_size
-
-    # used for time-delayed logging
-    cdef time_t last_log_time
-    last_log_time = ctime(NULL)
-
-    # determine dem nodata in the working type, or set an improbable value
-    # if one can't be determined
-    dem_raster_info = pygeoprocessing.get_raster_info(dem_raster_path_band[0])
-    base_nodata = dem_raster_info['nodata'][dem_raster_path_band[1]-1]
-    if base_nodata is not None:
-        # cast to a float64 since that's our operating array type
-        dem_nodata = numpy.float64(base_nodata)
-    else:
-        # pick some very improbable value since it's hard to deal with NaNs
-        dem_nodata = IMPROBABLE_FLOAT_NOATA
-
-    # these are used to determine if a sample is within the raster
-    raster_x_size, raster_y_size = dem_raster_info['raster_size']
-
-    # this is the nodata value for all the flat region and pit masks
-    mask_nodata = 0
-
-    # set up the working dir for the mask rasters
-    try:
-        if working_dir is not None:
-            os.makedirs(working_dir)
-    except OSError:
-        pass
-    working_dir_path = tempfile.mkdtemp(
-        dir=working_dir, prefix='flow_dir_d8_%s_' % time.strftime(
-            '%Y-%m-%d_%H_%M_%S', time.gmtime()))
-
-    # this raster is used to keep track of what pixels have been searched for
-    # a plateau. if a pixel is set, it means it is part of a locally
-    # undrained area
-    flat_region_mask_path = os.path.join(
-        working_dir_path, 'flat_region_mask.tif')
-    pygeoprocessing.new_raster_from_base(
-        dem_raster_path_band[0], flat_region_mask_path, gdal.GDT_Byte,
-        [mask_nodata], fill_value_list=[mask_nodata],
-        gtiff_creation_options=GTIFF_CREATION_OPTIONS)
-    flat_region_mask_managed_raster = _ManagedRaster(
-        flat_region_mask_path, 1, 1)
-
-    flow_dir_nodata = 128
-    pygeoprocessing.new_raster_from_base(
-        dem_raster_path_band[0], target_flow_dir_path, gdal.GDT_Byte,
-        [flow_dir_nodata], fill_value_list=[flow_dir_nodata],
-        gtiff_creation_options=GTIFF_CREATION_OPTIONS)
-    flow_dir_managed_raster = _ManagedRaster(target_flow_dir_path, 1, 1)
-
-    # this creates a raster that's used for a dynamic programming solution to
-    # shortest path to the drain for plateaus. the raster is filled with
-    # raster_x_size * raster_y_size as a distance that's greater than the
-    # longest plateau drain distance possible for this raster.
-    plateau_distance_path = os.path.join(
-        working_dir_path, 'plateau_distance.tif')
-    pygeoprocessing.new_raster_from_base(
-        dem_raster_path_band[0], plateau_distance_path, gdal.GDT_Float64,
-        [-1], fill_value_list=[raster_x_size * raster_y_size],
-        gtiff_creation_options=GTIFF_CREATION_OPTIONS)
-    plateau_distance_managed_raster = _ManagedRaster(
-        plateau_distance_path, 1, 1)
-
-    # this raster is for random access of the DEM
-
-    compatable_dem_raster_path_band = None
-    dem_block_xsize, dem_block_ysize = dem_raster_info['block_size']
-    if (dem_block_xsize & (dem_block_xsize - 1) != 0) or (
-            dem_block_ysize & (dem_block_ysize - 1) != 0):
-        LOGGER.warning("dem is not a power of 2, creating a copy that is.")
-        compatable_dem_raster_path_band = (
-            os.path.join(working_dir_path, 'compatable_dem.tif'),
-            dem_raster_path_band[1])
-        geotiff_driver = gdal.GetDriverByName('GTiff')
-        dem_raster = gdal.OpenEx(dem_raster_path_band[0], gdal.OF_RASTER)
-        geotiff_driver.CreateCopy(
-            compatable_dem_raster_path_band[0], dem_raster,
-            options=GTIFF_CREATION_OPTIONS)
-        dem_raster = None
-        LOGGER.info("compatible dem complete")
-    else:
-        compatable_dem_raster_path_band = dem_raster_path_band
-    dem_managed_raster = _ManagedRaster(
-        compatable_dem_raster_path_band[0],
-        compatable_dem_raster_path_band[1], 0)
-
-    # and this raster is for efficient block-by-block reading of the dem
-    dem_raster = gdal.OpenEx(
-        compatable_dem_raster_path_band[0], gdal.OF_RASTER)
-    dem_band = dem_raster.GetRasterBand(compatable_dem_raster_path_band[1])
-
-    # this outer loop searches for a pixel that is locally undrained
-    for offset_dict in pygeoprocessing.iterblocks(
-            compatable_dem_raster_path_band[0], offset_only=True,
-            largest_block=0):
-        win_xsize = offset_dict['win_xsize']
-        win_ysize = offset_dict['win_ysize']
-        xoff = offset_dict['xoff']
-        yoff = offset_dict['yoff']
-
-        if ctime(NULL) - last_log_time > 5.0:
-            last_log_time = ctime(NULL)
-            current_pixel = xoff + yoff * raster_x_size
-            LOGGER.info('%.2f%% complete', 100.0 * current_pixel / <float>(
-                raster_x_size * raster_y_size))
-
-        # make a buffer big enough to capture block and boundaries around it
-        dem_buffer_array = numpy.empty(
-            (offset_dict['win_ysize']+2, offset_dict['win_xsize']+2),
-            dtype=numpy.float64)
-        dem_buffer_array[:] = dem_nodata
-
-        # attempt to expand read block by a pixel boundary
-        (xa, xb, ya, yb), modified_offset_dict = _generate_read_bounds(
-            offset_dict, raster_x_size, raster_y_size)
-        dem_buffer_array[ya:yb, xa:xb] = dem_band.ReadAsArray(
-                **modified_offset_dict).astype(numpy.float64)
-
-        # ensure these are set for the complier
-        xi_n = -1
-        yi_n = -1
-
-        # search block for to set flow direction
-        for yi in xrange(1, win_ysize+1):
-            for xi in xrange(1, win_xsize+1):
-                root_height = dem_buffer_array[yi, xi]
-                if root_height == dem_nodata:
-                    continue
-
-                # this value is set in case it turns out to be the root of a
-                # pit, we'll start the fill from this pixel in the last phase
-                # of the algorithm
-                xi_root = xi-1+xoff
-                yi_root = yi-1+yoff
-
-                if flow_dir_managed_raster.get(
-                        xi_root, yi_root) != flow_dir_nodata:
-                    # already been defined
-                    continue
-
-                # initialize variables to indicate the largest slope_dir is
-                # undefined, the largest slope seen so far is flat, and the
-                # largest nodata is at least a diagonal away
-                largest_slope_dir = -1
-                largest_slope = 0.0
-
-                for i_n in xrange(8):
-                    xi_n = xi+NEIGHBOR_OFFSET_ARRAY[2*i_n]
-                    yi_n = yi+NEIGHBOR_OFFSET_ARRAY[2*i_n+1]
-                    n_height = dem_buffer_array[yi_n, xi_n]
-                    if n_height == dem_nodata:
-                        continue
-                    n_slope = root_height - n_height
-                    if i_n & 1:
-                        # if diagonal, adjust the slope
-                        n_slope *= SQRT2_INV
-                    if n_slope > largest_slope:
-                        largest_slope_dir = i_n
-                        largest_slope = n_slope
-
-                if largest_slope_dir >= 0:
-                    # define flow dir and move on
-                    flow_dir_managed_raster.set(
-                        xi_root, yi_root, largest_slope_dir)
-                    continue
-
-                # otherwise, this pixel doesn't drain locally, so it must
-                # be a plateau, search for the drains of the plateau
-                search_queue.push(CoordinateType(xi_root, yi_root))
-                flat_region_mask_managed_raster.set(xi_root, yi_root, 1)
-
-                # this loop does a BFS starting at this pixel to all pixels
-                # of the same height. if a drain is encountered, it is pushed
-                # on a queue for later processing.
-
-                while not search_queue.empty():
-                    xi_q = search_queue.front().xi
-                    yi_q = search_queue.front().yi
-                    search_queue.pop()
-
-                    largest_slope_dir = -1
-                    largest_slope = 0.0
-                    diagonal_nodata = 1
-                    for i_n in xrange(8):
-                        xi_n = xi_q+NEIGHBOR_OFFSET_ARRAY[2*i_n]
-                        yi_n = yi_q+NEIGHBOR_OFFSET_ARRAY[2*i_n+1]
-
-                        if (xi_n < 0 or xi_n >= raster_x_size or
-                                yi_n < 0 or yi_n >= raster_y_size):
-                            n_height = dem_nodata
-                        else:
-                            n_height = dem_managed_raster.get(xi_n, yi_n)
-                        if n_height == dem_nodata:
-                            if diagonal_nodata and largest_slope == 0.0:
-                                largest_slope_dir = i_n
-                                diagonal_nodata = i_n & 1
-                            continue
-                        n_slope = root_height - n_height
-                        if n_slope < 0:
-                            continue
-                        if n_slope == 0.0:
-                            if flat_region_mask_managed_raster.get(
-                                    xi_n, yi_n) == mask_nodata:
-                                # only grow if it's at the same level and not
-                                # previously visited
-                                search_queue.push(CoordinateType(xi_n, yi_n))
-                                flat_region_mask_managed_raster.set(
-                                    xi_n, yi_n, 1)
-                            continue
-                        if i_n & 1:
-                            n_slope *= SQRT2_INV
-                        if n_slope > largest_slope:
-                            largest_slope = n_slope
-                            largest_slope_dir = i_n
-
-                    if largest_slope_dir >= 0:
-                        if largest_slope > 0.0:
-                            # regular downhill pixel
-                            flow_dir_managed_raster.set(
-                                xi_q, yi_q, largest_slope_dir)
-                            plateau_distance_managed_raster.set(
-                                xi_q, yi_q, 0.0)
-                            drain_queue.push(CoordinateType(xi_q, yi_q))
-                        else:
-                            # must be a nodata drain, save on queue for later
-                            nodata_drain_queue.push(
-                                CoordinateType(xi_q, yi_q))
-                            nodata_flow_dir_queue.push(largest_slope_dir)
-
-                # if there's no downhill drains, try the nodata drains
-                if drain_queue.empty():
-                    # push the nodata drain queue over to the drain queue
-                    # and set all the flow directions on the nodata drain
-                    # pixels
-                    while not nodata_drain_queue.empty():
-                        xi_q = nodata_drain_queue.front().xi
-                        yi_q = nodata_drain_queue.front().yi
-                        flow_dir_managed_raster.set(
-                            xi_q, yi_q, nodata_flow_dir_queue.front())
-                        plateau_distance_managed_raster.set(xi_q, yi_q, 0.0)
-                        drain_queue.push(nodata_drain_queue.front())
-                        nodata_flow_dir_queue.pop()
-                        nodata_drain_queue.pop()
-                else:
-                    # clear the nodata drain queues
-                    nodata_flow_dir_queue = IntQueueType()
-                    nodata_drain_queue = CoordinateQueueType()
-
-                # this loop does a BFS from the plateau drain to any other
-                # neighboring undefined pixels
-                while not drain_queue.empty():
-                    xi_q = drain_queue.front().xi
-                    yi_q = drain_queue.front().yi
-                    drain_queue.pop()
-
-                    drain_distance = plateau_distance_managed_raster.get(
-                        xi_q, yi_q)
-
-                    for i_n in xrange(8):
-                        xi_n = xi_q+NEIGHBOR_OFFSET_ARRAY[2*i_n]
-                        yi_n = yi_q+NEIGHBOR_OFFSET_ARRAY[2*i_n+1]
-                        if (xi_n < 0 or xi_n >= raster_x_size or
-                                yi_n < 0 or yi_n >= raster_y_size):
-                            continue
-
-                        n_drain_distance = drain_distance + (
-                            SQRT2 if i_n&1 else 1.0)
-
-                        if dem_managed_raster.get(
-                                xi_n, yi_n) == root_height and (
-                                plateau_distance_managed_raster.get(
-                                    xi_n, yi_n) > n_drain_distance):
-                            # neighbor is at same level and has longer drain
-                            # flow path than current
-                            flow_dir_managed_raster.set(
-                                xi_n, yi_n, D8_REVERSE_DIRECTION[i_n])
-                            plateau_distance_managed_raster.set(
-                                xi_n, yi_n, n_drain_distance)
-                            drain_queue.push(CoordinateType(xi_n, yi_n))
-    dem_band = None
-    dem_raster = None
-    flow_dir_managed_raster.close()
-    flat_region_mask_managed_raster.close()
-    dem_managed_raster.close()
-    plateau_distance_managed_raster.close()
-    shutil.rmtree(working_dir_path)
-    LOGGER.info('%.2f%% complete', 100.0)
-
-
-def flow_accumulation_d8(
-        flow_dir_raster_path_band, target_flow_accum_raster_path,
-        weight_raster_path_band=None):
-    """D8 flow accumulation.
-
-    Parameters:
-        flow_dir_raster_path_band (tuple): a path, band number tuple
-            for a flow accumulation raster whose pixels indicate the flow
-            out of a pixel in one of 8 directions in the following
-            configuration:
-                321
-                4x0
-                567
-        target_flow_accum_raster_path (string): path to flow
-            accumulation raster created by this call. After this call, the
-            value of each pixel will be 1 plus the number of upstream pixels
-            that drain to that pixel. Note the target type of this raster
-            is a 64 bit float so there is minimal risk of overflow and the
-            possibility of handling a float dtype in
-            `weight_raster_path_band`.
-        weight_raster_path_band (tuple): optional path and band number to a
-            raster that will be used as the per-pixel flow accumulation
-            weight. If `None`, 1 is the default flow accumulation weight.
-            This raster must be the same dimensions as
-            `flow_dir_mfd_raster_path_band`.
-
-    Returns:
-        None.
-    """
-    # These variables are used to iterate over the DEM using `iterblock`
-    # indexes, a numpy.float64 type is used since we need to statically cast
-    # and it's the most complex numerical type and will be compatible without
-    # data loss for any lower type that might be used in
-    # `dem_raster_path_band[0]`.
-    cdef numpy.ndarray[numpy.uint8_t, ndim=2] flow_dir_buffer_array
-    cdef int win_ysize, win_xsize, xoff, yoff
-
-    # the _root variables remembers the pixel index where the plateau/pit
-    # region was first detected when iterating over the DEM.
-    cdef int xi_root, yi_root
-
-    # these variables are used as pixel or neighbor indexes.
-    # _n is related to a neighbor pixel
-    cdef int i_n, xi, yi, xi_n, yi_n
-
-    # used to hold flow direction values
-    cdef int flow_dir, upstream_flow_dir, flow_dir_nodata
-
-    # used as a holder variable to account for upstream flow
-    cdef double upstream_flow_accum
-
-    # this value is used to store the current weight which might be 1 or
-    # come from a predefined flow accumulation weight raster
-    cdef double weight_val
-
-    # `search_stack` is used to walk upstream to calculate flow accumulation
-    # values
-    cdef stack[FlowPixelType] search_stack
-    cdef FlowPixelType flow_pixel
-
-    # properties of the parallel rasters
-    cdef int raster_x_size, raster_y_size
-
-    # used for time-delayed logging
-    cdef time_t last_log_time
-    last_log_time = ctime(NULL)
-
-    if not _is_raster_path_band_formatted(flow_dir_raster_path_band):
-        raise ValueError(
-            "%s is supposed to be a raster band tuple but it's not." % (
-                flow_dir_raster_path_band))
-    if weight_raster_path_band and not _is_raster_path_band_formatted(
-            weight_raster_path_band):
-        raise ValueError(
-            "%s is supposed to be a raster band tuple but it's not." % (
-                weight_raster_path_band))
-
-    flow_accum_nodata = -1
-    pygeoprocessing.new_raster_from_base(
-        flow_dir_raster_path_band[0], target_flow_accum_raster_path,
-        gdal.GDT_Float64, [flow_accum_nodata],
-        fill_value_list=[flow_accum_nodata],
-        gtiff_creation_options=GTIFF_CREATION_OPTIONS)
-    flow_accum_managed_raster = _ManagedRaster(
-        target_flow_accum_raster_path, 1, 1)
-
-    flow_dir_managed_raster = _ManagedRaster(
-        flow_dir_raster_path_band[0], flow_dir_raster_path_band[1], 0)
-    flow_dir_raster = gdal.OpenEx(
-        flow_dir_raster_path_band[0], gdal.OF_RASTER)
-    flow_dir_band = flow_dir_raster.GetRasterBand(
-        flow_dir_raster_path_band[1])
-
-    cdef _ManagedRaster weight_raster = None
-    if weight_raster_path_band:
-        weight_raster = _ManagedRaster(
-            weight_raster_path_band[0], weight_raster_path_band[1], 0)
-
-    flow_dir_raster_info = pygeoprocessing.get_raster_info(
-        flow_dir_raster_path_band[0])
-    raster_x_size, raster_y_size = flow_dir_raster_info['raster_size']
-
-    tmp_flow_dir_nodata = flow_dir_raster_info['nodata'][
-        flow_dir_raster_path_band[1]-1]
-    if tmp_flow_dir_nodata is None:
-        flow_dir_nodata = 128
-    else:
-        flow_dir_nodata = tmp_flow_dir_nodata
-
-    # this outer loop searches for a pixel that is locally undrained
-    for offset_dict in pygeoprocessing.iterblocks(
-            flow_dir_raster_path_band[0], offset_only=True, largest_block=0):
-        win_xsize = offset_dict['win_xsize']
-        win_ysize = offset_dict['win_ysize']
-        xoff = offset_dict['xoff']
-        yoff = offset_dict['yoff']
-
-        if ctime(NULL) - last_log_time > 5.0:
-            last_log_time = ctime(NULL)
-            current_pixel = xoff + yoff * raster_x_size
-            LOGGER.info('%.2f%% complete', 100.0 * current_pixel / <float>(
-                raster_x_size * raster_y_size))
-
-        # make a buffer big enough to capture block and boundaries around it
-        flow_dir_buffer_array = numpy.empty(
-            (offset_dict['win_ysize']+2, offset_dict['win_xsize']+2),
-            dtype=numpy.uint8)
-        flow_dir_buffer_array[:] = flow_dir_nodata
-
-        # attempt to expand read block by a pixel boundary
-        (xa, xb, ya, yb), modified_offset_dict = _generate_read_bounds(
-            offset_dict, raster_x_size, raster_y_size)
-        flow_dir_buffer_array[ya:yb, xa:xb] = flow_dir_band.ReadAsArray(
-                **modified_offset_dict).astype(numpy.uint8)
-
-        # ensure these are set for the complier
-        xi_n = -1
-        yi_n = -1
-
-        # search block for to set flow direction
-        for yi in xrange(1, win_ysize+1):
-            for xi in xrange(1, win_xsize+1):
-                flow_dir = flow_dir_buffer_array[yi, xi]
-                if flow_dir == flow_dir_nodata:
-                    continue
-
-                xi_n = xi+NEIGHBOR_OFFSET_ARRAY[2*flow_dir]
-                yi_n = yi+NEIGHBOR_OFFSET_ARRAY[2*flow_dir+1]
-
-                if flow_dir_buffer_array[yi_n, xi_n] == flow_dir_nodata:
-                    xi_root = xi-1+xoff
-                    yi_root = yi-1+yoff
-
-                    if weight_raster is not None:
-                        weight_val = <double>weight_raster.get(
-                            xi_root, yi_root)
-                    else:
-                        weight_val = 1.0
-                    search_stack.push(
-                        FlowPixelType(xi_root, yi_root, 0, weight_val))
-
-                while not search_stack.empty():
-                    flow_pixel = search_stack.top()
-                    search_stack.pop()
-
-                    preempted = 0
-                    for i_n in xrange(flow_pixel.last_flow_dir, 8):
-                        xi_n = flow_pixel.xi+NEIGHBOR_OFFSET_ARRAY[2*i_n]
-                        yi_n = flow_pixel.yi+NEIGHBOR_OFFSET_ARRAY[2*i_n+1]
-                        if (xi_n < 0 or xi_n >= raster_x_size or
-                                yi_n < 0 or yi_n >= raster_y_size):
-                            # no upstream here
-                            continue
-                        upstream_flow_dir = <int>flow_dir_managed_raster.get(
-                            xi_n, yi_n)
-                        if upstream_flow_dir == flow_dir_nodata or (
-                                upstream_flow_dir !=
-                                D8_REVERSE_DIRECTION[i_n]):
-                            # no upstream here
-                            continue
-                        upstream_flow_accum = <double>(
-                            flow_accum_managed_raster.get(xi_n, yi_n))
-                        if upstream_flow_accum == flow_accum_nodata:
-                            # process upstream before this one
-                            flow_pixel.last_flow_dir = i_n
-                            search_stack.push(flow_pixel)
-                            if weight_raster is not None:
-                                weight_val = <double>weight_raster.get(
-                                    xi_n, yi_n)
-                            else:
-                                weight_val = 1.0
-                            search_stack.push(
-                                FlowPixelType(xi_n, yi_n, 0, weight_val))
-                            preempted = 1
-                            break
-                        flow_pixel.value += upstream_flow_accum
-                    if not preempted:
-                        flow_accum_managed_raster.set(
-                            flow_pixel.xi, flow_pixel.yi,
-                            flow_pixel.value)
-    flow_accum_managed_raster.close()
-    LOGGER.info('%.2f%% complete', 100.0)
-
-
-def flow_dir_mfd(
-        dem_raster_path_band, target_flow_dir_path, working_dir=None):
-    """Multiple flow direction.
-
-    Parameters:
-        dem_raster_path_band (tuple): a path, band number tuple indicating the
-            DEM calculate flow direction. This DEM must not have hydrological
-            pits or else the target flow direction will be undefined.
-        target_flow_dir_path (string): path to a raster created by this call
-            of a 32 bit int raster of the same dimensions and projections as
-            `dem_raster_path_band[0]`. The value of the pixel indicates the
-            proportion of flow from that pixel to its neighbors given these
-            indexes:
-
-                321
-                4x0
-                567
-
-            The pixel value is formatted as 8 separate 4 bit integers
-            compressed into a 32 bit int. To extract the proportion of flow
-            from a particular direction given the pixel value 'x' one can
-            shift and mask as follows 0xF & (x >> (4*dir)), where `dir` is
-            one of the 8 directions indicated above.
-
-        working_dir (string): If not None, indicates where temporary files
-            should be created during this run. If this directory doesn't exist
-            it is created by this call.
-
-    Returns:
-        None.
-    """
-    # These variables are used to iterate over the DEM using `iterblock`
-    # indexes, a numpy.float64 type is used since we need to statically cast
-    # and it's the most complex numerical type and will be compatible without
-    # data loss for any lower type that might be used in
-    # `dem_raster_path_band[0]`.
-    cdef numpy.ndarray[numpy.float64_t, ndim=2] dem_buffer_array
-    cdef int win_ysize, win_xsize, xoff, yoff
-
-    # the _root variables remembers the pixel index where the plateau/pit
-    # region was first detected when iterating over the DEM.
-    cdef int xi_root, yi_root
-
-    # these variables are used as pixel or neighbor indexes. where _q
-    # represents a value out of a queue, and _n is related to a neighbor pixel
-    cdef int i_n, xi, yi, xi_q, yi_q, xi_n, yi_n
-
-    # these are used to recall the local and neighbor heights of pixels
-    cdef double root_height, n_height, dem_nodata, n_slope
-
-    # these are used to track the distance to the drain when we encounter a
-    # plateau to route to the shortest path to the drain
-    cdef double drain_distance, n_drain_distance
-
-    # `drain_search_queue` is used to grow a flat region searching for a drain
-    # of a plateau
-    cdef queue[CoordinateType] drain_search_queue
-
-    # downhill_slope_array array will keep track of the floating point value of
-    # the downhill slopes in a pixel
-    cdef double downhill_slope_array[8]
-    cdef double nodata_downhill_slope_array[8]
-
-    # a pointer reference to whatever kind of slope we're considering
-    cdef double *working_downhill_slope_array
-
-    # as the neighbor slopes are calculated, this variable gathers them
-    # together to calculate the final contribution of neighbor slopes to
-    # fraction of flow
-    cdef double sum_of_slope_weights, sum_of_nodata_slope_weights
-
-    # this variable will be used to pack the neighbor slopes into a single
-    # value to write to the raster or read from neighbors
-    cdef int compressed_integer_slopes
-
-    # `distance_drain_queue` is used after a plateau drain is defined and
-    # iterates until the entire plateau is drained,
-    # `nodata_distance_drain_queue` is for
-    # the case where the plateau is only drained by nodata pixels
-    cdef CoordinateQueueType distance_drain_queue, nodata_distance_drain_queue
-
-    # direction drain queue is used in the last phase to set flow direction
-    # based on the distance to drain
-    cdef CoordinateQueueType direction_drain_queue
-
-    # this queue is used to remember the flow directions of nodata pixels in
-    # a plateau in case no other valid drain was found
-    cdef queue[int] nodata_flow_dir_queue
-
-    # properties of the parallel rasters
-    cdef int raster_x_size, raster_y_size
-
-    # used for time-delayed logging
-    cdef time_t last_log_time
-    last_log_time = ctime(NULL)
-
-    # determine dem nodata in the working type, or set an improbable value
-    # if one can't be determined
-    dem_raster_info = pygeoprocessing.get_raster_info(dem_raster_path_band[0])
-    base_nodata = dem_raster_info['nodata'][dem_raster_path_band[1]-1]
-    if base_nodata is not None:
-        # cast to a float64 since that's our operating array type
-        dem_nodata = numpy.float64(base_nodata)
-    else:
-        # pick some very improbable value since it's hard to deal with NaNs
-        dem_nodata = IMPROBABLE_FLOAT_NOATA
-
-    # these are used to determine if a sample is within the raster
-    raster_x_size, raster_y_size = dem_raster_info['raster_size']
-
-    # this is the nodata value for all the flat region and pit masks
-    mask_nodata = 0
-
-    # set up the working dir for the mask rasters
-    try:
-        if working_dir is not None:
-            os.makedirs(working_dir)
-    except OSError:
-        pass
-    working_dir_path = tempfile.mkdtemp(
-        dir=working_dir,
-        prefix='flow_dir_multiple_flow_dir_%s_' % time.strftime(
-            '%Y-%m-%d_%H_%M_%S', time.gmtime()))
-
-    # this raster is used to keep track of what pixels have been searched for
-    # a plateau. if a pixel is set, it means it is part of a locally
-    # undrained area
-    flat_region_mask_path = os.path.join(
-        working_dir_path, 'flat_region_mask.tif')
-    pygeoprocessing.new_raster_from_base(
-        dem_raster_path_band[0], flat_region_mask_path, gdal.GDT_Byte,
-        [mask_nodata], fill_value_list=[mask_nodata],
-        gtiff_creation_options=GTIFF_CREATION_OPTIONS)
-    flat_region_mask_managed_raster = _ManagedRaster(
-        flat_region_mask_path, 1, 1)
-
-    flow_dir_nodata = 0
-    pygeoprocessing.new_raster_from_base(
-        dem_raster_path_band[0], target_flow_dir_path, gdal.GDT_Int32,
-        [flow_dir_nodata], fill_value_list=[flow_dir_nodata],
-        gtiff_creation_options=GTIFF_CREATION_OPTIONS)
-    flow_dir_managed_raster = _ManagedRaster(target_flow_dir_path, 1, 1)
-
-    plateu_drain_mask_path = os.path.join(
-        working_dir_path, 'plateu_drain_mask.tif')
-    pygeoprocessing.new_raster_from_base(
-        dem_raster_path_band[0], plateu_drain_mask_path, gdal.GDT_Byte,
-        [mask_nodata], fill_value_list=[mask_nodata],
-        gtiff_creation_options=GTIFF_CREATION_OPTIONS)
-    plateau_drain_mask_managed_raster = _ManagedRaster(
-        plateu_drain_mask_path, 1, 1)
-
-    # this creates a raster that's used for a dynamic programming solution to
-    # shortest path to the drain for plateaus. the raster is filled with
-    # raster_x_size * raster_y_size as a distance that's greater than the
-    # longest plateau drain distance possible for this raster.
-    plateau_distance_path = os.path.join(
-        working_dir_path, 'plateau_distance.tif')
-    plateau_distance_nodata = raster_x_size * raster_y_size
-    pygeoprocessing.new_raster_from_base(
-        dem_raster_path_band[0], plateau_distance_path, gdal.GDT_Float64,
-        [plateau_distance_nodata], fill_value_list=[
-            raster_x_size * raster_y_size],
-        gtiff_creation_options=GTIFF_CREATION_OPTIONS)
-    plateau_distance_managed_raster = _ManagedRaster(
-        plateau_distance_path, 1, 1)
-
-    # this raster is for random access of the DEM
-    compatable_dem_raster_path_band = None
-    dem_block_xsize, dem_block_ysize = dem_raster_info['block_size']
-    if (dem_block_xsize & (dem_block_xsize - 1) != 0) or (
-            dem_block_ysize & (dem_block_ysize - 1) != 0):
-        LOGGER.warning("dem is not a power of 2, creating a copy that is.")
-        compatable_dem_raster_path_band = (
-            os.path.join(working_dir_path, 'compatable_dem.tif'),
-            dem_raster_path_band[1])
-        geotiff_driver = gdal.GetDriverByName('GTiff')
-        dem_raster = gdal.OpenEx(dem_raster_path_band[0], gdal.OF_RASTER)
-        geotiff_driver.CreateCopy(
-            compatable_dem_raster_path_band[0], dem_raster,
-            options=GTIFF_CREATION_OPTIONS)
-        dem_raster = None
-        LOGGER.info("compatible dem complete")
-    else:
-        compatable_dem_raster_path_band = dem_raster_path_band
-    dem_managed_raster = _ManagedRaster(
-        compatable_dem_raster_path_band[0],
-        compatable_dem_raster_path_band[1], 0)
-
-    # and this raster is for efficient block-by-block reading of the dem
-    dem_raster = gdal.OpenEx(
-        compatable_dem_raster_path_band[0], gdal.OF_RASTER)
-    dem_band = dem_raster.GetRasterBand(
-        compatable_dem_raster_path_band[1])
-
-    # this outer loop searches for a pixel that is locally undrained
-    for offset_dict in pygeoprocessing.iterblocks(
-            compatable_dem_raster_path_band[0], offset_only=True,
-            largest_block=0):
-        win_xsize = offset_dict['win_xsize']
-        win_ysize = offset_dict['win_ysize']
-        xoff = offset_dict['xoff']
-        yoff = offset_dict['yoff']
-
-        if ctime(NULL) - last_log_time > 5.0:
-            last_log_time = ctime(NULL)
-            current_pixel = xoff + yoff * raster_x_size
-            LOGGER.info('%.2f%% complete', 100.0 * current_pixel / <float>(
-                raster_x_size * raster_y_size))
-
-        # make a buffer big enough to capture block and boundaries around it
-        dem_buffer_array = numpy.empty(
-            (offset_dict['win_ysize']+2, offset_dict['win_xsize']+2),
-            dtype=numpy.float64)
-        dem_buffer_array[:] = dem_nodata
-
-        # check if we can widen the border to include real data from the
-        # raster
-        (xa, xb, ya, yb), modified_offset_dict = _generate_read_bounds(
-            offset_dict, raster_x_size, raster_y_size)
-        dem_buffer_array[ya:yb, xa:xb] = dem_band.ReadAsArray(
-                **modified_offset_dict).astype(numpy.float64)
-
-        # ensure these are set for the complier
-        xi_n = -1
-        yi_n = -1
-
-        # search block for to set flow direction
-        for yi in xrange(1, win_ysize+1):
-            for xi in xrange(1, win_xsize+1):
-                root_height = dem_buffer_array[yi, xi]
-                if root_height == dem_nodata:
-                    continue
-
-                # this value is set in case it turns out to be the root of a
-                # pit, we'll start the fill from this pixel in the last phase
-                # of the algorithm
-                xi_root = xi-1+xoff
-                yi_root = yi-1+yoff
-
-                if flow_dir_managed_raster.get(
-                        xi_root, yi_root) != flow_dir_nodata:
-                    # already been defined
-                    continue
-
-                # PHASE 1 - try to set the direction based on local values
-                # initialize variables to indicate the largest slope_dir is
-                # undefined, the largest slope seen so far is flat, and the
-                # largest nodata is at least a diagonal away
-                sum_of_downhill_slopes = 0.0
-                for i_n in xrange(8):
-                    # initialize downhill slopes to 0.0
-                    downhill_slope_array[i_n] = 0.0
-                    xi_n = xi+NEIGHBOR_OFFSET_ARRAY[2*i_n]
-                    yi_n = yi+NEIGHBOR_OFFSET_ARRAY[2*i_n+1]
-                    n_height = dem_buffer_array[yi_n, xi_n]
-                    if n_height == dem_nodata:
-                        continue
-                    n_slope = root_height - n_height
-                    if n_slope > 0.0:
-                        if i_n & 1:
-                            # if diagonal, adjust the slope
-                            n_slope *= SQRT2_INV
-                        downhill_slope_array[i_n] = n_slope
-                        sum_of_downhill_slopes += n_slope
-
-                if sum_of_downhill_slopes > 0.0:
-                    compressed_integer_slopes = 0
-                    for i_n in xrange(8):
-                        compressed_integer_slopes |= (<int>(
-                            0.5 + downhill_slope_array[i_n] /
-                            sum_of_downhill_slopes * 0xF)) << (i_n * 4)
-
-                    flow_dir_managed_raster.set(
-                        xi_root, yi_root, compressed_integer_slopes)
-                    continue
-
-                # PHASE 2 - search for what drains the plateau, prefer
-                # downhill drains, but fall back if nodata pixels are the
-                # only drain
-
-                # otherwise, this pixel doesn't drain locally, so it must
-                # be a plateau, search for the drains of the plateau
-                drain_search_queue.push(CoordinateType(xi_root, yi_root))
-                flat_region_mask_managed_raster.set(xi_root, yi_root, 1)
-
-                # this loop does a BFS starting at this pixel to all pixels
-                # of the same height. if a drain is encountered, it is pushed
-                # on a queue for later processing.
-                while not drain_search_queue.empty():
-                    xi_q = drain_search_queue.front().xi
-                    yi_q = drain_search_queue.front().yi
-                    drain_search_queue.pop()
-
-                    sum_of_slope_weights = 0.0
-                    sum_of_nodata_slope_weights = 0.0
-                    for i_n in xrange(8):
-                        # initialize downhill slopes to 0.0
-                        downhill_slope_array[i_n] = 0.0
-                        nodata_downhill_slope_array[i_n] = 0.0
-                        xi_n = xi_q+NEIGHBOR_OFFSET_ARRAY[2*i_n]
-                        yi_n = yi_q+NEIGHBOR_OFFSET_ARRAY[2*i_n+1]
-
-                        if (xi_n < 0 or xi_n >= raster_x_size or
-                                yi_n < 0 or yi_n >= raster_y_size):
-                            n_height = dem_nodata
-                        else:
-                            n_height = dem_managed_raster.get(xi_n, yi_n)
-                        if n_height == dem_nodata:
-                            n_slope = SQRT2_INV if i_n & 1 else 1.0
-                            sum_of_nodata_slope_weights += n_slope
-                            nodata_downhill_slope_array[i_n] = n_slope
-                            continue
-                        n_slope = root_height - n_height
-                        if n_slope < 0:
-                            continue
-                        if n_slope == 0.0:
-                            if flat_region_mask_managed_raster.get(
-                                    xi_n, yi_n) == mask_nodata:
-                                # only grow if it's at the same level and not
-                                # previously visited
-                                drain_search_queue.push(
-                                    CoordinateType(xi_n, yi_n))
-                                flat_region_mask_managed_raster.set(
-                                    xi_n, yi_n, 1)
-                            continue
-                        if i_n & 1:
-                            n_slope *= SQRT2_INV
-                        downhill_slope_array[i_n] = n_slope
-                        sum_of_slope_weights += downhill_slope_array[i_n]
-
-                    working_downhill_slope_sum = 0.0
-                    working_downhill_slope_array = NULL
-                    if sum_of_slope_weights > 0.0:
-                        working_downhill_slope_array = downhill_slope_array
-                        working_downhill_slope_sum = sum_of_slope_weights
-                    elif sum_of_nodata_slope_weights > 0.0:
-                        working_downhill_slope_array = (
-                            nodata_downhill_slope_array)
-                        working_downhill_slope_sum = (
-                            sum_of_nodata_slope_weights)
-
-                    if working_downhill_slope_sum > 0.0:
-                        compressed_integer_slopes = 0
-                        for i_n in xrange(8):
-                            compressed_integer_slopes |= (<int>(
-                                0.5 + working_downhill_slope_array[i_n] /
-                                working_downhill_slope_sum * 0xF)) << (
-                                i_n * 4)
-                        if sum_of_slope_weights > 0.0:
-                            # regular downhill pixel
-                            flow_dir_managed_raster.set(
-                                xi_q, yi_q, compressed_integer_slopes)
-                            plateau_distance_managed_raster.set(
-                                xi_q, yi_q, 0.0)
-                            plateau_drain_mask_managed_raster.set(
-                                xi_q, yi_q, 1)
-                            distance_drain_queue.push(
-                                CoordinateType(xi_q, yi_q))
-                        else:
-                            nodata_distance_drain_queue.push(
-                                CoordinateType(xi_q, yi_q))
-                            nodata_flow_dir_queue.push(
-                                compressed_integer_slopes)
-
-                # if there's no downhill drains, try the nodata drains
-                if distance_drain_queue.empty():
-                    # push the nodata drain queue over to the drain queue
-                    # and set all the flow directions on the nodata drain
-                    # pixels
-                    while not nodata_distance_drain_queue.empty():
-                        xi_q = nodata_distance_drain_queue.front().xi
-                        yi_q = nodata_distance_drain_queue.front().yi
-                        flow_dir_managed_raster.set(
-                            xi_q, yi_q, nodata_flow_dir_queue.front())
-                        plateau_distance_managed_raster.set(xi_q, yi_q, 0.0)
-                        plateau_drain_mask_managed_raster.set(xi_q, yi_q, 1)
-                        distance_drain_queue.push(
-                            nodata_distance_drain_queue.front())
-                        nodata_flow_dir_queue.pop()
-                        nodata_distance_drain_queue.pop()
-                else:
-                    # clear the nodata drain queues
-                    nodata_flow_dir_queue = IntQueueType()
-                    nodata_distance_drain_queue = CoordinateQueueType()
-
-                # copy the drain queue to another queue
-                for _ in xrange(distance_drain_queue.size()):
-                    distance_drain_queue.push(
-                        distance_drain_queue.front())
-                    direction_drain_queue.push(distance_drain_queue.front())
-                    distance_drain_queue.pop()
-
-                # PHASE 3 - build up a distance raster for the plateau such
-                # that the pixel value indicates how far it is from the
-                # nearest drain
-
-                # this loop does a BFS from the plateau drain to any other
-                # neighboring undefined pixels
-                while not distance_drain_queue.empty():
-                    xi_q = distance_drain_queue.front().xi
-                    yi_q = distance_drain_queue.front().yi
-                    distance_drain_queue.pop()
-
-                    drain_distance = plateau_distance_managed_raster.get(
-                        xi_q, yi_q)
-
-                    for i_n in xrange(8):
-                        xi_n = xi_q+NEIGHBOR_OFFSET_ARRAY[2*i_n]
-                        yi_n = yi_q+NEIGHBOR_OFFSET_ARRAY[2*i_n+1]
-                        if (xi_n < 0 or xi_n >= raster_x_size or
-                                yi_n < 0 or yi_n >= raster_y_size):
-                            continue
-
-                        n_drain_distance = drain_distance + (
-                            SQRT2 if i_n&1 else 1.0)
-
-                        if dem_managed_raster.get(
-                                xi_n, yi_n) == root_height and (
-                                plateau_distance_managed_raster.get(
-                                    xi_n, yi_n) > n_drain_distance):
-                            # neighbor is at same level and has longer drain
-                            # flow path than current
-                            plateau_distance_managed_raster.set(
-                                xi_n, yi_n, n_drain_distance)
-                            distance_drain_queue.push(
-                                CoordinateType(xi_n, yi_n))
-
-                # PHASE 4 - set the plateau pixel flow direction based on the
-                # distance to the nearest drain
-                while not direction_drain_queue.empty():
-                    xi_q = direction_drain_queue.front().xi
-                    yi_q = direction_drain_queue.front().yi
-                    direction_drain_queue.pop()
-
-                    drain_distance = plateau_distance_managed_raster.get(
-                        xi_q, yi_q)
-
-                    sum_of_slope_weights = 0.0
-                    for i_n in xrange(8):
-                        xi_n = xi_q+NEIGHBOR_OFFSET_ARRAY[2*i_n]
-                        yi_n = yi_q+NEIGHBOR_OFFSET_ARRAY[2*i_n+1]
-                        downhill_slope_array[i_n] = 0.0
-
-                        if (xi_n < 0 or xi_n >= raster_x_size or
-                                yi_n < 0 or yi_n >= raster_y_size):
-                            continue
-
-                        if dem_managed_raster.get(xi_n, yi_n) != root_height:
-                            continue
-
-                        n_distance = plateau_distance_managed_raster.get(
-                            xi_n, yi_n)
-                        if n_distance == plateau_distance_nodata:
-                            continue
-                        if n_distance < drain_distance:
-                            n_slope = SQRT2_INV if i_n & 1 else 1.0
-                            downhill_slope_array[i_n] = n_slope
-                            sum_of_slope_weights += n_slope
-                        elif not plateau_drain_mask_managed_raster.get(
-                                xi_n, yi_n):
-                            direction_drain_queue.push(
-                                CoordinateType(xi_n, yi_n))
-                            plateau_drain_mask_managed_raster.set(
-                                xi_n, yi_n, 1)
-
-                    if sum_of_slope_weights == 0:
-                        continue
-                    compressed_integer_slopes = 0
-                    for i_n in xrange(8):
-                        compressed_integer_slopes |= (<int>(
-                            0.5 + downhill_slope_array[i_n] /
-                            sum_of_slope_weights * 0xF)) << (i_n * 4)
-                    flow_dir_managed_raster.set(
-                        xi_q, yi_q, compressed_integer_slopes)
-
-    dem_band = None
-    dem_raster = None
-    plateau_drain_mask_managed_raster.close()
-    flow_dir_managed_raster.close()
-    flat_region_mask_managed_raster.close()
-    dem_managed_raster.close()
-    plateau_distance_managed_raster.close()
-    shutil.rmtree(working_dir_path)
-    LOGGER.info('%.2f%% complete', 100.0)
-
-
-def flow_accumulation_mfd(
-        flow_dir_mfd_raster_path_band, target_flow_accum_raster_path,
-        weight_raster_path_band=None):
-    """Multiple flow direction accumulation.
-
-    Parameters:
-        flow_dir_mfd_raster_path_band (tuple): a path, band number tuple
-            for a multiple flow direction raster generated from a call to
-            `flow_dir_mfd`. The format of this raster is described in the
-            docstring of that function.
-        target_flow_accum_raster_path (string): a path to a raster created by
-            a call to this function that is the same dimensions and projection
-            as `flow_dir_mfd_raster_path_band[0]`. The value in each pixel is
-            1 plus the proportional contribution of all upstream pixels that
-            flow into it. The proportion is determined as the value of the
-            upstream flow dir pixel in the downslope direction pointing to
-            the current pixel divided by the sum of all the flow weights
-            exiting that pixel. Note the target type of this raster
-            is a 64 bit float so there is minimal risk of overflow and the
-            possibility of handling a float dtype in
-            `weight_raster_path_band`.
-        weight_raster_path_band (tuple): optional path and band number to a
-            raster that will be used as the per-pixel flow accumulation
-            weight. If `None`, 1 is the default flow accumulation weight.
-            This raster must be the same dimensions as
-            `flow_dir_mfd_raster_path_band`.
-
-    Returns:
-        None.
-    """
-    # These variables are used to iterate over the DEM using `iterblock`
-    # indexes, a numpy.float64 type is used since we need to statically cast
-    # and it's the most complex numerical type and will be compatible without
-    # data loss for any lower type that might be used in
-    # `dem_raster_path_band[0]`.
-    cdef numpy.ndarray[numpy.int32_t, ndim=2] flow_dir_mfd_buffer_array
-    cdef int win_ysize, win_xsize, xoff, yoff
-
-    # the _root variables remembers the pixel index where the plateau/pit
-    # region was first detected when iterating over the DEM.
-    cdef int xi_root, yi_root
-
-    # these variables are used as pixel or neighbor indexes.
-    # _n is related to a neighbor pixel
-    cdef int i_n, xi, yi, xi_n, yi_n, i_upstream_flow
-
-    # used to hold flow direction values
-    cdef int flow_dir_mfd, upstream_flow_weight
-
-    # used as a holder variable to account for upstream flow
-    cdef int compressed_upstream_flow_dir, upstream_flow_dir_sum
-
-    # used to determine if the upstream pixel has been processed, and if not
-    # to trigger a recursive uphill walk
-    cdef double upstream_flow_accum
-
-    # this value is used to store the current weight which might be 1 or
-    # come from a predefined flow accumulation weight raster
-    cdef double weight_val
-
-    # `search_stack` is used to walk upstream to calculate flow accumulation
-    # values represented in a flow pixel which stores the x/y position,
-    # next direction to check, and running flow accumulation value.
-    cdef stack[FlowPixelType] search_stack
-    cdef FlowPixelType flow_pixel
-
-    # properties of the parallel rasters
-    cdef int raster_x_size, raster_y_size
-
-    # used for time-delayed logging
-    cdef time_t last_log_time
-    last_log_time = ctime(NULL)
-
-    if not _is_raster_path_band_formatted(flow_dir_mfd_raster_path_band):
-        raise ValueError(
-            "%s is supposed to be a raster band tuple but it's not." % (
-                flow_dir_mfd_raster_path_band))
-    if weight_raster_path_band and not _is_raster_path_band_formatted(
-            weight_raster_path_band):
-        raise ValueError(
-            "%s is supposed to be a raster band tuple but it's not." % (
-                weight_raster_path_band))
-
-    flow_accum_nodata = -1
-    pygeoprocessing.new_raster_from_base(
-        flow_dir_mfd_raster_path_band[0], target_flow_accum_raster_path,
-        gdal.GDT_Float64, [flow_accum_nodata],
-        fill_value_list=[flow_accum_nodata],
-        gtiff_creation_options=GTIFF_CREATION_OPTIONS)
-    flow_accum_managed_raster = _ManagedRaster(
-        target_flow_accum_raster_path, 1, 1)
-
-    flow_dir_managed_raster = _ManagedRaster(
-        flow_dir_mfd_raster_path_band[0], flow_dir_mfd_raster_path_band[1], 0)
-    flow_dir_raster = gdal.OpenEx(
-        flow_dir_mfd_raster_path_band[0], gdal.OF_RASTER)
-    flow_dir_band = flow_dir_raster.GetRasterBand(
-        flow_dir_mfd_raster_path_band[1])
-
-    cdef _ManagedRaster weight_raster = None
-    if weight_raster_path_band:
-        weight_raster = _ManagedRaster(
-            weight_raster_path_band[0], weight_raster_path_band[1], 0)
-
-    flow_dir_raster_info = pygeoprocessing.get_raster_info(
-        flow_dir_mfd_raster_path_band[0])
-    raster_x_size, raster_y_size = flow_dir_raster_info['raster_size']
-
-    # this outer loop searches for a pixel that is locally undrained
-    for offset_dict in pygeoprocessing.iterblocks(
-            flow_dir_mfd_raster_path_band[0], offset_only=True,
-            largest_block=0):
-        win_xsize = offset_dict['win_xsize']
-        win_ysize = offset_dict['win_ysize']
-        xoff = offset_dict['xoff']
-        yoff = offset_dict['yoff']
-
-        if ctime(NULL) - last_log_time > 5.0:
-            last_log_time = ctime(NULL)
-            current_pixel = xoff + yoff * raster_x_size
-            LOGGER.info('%.2f%% complete', 100.0 * current_pixel / <float>(
-                raster_x_size * raster_y_size))
-
-        # make a buffer big enough to capture block and boundaries around it
-        flow_dir_mfd_buffer_array = numpy.empty(
-            (offset_dict['win_ysize']+2, offset_dict['win_xsize']+2),
-            dtype=numpy.int32)
-        flow_dir_mfd_buffer_array[:] = 0  # 0 means no flow at all
-
-        # check if we can widen the border to include real data from the
-        # raster
-        (xa, xb, ya, yb), modified_offset_dict = _generate_read_bounds(
-            offset_dict, raster_x_size, raster_y_size)
-        flow_dir_mfd_buffer_array[ya:yb, xa:xb] = flow_dir_band.ReadAsArray(
-                **modified_offset_dict).astype(numpy.int32)
-
-        # ensure these are set for the complier
-        xi_n = -1
-        yi_n = -1
-
-        # search block for to set flow accumulation
-        for yi in xrange(1, win_ysize+1):
-            for xi in xrange(1, win_xsize+1):
-                flow_dir_mfd = flow_dir_mfd_buffer_array[yi, xi]
-                if flow_dir_mfd == 0:
-                    # no flow in this pixel, so skip
-                    continue
-
-                for i_n in xrange(8):
-                    if ((flow_dir_mfd >> (i_n * 4)) & 0xF) == 0:
-                        # no flow in that direction
-                        continue
-                    xi_n = xi+NEIGHBOR_OFFSET_ARRAY[2*i_n]
-                    yi_n = yi+NEIGHBOR_OFFSET_ARRAY[2*i_n+1]
-
-                    if flow_dir_mfd_buffer_array[yi_n, xi_n] == 0:
-                        # if the entire value is zero, it flows nowhere
-                        # and the root pixel is draining to it, thus the
-                        # root must be a drain
-                        xi_root = xi-1+xoff
-                        yi_root = yi-1+yoff
-                        if weight_raster is not None:
-                            weight_val = <double>weight_raster.get(
-                                xi_root, yi_root)
-                        else:
-                            weight_val = 1.0
-                        search_stack.push(
-                            FlowPixelType(xi_root, yi_root, 0, weight_val))
-                        break
-
-                while not search_stack.empty():
-                    flow_pixel = search_stack.top()
-                    search_stack.pop()
-
-                    preempted = 0
-                    for i_n in xrange(flow_pixel.last_flow_dir, 8):
-                        xi_n = flow_pixel.xi+NEIGHBOR_OFFSET_ARRAY[2*i_n]
-                        yi_n = flow_pixel.yi+NEIGHBOR_OFFSET_ARRAY[2*i_n+1]
-                        if (xi_n < 0 or xi_n >= raster_x_size or
-                                yi_n < 0 or yi_n >= raster_y_size):
-                            # no upstream here
-                            continue
-                        compressed_upstream_flow_dir = (
-                            <int>flow_dir_managed_raster.get(xi_n, yi_n))
-                        upstream_flow_weight = (
-                            compressed_upstream_flow_dir >> (
-                                D8_REVERSE_DIRECTION[i_n] * 4)) & 0xF
-                        if upstream_flow_weight == 0:
-                            # no upstream flow to this pixel
-                            continue
-                        upstream_flow_accum = (
-                            flow_accum_managed_raster.get(xi_n, yi_n))
-                        if upstream_flow_accum == flow_accum_nodata:
-                            # process upstream before this one
-                            flow_pixel.last_flow_dir = i_n
-                            search_stack.push(flow_pixel)
-                            if weight_raster is not None:
-                                weight_val = <double>weight_raster.get(
-                                    xi_n, yi_n)
-                            else:
-                                weight_val = 1.0
-                            search_stack.push(
-                                FlowPixelType(xi_n, yi_n, 0, weight_val))
-                            preempted = 1
-                            break
-                        upstream_flow_dir_sum = 0
-                        for i_upstream_flow in xrange(8):
-                            upstream_flow_dir_sum += (
-                                compressed_upstream_flow_dir >> (
-                                    i_upstream_flow * 4)) & 0xF
-
-                        flow_pixel.value += (
-                            upstream_flow_accum * upstream_flow_weight /
-                            <float>upstream_flow_dir_sum)
-                    if not preempted:
-                        flow_accum_managed_raster.set(
-                            flow_pixel.xi, flow_pixel.yi,
-                            flow_pixel.value)
-    flow_accum_managed_raster.close()
-    LOGGER.info('%.2f%% complete', 100.0)
-
-
-def distance_to_channel_d8(
-        flow_dir_d8_raster_path_band, channel_raster_path_band,
-        target_distance_to_channel_raster_path,
-        weight_raster_path_band=None):
-    """Calculate distance to channel with D8 flow.
-
-    Parameters:
-        flow_dir_d8_raster_path_band (tuple): a path/band index tuple
-            indicating the raster that defines the D8 flow direction
-            raster for this call. The pixel values are integers that
-            correspond to outflow in the following configuration:
-                321
-                4x0
-                567
-        channel_raster_path_band (tuple): a path/band tuple of the same
-            dimensions and projection as `flow_dir_d8_raster_path_band[0]`
-            that indicates where the channels in the problem space lie. A
-            channel is indicated if the value of the pixel is 1. Other values
-            are ignored.
-        target_distance_to_channel_raster_path (string): path to a raster
-            created by this call that has per-pixel distances from a given
-            pixel to the nearest downhill channel.
-        weight_raster_path_band (tuple): optional path and band number to a
-            raster that will be used as the per-pixel flow distance
-            weight. If `None`, 1 is the default distance between neighboring
-            pixels. This raster must be the same dimensions as
-            `flow_dir_mfd_raster_path_band`.
-
-    Returns:
-        None.
-    """
-    # These variables are used to iterate over the DEM using `iterblock`
-    # indexes
-    cdef numpy.ndarray[numpy.uint8_t, ndim=2] channel_buffer_array
-    cdef int win_ysize, win_xsize, xoff, yoff
-
-    # these variables are used as pixel or neighbor indexes.
-    # _n is related to a neighbor pixel
-    cdef int i_n, xi, yi, xi_q, yi_q, xi_n, yi_n
-
-    # `distance_to_channel_stack` is the datastructure that walks upstream
-    # from a defined flow distance pixel
-    cdef stack[PixelType] distance_to_channel_stack
-
-    # properties of the parallel rasters
-    cdef int raster_x_size, raster_y_size
-
-    # these area used to store custom per-pixel weights and per-pixel values
-    # for distance updates
-    cdef float weight_val, pixel_val
-
-    # used for time-delayed logging
-    cdef time_t last_log_time
-    last_log_time = ctime(NULL)
-
-    for path in (
-            flow_dir_d8_raster_path_band, channel_raster_path_band,
-            weight_raster_path_band):
-        if path is not None and not _is_raster_path_band_formatted(path):
-            raise ValueError(
-                "%s is supposed to be a raster band tuple but it's not." % (
-                    path))
-
-    distance_nodata = -1
-    pygeoprocessing.new_raster_from_base(
-        flow_dir_d8_raster_path_band[0],
-        target_distance_to_channel_raster_path,
-        gdal.GDT_Float64, [distance_nodata],
-        fill_value_list=[distance_nodata],
-        gtiff_creation_options=GTIFF_CREATION_OPTIONS)
-    distance_to_channel_managed_raster = _ManagedRaster(
-        target_distance_to_channel_raster_path, 1, 1)
-
-    cdef _ManagedRaster weight_raster = None
-    if weight_raster_path_band:
-        weight_raster = _ManagedRaster(
-            weight_raster_path_band[0], weight_raster_path_band[1], 0)
-
-    channel_managed_raster = _ManagedRaster(
-        channel_raster_path_band[0], channel_raster_path_band[1], 0)
-
-    flow_dir_d8_managed_raster = _ManagedRaster(
-        flow_dir_d8_raster_path_band[0], flow_dir_d8_raster_path_band[1], 0)
-    channel_raster = gdal.OpenEx(channel_raster_path_band[0], gdal.OF_RASTER)
-    channel_band = channel_raster.GetRasterBand(channel_raster_path_band[1])
-
-    flow_dir_raster_info = pygeoprocessing.get_raster_info(
-        flow_dir_d8_raster_path_band[0])
-    raster_x_size, raster_y_size = flow_dir_raster_info['raster_size']
-
-    # this outer loop searches for undefined channels
-    for offset_dict in pygeoprocessing.iterblocks(
-        channel_raster_path_band[0], offset_only=True,
-            largest_block=0):
-        win_xsize = offset_dict['win_xsize']
-        win_ysize = offset_dict['win_ysize']
-        xoff = offset_dict['xoff']
-        yoff = offset_dict['yoff']
-
-        if ctime(NULL) - last_log_time > 5.0:
-            last_log_time = ctime(NULL)
-            current_pixel = xoff + yoff * raster_x_size
-            LOGGER.info('%.2f%% complete', 100.0 * current_pixel / <float>(
-                raster_x_size * raster_y_size))
-
-        # make a buffer big enough to capture block and boundaries around it
-        channel_buffer_array = numpy.empty(
-            (offset_dict['win_ysize']+2, offset_dict['win_xsize']+2),
-            dtype=numpy.uint8)
-        channel_buffer_array[:] = 0  # 0 means no channel
-
-        # check if we can widen the border to include real data from the
-        # raster
-        (xa, xb, ya, yb), modified_offset_dict = _generate_read_bounds(
-            offset_dict, raster_x_size, raster_y_size)
-        channel_buffer_array[ya:yb, xa:xb] = channel_band.ReadAsArray(
-            **modified_offset_dict).astype(numpy.int8)
-
-        # ensure these are set for the complier
-        xi_n = -1
-        yi_n = -1
-
-        # search block for to search for a channel seed
-        for yi in xrange(1, win_ysize+1):
-            for xi in xrange(1, win_xsize+1):
-                if channel_buffer_array[yi, xi] != 1:
-                    # no channel seed
-                    continue
-
-                distance_to_channel_stack.push(
-                    PixelType(0.0, xi+xoff-1, yi+yoff-1, 0))
-
-                while not distance_to_channel_stack.empty():
-                    xi_q = distance_to_channel_stack.top().xi
-                    yi_q = distance_to_channel_stack.top().yi
-                    pixel_val = distance_to_channel_stack.top().value
-                    distance_to_channel_stack.pop()
-
-                    distance_to_channel_managed_raster.set(xi_q, yi_q, pixel_val)
-
-                    for i_n in xrange(8):
-                        xi_n = xi_q+NEIGHBOR_OFFSET_ARRAY[2*i_n]
-                        yi_n = yi_q+NEIGHBOR_OFFSET_ARRAY[2*i_n+1]
-
-                        if (xi_n < 0 or xi_n >= raster_x_size or
-                                yi_n < 0 or yi_n >= raster_y_size):
-                            continue
-
-                        if channel_managed_raster.get(xi_n, yi_n) == 1:
-                            # it's a channel, it'll get picked up in the
-                            # outer loop
-                            continue
-
-                        if (flow_dir_d8_managed_raster.get(xi_n, yi_n) ==
-                                D8_REVERSE_DIRECTION[i_n]):
-                            # if a weight is passed we use it directly and do
-                            # not consider that a diagonal pixel is further
-                            # away than an adjacent one. If no weight is used
-                            # then "distance" is being calculated and we account
-                            # for diagonal distance.
-                            if weight_raster is not None:
-                                weight_val = weight_raster.get(xi_n, yi_n)
-                            else:
-                                weight_val = (SQRT2 if i_n % 2 else 1)
-
-                            distance_to_channel_stack.push(
-                                PixelType(
-                                    weight_val + pixel_val, xi_n, yi_n, 0))
-
-
-def distance_to_channel_mfd(
-        flow_dir_mfd_raster_path_band, channel_raster_path_band,
-        target_distance_to_channel_raster_path, weight_raster_path_band=None):
-    """Calculate distance to channel with multiple flow direction.
-
-    Parameters:
-        flow_dir_mfd_raster_path_band (tuple): a path/band index tuple
-            indicating the raster that defines the mfd flow accumulation
-            raster for this call. This raster should be generated by a call
-            to `pygeoprocessing.routing.flow_dir_mfd.
-
-        channel_raster_path_band (tuple): a path/band tuple of the same
-            dimensions and projection as `flow_dir_mfd_raster_path_band[0]`
-            that indicates where the channels in the problem space lie. A
-            channel is indicated if the value of the pixel is 1. Other values
-            are ignored.
-        target_distance_to_channel_raster_path (string): path to a raster
-            created by this call that has per-pixel distances from a given
-            pixel to the nearest downhill channel.
-        weight_raster_path_band (tuple): optional path and band number to a
-            raster that will be used as the per-pixel flow distance
-            weight. If `None`, 1 is the default distance between neighboring
-            pixels. This raster must be the same dimensions as
-            `flow_dir_mfd_raster_path_band`.
-
-    Returns:
-        None.
-    """
-    # These variables are used to iterate over the DEM using `iterblock`
-    # indexes
-    cdef numpy.ndarray[numpy.uint8_t, ndim=2] channel_buffer_array
-    cdef numpy.ndarray[numpy.int32_t, ndim=2] flow_dir_buffer_array
-    cdef int win_ysize, win_xsize, xoff, yoff
-
-    # these variables are used as pixel or neighbor indexes.
-    # _n is related to a neighbor pixel
-    cdef int i_n, xi, yi, xi_n, yi_n
-    cdef int flow_dir_weight, sum_of_flow_weights, compressed_flow_dir
-
-    # used to remember if the current pixel is a channel for routing
-    cdef int is_a_channel
-
-    # `distance_to_channel_queue` is the data structure that walks upstream
-    # from a defined flow distance pixel
-    cdef stack[FlowPixelType] distance_to_channel_stack
-
-    # properties of the parallel rasters
-    cdef int raster_x_size, raster_y_size
-
-    # this value is used to store the current weight which might be 1 or
-    # come from a predefined flow accumulation weight raster
-    cdef double weight_val
-
-    # used for time-delayed logging
-    cdef time_t last_log_time
-    last_log_time = ctime(NULL)
-
-    for path in (
-            flow_dir_mfd_raster_path_band, channel_raster_path_band,
-            weight_raster_path_band):
-        if path is not None and not _is_raster_path_band_formatted(path):
-            raise ValueError(
-                "%s is supposed to be a raster band tuple but it's not." % (
-                    path))
-
-    distance_nodata = -1
-    pygeoprocessing.new_raster_from_base(
-        flow_dir_mfd_raster_path_band[0],
-        target_distance_to_channel_raster_path,
-        gdal.GDT_Float64, [distance_nodata],
-        fill_value_list=[distance_nodata],
-        gtiff_creation_options=GTIFF_CREATION_OPTIONS)
-    distance_to_channel_managed_raster = _ManagedRaster(
-        target_distance_to_channel_raster_path, 1, 1)
-
-    channel_managed_raster = _ManagedRaster(
-        channel_raster_path_band[0], channel_raster_path_band[1], 0)
-
-    flow_dir_mfd_managed_raster = _ManagedRaster(
-        flow_dir_mfd_raster_path_band[0], flow_dir_mfd_raster_path_band[1], 0)
-    channel_raster = gdal.OpenEx(channel_raster_path_band[0], gdal.OF_RASTER)
-    channel_band = channel_raster.GetRasterBand(channel_raster_path_band[1])
-
-    flow_dir_mfd_raster = gdal.OpenEx(
-        flow_dir_mfd_raster_path_band[0], gdal.OF_RASTER)
-    flow_dir_mfd_band = flow_dir_mfd_raster.GetRasterBand(
-        flow_dir_mfd_raster_path_band[1])
-
-    cdef _ManagedRaster weight_raster = None
-    if weight_raster_path_band:
-        weight_raster = _ManagedRaster(
-            weight_raster_path_band[0], weight_raster_path_band[1], 0)
-
-    flow_dir_raster_info = pygeoprocessing.get_raster_info(
-        flow_dir_mfd_raster_path_band[0])
-    raster_x_size, raster_y_size = flow_dir_raster_info['raster_size']
-
-    # this outer loop searches for undefined channels
-    for offset_dict in pygeoprocessing.iterblocks(
-        channel_raster_path_band[0], offset_only=True,
-            largest_block=0):
-        win_xsize = offset_dict['win_xsize']
-        win_ysize = offset_dict['win_ysize']
-        xoff = offset_dict['xoff']
-        yoff = offset_dict['yoff']
-
-        if ctime(NULL) - last_log_time > 5.0:
-            last_log_time = ctime(NULL)
-            current_pixel = xoff + yoff * raster_x_size
-            LOGGER.info('%.2f%% complete', 100.0 * current_pixel / <float>(
-                raster_x_size * raster_y_size))
-
-        # make a buffer big enough to capture block and boundaries around it
-        channel_buffer_array = numpy.empty(
-            (offset_dict['win_ysize']+2, offset_dict['win_xsize']+2),
-            dtype=numpy.uint8)
-        flow_dir_buffer_array = numpy.empty(
-            (offset_dict['win_ysize']+2, offset_dict['win_xsize']+2),
-            dtype=numpy.int32)
-        channel_buffer_array[:] = 0  # 0 means no channel
-        flow_dir_buffer_array[:] = 0  # 0 means no flow
-
-        # check if we can widen the border to include real data from the
-        # raster
-        (xa, xb, ya, yb), modified_offset_dict = _generate_read_bounds(
-            offset_dict, raster_x_size, raster_y_size)
-        channel_buffer_array[ya:yb, xa:xb] = channel_band.ReadAsArray(
-            **modified_offset_dict).astype(numpy.int8)
-
-        flow_dir_buffer_array[ya:yb, xa:xb] = flow_dir_mfd_band.ReadAsArray(
-            **modified_offset_dict).astype(numpy.int32)
-
-        # ensure these are set for the complier
-        xi_n = -1
-        yi_n = -1
-
-        # search block for a pixel that has undefined distance to channel
-        for yi in xrange(1, win_ysize+1):
-            for xi in xrange(1, win_xsize+1):
-                xi_root = xi+xoff-1
-                yi_root = yi+yoff-1
-
-                if channel_buffer_array[yi, xi] == 1:
-                    distance_to_channel_managed_raster.set(
-                        xi_root, yi_root, 0)
-                    continue
-
-                if flow_dir_buffer_array[yi, xi] == 0:
-                    # nodata flow, so we skip
-                    continue
-
-                if distance_to_channel_managed_raster.get(
-                        xi_root, yi_root) == distance_nodata:
-                    distance_to_channel_stack.push(
-                        FlowPixelType(xi_root, yi_root, 0, 0.0))
-
-                while not distance_to_channel_stack.empty():
-                    pixel = distance_to_channel_stack.top()
-                    distance_to_channel_stack.pop()
-                    is_a_channel = (
-                        channel_managed_raster.get(pixel.xi, pixel.yi) == 1)
-                    if is_a_channel:
-                        distance_to_channel_managed_raster.set(
-                            pixel.xi, pixel.yi, 0)
-                        continue
-
-                    compressed_flow_dir = (
-                        <int>flow_dir_mfd_managed_raster.get(
-                            pixel.xi, pixel.yi))
-
-                    preempted = 0
-                    for i_n in xrange(pixel.last_flow_dir, 8):
-                        flow_dir_weight = 0xF & (
-                            compressed_flow_dir >> (i_n * 4))
-                        if flow_dir_weight == 0:
-                            continue
-
-                        xi_n = pixel.xi+NEIGHBOR_OFFSET_ARRAY[2*i_n]
-                        yi_n = pixel.yi+NEIGHBOR_OFFSET_ARRAY[2*i_n+1]
-
-                        if (xi_n < 0 or xi_n >= raster_x_size or
-                                yi_n < 0 or yi_n >= raster_y_size):
-                            continue
-
-                        n_distance = distance_to_channel_managed_raster.get(
-                            xi_n, yi_n)
-
-                        if n_distance == distance_nodata:
-                            preempted = 1
-                            pixel.last_flow_dir = i_n
-                            distance_to_channel_stack.push(pixel)
-                            distance_to_channel_stack.push(
-                                FlowPixelType(xi_n, yi_n, 0, 0.0))
-                            break
-
-                        # if a weight is passed we use it directly and do
-                        # not consider that a diagonal pixel is further
-                        # away than an adjacent one. If no weight is used
-                        # then "distance" is being calculated and we account
-                        # for diagonal distance.
-                        if weight_raster is not None:
-                            weight_val = weight_raster.get(xi_n, yi_n)
-                        else:
-                            weight_val = (SQRT2 if i_n % 2 else 1)
-
-                        pixel.value += flow_dir_weight * (
-                            weight_val + n_distance)
-
-                    if preempted:
-                        continue
-
-                    sum_of_flow_weights = 0
-                    for i_n in xrange(8):
-                        sum_of_flow_weights += 0xF & (
-                            compressed_flow_dir >> (i_n * 4))
-
-                    if sum_of_flow_weights != 0:
-                        pixel.value = pixel.value / sum_of_flow_weights
-                    else:
-                        pixel.value = 0
-                    distance_to_channel_managed_raster.set(
-                        pixel.xi, pixel.yi, pixel.value)
-    LOGGER.info('%.2f%% complete', 100.0)
-
-
-<<<<<<< HEAD
-def delineate_watersheds(
-        d8_flow_dir_raster_path_band, outflow_points_vector_path,
-        target_watersheds_vector, scratch_raster_path):
-
-    # TODO: Check that flow direction is tiled appopriately
-    # TODO: Check that raster path band is formatted well
-    flow_dir_managed_raster = _ManagedRaster(d8_flow_dir_raster_path_band[0],
-                                             d8_flow_dir_raster_path_band[1],
-                                             0)  # read-only
-
-    # Create a new watershed scratch raster the size, shape of the flow dir raster
-    pygeoprocessing.new_raster_from_base(
-        d8_flow_dir_raster_path_band[0], scratch_raster_path, gdal.GDT_Byte,
-        [255], fill_value_list=[0],
-        gtiff_creation_options=GTIFF_CREATION_OPTIONS)
-
-
-
-=======
-def _is_raster_path_band_formatted(raster_path_band):
-    """Return true if raster path band is a (str, int) tuple/list."""
-    if not isinstance(raster_path_band, (list, tuple)):
-        return False
-    elif len(raster_path_band) != 2:
-        return False
-    elif not isinstance(raster_path_band[0], basestring):
-        return False
-    elif not isinstance(raster_path_band[1], int):
-        return False
-    else:
-        return True
-
->>>>>>> b2cf4d51
+# coding=UTF-8
+# distutils: language=c++
+"""
+Provides PyGeprocessing Routing functionality.
+
+Unless otherwise specified, all internal computation of rasters are done in
+a float64 space. The only possible loss of precision could occur when an
+incoming DEM type is an int64 type and values in that dem exceed 2^52 but GDAL
+does not support int64 rasters so no precision loss is possible with a
+float64.
+
+D8 float direction conventions follow TauDEM where each flow direction
+is encoded as:
+     321
+     4x0
+     567
+"""
+import time
+import os
+import logging
+import shutil
+import tempfile
+
+import numpy
+import pygeoprocessing
+from osgeo import gdal
+
+cimport numpy
+cimport cython
+from cpython.mem cimport PyMem_Malloc, PyMem_Free
+from cython.operator cimport dereference as deref
+from cython.operator cimport preincrement as inc
+from libc.time cimport time_t
+from libc.time cimport time as ctime
+from libcpp.list cimport list as clist
+from libcpp.pair cimport pair
+from libcpp.queue cimport queue
+from libcpp.stack cimport stack
+from libcpp.deque cimport deque
+from libcpp.set cimport set as cset
+
+LOGGER = logging.getLogger(__name__)
+LOGGER.addHandler(logging.NullHandler())  # silence logging by default
+
+# This module creates rasters with a memory xy block size of 2**BLOCK_BITS
+cdef int BLOCK_BITS = 8
+
+# Number of raster blocks to hold in memory at once per Managed Raster
+cdef int MANAGED_RASTER_N_BLOCKS = 2**6
+
+# these are the creation options that'll be used for all the rasters
+GTIFF_CREATION_OPTIONS = (
+    'TILED=YES', 'BIGTIFF=YES', 'COMPRESS=LZW',
+    'BLOCKXSIZE=%d' % (1 << BLOCK_BITS),
+    'BLOCKYSIZE=%d' % (1 << BLOCK_BITS))
+
+# if nodata is not defined for a float, it's a difficult choice. this number
+# probably won't collide with anything ever created by humans
+cdef double IMPROBABLE_FLOAT_NOATA = -1.23789789e29
+
+# a pre-computed square root of 2 constant
+cdef double SQRT2 = 1.4142135623730951
+cdef double SQRT2_INV = 1.0 / 1.4142135623730951
+
+# used to loop over neighbors and offset the x/y values as defined below
+#  321
+#  4x0
+#  567
+cdef int* NEIGHBOR_OFFSET_ARRAY = [
+    1, 0,  # 0
+    1, -1,  # 1
+    0, -1,  # 2
+    -1, -1,  # 3
+    -1, 0,  # 4
+    -1, 1,  # 5
+    0, 1,  # 6
+    1, 1  # 7
+    ]
+
+# this is used to calculate the opposite D8 direction interpreting the index
+# as a D8 direction
+cdef int* D8_REVERSE_DIRECTION = [4, 5, 6, 7, 0, 1, 2, 3]
+
+# exposing stl::priority_queue so we can have all 3 template arguments so
+# we can pass a different Compare functor
+cdef extern from "<queue>" namespace "std" nogil:
+    cdef cppclass priority_queue[T, Container, Compare]:
+        priority_queue() except +
+        priority_queue(priority_queue&) except +
+        priority_queue(Container&)
+        bint empty()
+        void pop()
+        void push(T&)
+        size_t size()
+        T& top()
+
+# this is a least recently used cache written in C++ in an external file,
+# exposing here so _ManagedRaster can use it
+cdef extern from "LRUCache.h" nogil:
+    cdef cppclass LRUCache[KEY_T, VAL_T]:
+        LRUCache(int)
+        void put(KEY_T&, VAL_T&, clist[pair[KEY_T,VAL_T]]&)
+        clist[pair[KEY_T,VAL_T]].iterator begin()
+        clist[pair[KEY_T,VAL_T]].iterator end()
+        bint exist(KEY_T &)
+        VAL_T get(KEY_T &)
+
+# this is the class type that'll get stored in the priority queue
+cdef struct PixelType:
+    double value  # pixel value
+    int xi  # pixel x coordinate in the raster
+    int yi  # pixel y coordinate in the raster
+    int priority # for breaking ties if two `value`s are equal.
+
+# this struct is used to record an intermediate flow pixel's last calculated
+# direction and the flow accumulation value so far
+cdef struct FlowPixelType:
+    int xi
+    int yi
+    int last_flow_dir
+    double value
+
+# used to record x/y locations as needed
+cdef struct CoordinateType:
+    int xi
+    int yi
+
+# this ctype is used to store the block ID and the block buffer as one object
+# inside Managed Raster
+ctypedef pair[int, double*] BlockBufferPair
+
+# this type is used to create a priority queue on the custom Pixel tpye
+ctypedef priority_queue[
+    PixelType, deque[PixelType], GreaterPixel] PitPriorityQueueType
+
+# this queue is used to record flow directions
+ctypedef queue[int] IntQueueType
+
+# type used to store x/y coordinates and a queue to put them in
+ctypedef queue[CoordinateType] CoordinateQueueType
+
+
+# functor for priority queue of pixels
+cdef cppclass GreaterPixel nogil:
+    bint get "operator()"(PixelType& lhs, PixelType& rhs):
+        # lhs is > than rhs if its value is greater or if it's equal if
+        # the priority is >.
+        if lhs.value > rhs.value:
+            return 1
+        if lhs.value == rhs.value:
+            if lhs.priority > rhs.priority:
+                return 1
+        return 0
+
+
+# a class to allow fast random per-pixel access to a raster for both setting
+# and reading pixels.
+cdef class _ManagedRaster:
+    cdef LRUCache[int, double*]* lru_cache
+    cdef cset[int] dirty_blocks
+    cdef int block_xsize
+    cdef int block_ysize
+    cdef int block_xmod
+    cdef int block_ymod
+    cdef int block_xbits
+    cdef int block_ybits
+    cdef int raster_x_size
+    cdef int raster_y_size
+    cdef int block_nx
+    cdef int block_ny
+    cdef int write_mode
+    cdef bytes raster_path
+    cdef int band_id
+    cdef int closed
+
+    def __cinit__(self, raster_path, band_id, write_mode):
+        """Create new instance of Managed Raster.
+
+        Parameters:
+            raster_path (char*): path to raster that has block sizes that are
+                powers of 2. If not, an exception is raised.
+            band_id (int): which band in `raster_path` to index. Uses GDAL
+                notation that starts at 1.
+            write_mode (boolean): if true, this raster is writable and dirty
+                memory blocks will be written back to the raster as blocks
+                are swapped out of the cache or when the object deconstructs.
+
+        Returns:
+            None.
+        """
+        if not os.path.isfile(raster_path):
+            LOGGER.error("%s is not a file.", raster_path)
+            return
+        raster_info = pygeoprocessing.get_raster_info(raster_path)
+        self.raster_x_size, self.raster_y_size = raster_info['raster_size']
+        self.block_xsize, self.block_ysize = raster_info['block_size']
+        self.block_xmod = self.block_xsize-1
+        self.block_ymod = self.block_ysize-1
+
+        if not (1 <= band_id <= raster_info['n_bands']):
+            err_msg = (
+                "Error: band ID (%s) is not a valid band number. "
+                "This exception is happening in Cython, so it will cause a "
+                "hard seg-fault, but it's otherwise meant to be a "
+                "ValueError." % (band_id))
+            print(err_msg)
+            raise ValueError(err_msg)
+        self.band_id = band_id
+
+        if (self.block_xsize & (self.block_xsize - 1) != 0) or (
+                self.block_ysize & (self.block_ysize - 1) != 0):
+            # If inputs are not a power of two, this will at least print
+            # an error message. Unfortunately with Cython, the exception will
+            # present itself as a hard seg-fault, but I'm leaving the
+            # ValueError in here at least for readability.
+            err_msg = (
+                "Error: Block size is not a power of two: "
+                "block_xsize: %d, %d, %s. This exception is happening"
+                "in Cython, so it will cause a hard seg-fault, but it's"
+                "otherwise meant to be a ValueError." % (
+                    self.block_xsize, self.block_ysize, raster_path))
+            print(err_msg)
+            raise ValueError(err_msg)
+
+        self.block_xbits = numpy.log2(self.block_xsize)
+        self.block_ybits = numpy.log2(self.block_ysize)
+        self.block_nx = (
+            self.raster_x_size + (self.block_xsize) - 1) / self.block_xsize
+        self.block_ny = (
+            self.raster_y_size + (self.block_ysize) - 1) / self.block_ysize
+
+        self.lru_cache = new LRUCache[int, double*](MANAGED_RASTER_N_BLOCKS)
+        self.raster_path = <bytes> raster_path
+        self.write_mode = write_mode
+        self.closed = 0
+
+    def __dealloc__(self):
+        """Deallocate _ManagedRaster.
+
+        This operation manually frees memory from the LRUCache and writes any
+        dirty memory blocks back to the raster if `self.write_mode` is True.
+        """
+        self.close()
+
+    def close(self):
+        """Close the _ManagedRaster and free up resources.
+
+            This call writes any dirty blocks to disk, frees up the memory
+            allocated as part of the cache, and frees all GDAL references.
+
+            Any subsequent calls to any other functions in _ManagedRaster will
+            have undefined behavior.
+        """
+        if self.closed:
+            return
+        self.closed = 1
+        cdef int xi_copy, yi_copy
+        cdef numpy.ndarray[double, ndim=2] block_array = numpy.empty(
+            (self.block_ysize, self.block_xsize))
+        cdef double *double_buffer
+        cdef int block_xi
+        cdef int block_yi
+        # initially the win size is the same as the block size unless
+        # we're at the edge of a raster
+        cdef int win_xsize
+        cdef int win_ysize
+
+        # we need the offsets to subtract from global indexes for cached array
+        cdef int xoff
+        cdef int yoff
+
+        cdef clist[BlockBufferPair].iterator it = self.lru_cache.begin()
+        cdef clist[BlockBufferPair].iterator end = self.lru_cache.end()
+        if not self.write_mode:
+            while it != end:
+                # write the changed value back if desired
+                PyMem_Free(deref(it).second)
+                inc(it)
+            return
+
+        raster = gdal.OpenEx(
+            self.raster_path, gdal.GA_Update | gdal.OF_RASTER)
+        raster_band = raster.GetRasterBand(self.band_id)
+
+        # if we get here, we're in write_mode
+        cdef cset[int].iterator dirty_itr
+        while it != end:
+            double_buffer = deref(it).second
+            block_index = deref(it).first
+
+            # write to disk if block is dirty
+            dirty_itr = self.dirty_blocks.find(block_index)
+            if dirty_itr != self.dirty_blocks.end():
+                self.dirty_blocks.erase(dirty_itr)
+                block_xi = block_index % self.block_nx
+                block_yi = block_index / self.block_nx
+
+                # we need the offsets to subtract from global indexes for
+                # cached array
+                xoff = block_xi << self.block_xbits
+                yoff = block_yi << self.block_ybits
+
+                win_xsize = self.block_xsize
+                win_ysize = self.block_ysize
+
+                # clip window sizes if necessary
+                if xoff+win_xsize > self.raster_x_size:
+                    win_xsize = win_xsize - (
+                        xoff+win_xsize - self.raster_x_size)
+                if yoff+win_ysize > self.raster_y_size:
+                    win_ysize = win_ysize - (
+                        yoff+win_ysize - self.raster_y_size)
+
+                for xi_copy in xrange(win_xsize):
+                    for yi_copy in xrange(win_ysize):
+                        block_array[yi_copy, xi_copy] = (
+                            double_buffer[
+                                (yi_copy << self.block_xbits) + xi_copy])
+                raster_band.WriteArray(
+                    block_array[0:win_ysize, 0:win_xsize],
+                    xoff=xoff, yoff=yoff)
+            PyMem_Free(double_buffer)
+            inc(it)
+        raster_band.FlushCache()
+        raster_band = None
+        raster = None
+
+    cdef inline void set(self, int xi, int yi, double value):
+        """Set the pixel at `xi,yi` to `value`."""
+        cdef int block_xi = xi >> self.block_xbits
+        cdef int block_yi = yi >> self.block_ybits
+        # this is the flat index for the block
+        cdef int block_index = block_yi * self.block_nx + block_xi
+        if not self.lru_cache.exist(block_index):
+            self._load_block(block_index)
+        self.lru_cache.get(
+            block_index)[
+                ((yi & (self.block_ymod))<<self.block_xbits) +
+                (xi & (self.block_xmod))] = value
+        if self.write_mode:
+            dirty_itr = self.dirty_blocks.find(block_index)
+            if dirty_itr == self.dirty_blocks.end():
+                self.dirty_blocks.insert(block_index)
+
+    cdef inline double get(self, int xi, int yi):
+        """Return the value of the pixel at `xi,yi`."""
+        cdef int block_xi = xi >> self.block_xbits
+        cdef int block_yi = yi >> self.block_ybits
+        # this is the flat index for the block
+        cdef int block_index = block_yi * self.block_nx + block_xi
+        if not self.lru_cache.exist(block_index):
+            self._load_block(block_index)
+        return self.lru_cache.get(
+            block_index)[
+                ((yi & (self.block_ymod))<<self.block_xbits) +
+                (xi & (self.block_xmod))]
+
+    cdef void _load_block(self, int block_index) except *:
+        cdef int block_xi = block_index % self.block_nx
+        cdef int block_yi = block_index / self.block_nx
+
+        # we need the offsets to subtract from global indexes for cached array
+        cdef int xoff = block_xi << self.block_xbits
+        cdef int yoff = block_yi << self.block_ybits
+
+        cdef int xi_copy, yi_copy
+        cdef numpy.ndarray[double, ndim=2] block_array
+        cdef double *double_buffer
+        cdef clist[BlockBufferPair] removed_value_list
+
+        # determine the block aligned xoffset for read as array
+
+        # initially the win size is the same as the block size unless
+        # we're at the edge of a raster
+        cdef int win_xsize = self.block_xsize
+        cdef int win_ysize = self.block_ysize
+
+        # load a new block
+        if xoff+win_xsize > self.raster_x_size:
+            win_xsize = win_xsize - (xoff+win_xsize - self.raster_x_size)
+        if yoff+win_ysize > self.raster_y_size:
+            win_ysize = win_ysize - (yoff+win_ysize - self.raster_y_size)
+
+        raster = gdal.OpenEx(self.raster_path, gdal.OF_RASTER)
+        raster_band = raster.GetRasterBand(self.band_id)
+        block_array = raster_band.ReadAsArray(
+            xoff=xoff, yoff=yoff, win_xsize=win_xsize,
+            win_ysize=win_ysize).astype(
+            numpy.float64)
+        raster_band = None
+        raster = None
+        double_buffer = <double*>PyMem_Malloc(
+            (sizeof(double) << self.block_xbits) * win_ysize)
+        for xi_copy in xrange(win_xsize):
+            for yi_copy in xrange(win_ysize):
+                double_buffer[(yi_copy<<self.block_xbits)+xi_copy] = (
+                    block_array[yi_copy, xi_copy])
+        self.lru_cache.put(
+            <int>block_index, <double*>double_buffer, removed_value_list)
+
+        if self.write_mode:
+            raster = gdal.OpenEx(
+                self.raster_path, gdal.GA_Update | gdal.OF_RASTER)
+            raster_band = raster.GetRasterBand(self.band_id)
+
+        block_array = numpy.empty(
+            (self.block_ysize, self.block_xsize), dtype=numpy.double)
+        while not removed_value_list.empty():
+            # write the changed value back if desired
+            double_buffer = removed_value_list.front().second
+
+            if self.write_mode:
+                block_index = removed_value_list.front().first
+
+                # write back the block if it's dirty
+                dirty_itr = self.dirty_blocks.find(block_index)
+                if dirty_itr != self.dirty_blocks.end():
+                    self.dirty_blocks.erase(dirty_itr)
+
+                    block_xi = block_index % self.block_nx
+                    block_yi = block_index / self.block_nx
+
+                    xoff = block_xi << self.block_xbits
+                    yoff = block_yi << self.block_ybits
+
+                    win_xsize = self.block_xsize
+                    win_ysize = self.block_ysize
+
+                    if xoff+win_xsize > self.raster_x_size:
+                        win_xsize = win_xsize - (
+                            xoff+win_xsize - self.raster_x_size)
+                    if yoff+win_ysize > self.raster_y_size:
+                        win_ysize = win_ysize - (
+                            yoff+win_ysize - self.raster_y_size)
+
+                    for xi_copy in xrange(win_xsize):
+                        for yi_copy in xrange(win_ysize):
+                            block_array[yi_copy, xi_copy] = double_buffer[
+                                (yi_copy << self.block_xbits) + xi_copy]
+                    raster_band.WriteArray(
+                        block_array[0:win_ysize, 0:win_xsize],
+                        xoff=xoff, yoff=yoff)
+            PyMem_Free(double_buffer)
+            removed_value_list.pop_front()
+
+        if self.write_mode:
+            raster_band = None
+            raster = None
+
+
+def _generate_read_bounds(offset_dict, raster_x_size, raster_y_size):
+    """Helper function to expand GDAL memory block read bound by 1 pixel.
+
+    This function is used in the context of reading a memory block on a GDAL
+    raster plus an additional 1 pixel boundary if it fits into an existing
+    numpy array of size (2+offset_dict['y_size'], 2+offset_dict['x_size']).
+
+    Parameters:
+        offset_dict (dict): dictionary that has values for 'win_xsize',
+            'win_ysize', 'xoff', and 'yoff' to describe the bounding box
+            to read from the raster.
+        raster_x_size, raster_y_size (int): these are the global x/y sizes
+            of the raster that's being read.
+
+    Returns:
+        (xa, xb, ya, yb) (tuple of int): bounds that can be used to slice a
+            numpy array of size
+                (2+offset_dict['y_size'], 2+offset_dict['x_size'])
+        modified_offset_dict (dict): a copy of `offset_dict` with the
+            `win_*size` keys expanded if the modified bounding box will still
+            fit on the array.
+    """
+    xa = 1
+    xb = -1
+    ya = 1
+    yb = -1
+    target_offset_dict = offset_dict.copy()
+    if offset_dict['xoff'] > 0:
+        xa = None
+        target_offset_dict['xoff'] -= 1
+        target_offset_dict['win_xsize'] += 1
+    if offset_dict['yoff'] > 0:
+        ya = None
+        target_offset_dict['yoff'] -= 1
+        target_offset_dict['win_ysize'] += 1
+    if (offset_dict['xoff'] + offset_dict['win_xsize'] < raster_x_size):
+        xb = None
+        target_offset_dict['win_xsize'] += 1
+    if (offset_dict['yoff'] + offset_dict['win_ysize'] < raster_y_size):
+        yb = None
+        target_offset_dict['win_ysize'] += 1
+    return (xa, xb, ya, yb), target_offset_dict
+
+
+def fill_pits(
+        dem_raster_path_band, target_filled_dem_raster_path,
+        working_dir=None):
+    """Fill the pits in a DEM.
+
+        This function defines pits as hydrologically connected regions that do
+        not drain to the edge of the raster or a nodata pixel. After the call
+        pits are filled to the height of the lowest pour point.
+
+    Parameters:
+        dem_raster_path_band (tuple): a path, band number tuple indicating the
+            DEM calculate flow direction.
+        target_filled_dem_raster_path (string): path the pit filled dem,
+            that's created by a call to this function. It is functionally a
+            copy of `dem_raster_path_band[0]` with the pit pixels raised to
+            the pour point. For runtime efficiency, this raster is tiled and
+            its blocksize is set to (1<<BLOCK_BITS, 1<<BLOCK_BITS) even if
+            `dem_raster_path_band[0]` was not tiled or a different block size.
+        working_dir (string): If not None, indicates where temporary files
+            should be created during this run. If this directory doesn't exist
+            it is created by this call. If None, a temporary directory is
+            created by tempdir.mkdtemp which is removed after the function
+            call completes successfully.
+
+    Returns:
+        None.
+    """
+    # These variables are used to iterate over the DEM using `iterblock`
+    # indexes, a numpy.float64 type is used since we need to statically cast
+    # and it's the most complex numerical type and will be compatible without
+    # data loss for any lower type that might be used in
+    # `dem_raster_path_band[0]`.
+    cdef numpy.ndarray[numpy.float64_t, ndim=2] dem_buffer_array
+    cdef int win_ysize, win_xsize, xoff, yoff
+
+    # the _root variables remembers the pixel index where the plateau/pit
+    # region was first detected when iterating over the DEM.
+    cdef int xi_root, yi_root
+
+    # these variables are used as pixel or neighbor indexes. where _q
+    # represents a value out of a queue, and _n is related to a neighbor pixel
+    cdef int i_n, xi, yi, xi_q, yi_q, xi_n, yi_n
+
+    # these are booleans used to remember the condition that caused a loop
+    # to terminate, though downhill and nodata are equivalent for draining,
+    # i keep them separate for cognitive readability.
+    cdef int downhill_neighbor, nodata_neighbor, downhill_drain, nodata_drain
+
+    # `search_queue` is used to grow a flat region searching for a pour point
+    # to determine if region is plateau or, in the absence of a pour point,
+    # a pit.
+    cdef queue[CoordinateType] search_queue
+
+    # `fill_queue` is used after a region is identified as a pit and its pour
+    # height is determined to fill the pit up to the pour height
+    cdef queue[CoordinateType] fill_queue
+
+    # a pixel pointer is used to push to a priority queue. it remembers its
+    # pixel value, x/y index, and an optional priority value to order if
+    # heights are equal.
+    cdef PixelType pixel
+
+    # this priority queue is used to iterate over pit pixels in increasing
+    # height, to search for the lowest pour point.
+    cdef PitPriorityQueueType pit_queue
+
+    # properties of the parallel rasters
+    cdef int raster_x_size, raster_y_size, n_x_blocks
+
+    # variables to remember heights of DEM
+    cdef double center_val, dem_nodata, fill_height
+
+    # used to uniquely identify each flat/pit region encountered in the
+    # algorithm, it's written into the mask rasters to indicate which pixels
+    # have already been processed
+    cdef int feature_id
+
+    # used for time-delayed logging
+    cdef time_t last_log_time
+    last_log_time = ctime(NULL)
+
+    # determine dem nodata in the working type, or set an improbable value
+    # if one can't be determined
+    dem_raster_info = pygeoprocessing.get_raster_info(dem_raster_path_band[0])
+    base_nodata = dem_raster_info['nodata'][dem_raster_path_band[1]-1]
+    if base_nodata is not None:
+        # cast to a float64 since that's our operating array type
+        dem_nodata = numpy.float64(base_nodata)
+    else:
+        # pick some very improbable value since it's hard to deal with NaNs
+        dem_nodata = IMPROBABLE_FLOAT_NOATA
+
+    # these are used to determine if a sample is within the raster
+    raster_x_size, raster_y_size = dem_raster_info['raster_size']
+
+    # this is the nodata value for all the flat region and pit masks
+    mask_nodata = 0
+
+    # set up the working dir for the mask rasters
+    try:
+        if working_dir is not None:
+            os.makedirs(working_dir)
+    except OSError:
+        pass
+    working_dir_path = tempfile.mkdtemp(
+        dir=working_dir, prefix='fill_pits_%s_' % time.strftime(
+            '%Y-%m-%d_%H_%M_%S', time.gmtime()))
+
+    # this raster is used to keep track of what pixels have been searched for
+    # a plateau or pit. if a pixel is set, it means it is part of a locally
+    # undrained area
+    flat_region_mask_path = os.path.join(
+        working_dir_path, 'flat_region_mask.tif')
+    n_x_blocks = raster_x_size >> BLOCK_BITS + 1
+
+    pygeoprocessing.new_raster_from_base(
+        dem_raster_path_band[0], flat_region_mask_path, gdal.GDT_Byte,
+        [mask_nodata], fill_value_list=[mask_nodata],
+        gtiff_creation_options=GTIFF_CREATION_OPTIONS)
+    flat_region_mask_managed_raster = _ManagedRaster(
+        flat_region_mask_path, 1, 1)
+
+    # this raster will have the value of 'feature_id' set to it if it has
+    # been searched as part of the search for a pour point for pit number
+    # `feature_id`
+    pit_mask_path = os.path.join(working_dir_path, 'pit_mask.tif')
+    pygeoprocessing.new_raster_from_base(
+        dem_raster_path_band[0], pit_mask_path, gdal.GDT_Int32,
+        [mask_nodata], fill_value_list=[mask_nodata],
+        gtiff_creation_options=GTIFF_CREATION_OPTIONS)
+    pit_mask_managed_raster = _ManagedRaster(
+        pit_mask_path, 1, 1)
+
+    # copy the base DEM to the target and set up for writing
+    geotiff_driver = gdal.GetDriverByName('GTiff')
+    base_dem_raster = gdal.OpenEx(dem_raster_path_band[0], gdal.OF_RASTER)
+    geotiff_driver.CreateCopy(
+        target_filled_dem_raster_path, base_dem_raster,
+        options=GTIFF_CREATION_OPTIONS)
+    target_dem_raster = gdal.OpenEx(
+        target_filled_dem_raster_path, gdal.OF_RASTER)
+    target_dem_band = target_dem_raster.GetRasterBand(dem_raster_path_band[1])
+    filled_dem_managed_raster = _ManagedRaster(
+        target_filled_dem_raster_path, dem_raster_path_band[1], 1)
+
+    # feature_id will start at 1 since the mask nodata is 0.
+    feature_id = 0
+
+    # this outer loop searches for a pixel that is locally undrained
+    for offset_dict in pygeoprocessing.iterblocks(
+            dem_raster_path_band[0], offset_only=True, largest_block=0):
+        win_xsize = offset_dict['win_xsize']
+        win_ysize = offset_dict['win_ysize']
+        xoff = offset_dict['xoff']
+        yoff = offset_dict['yoff']
+
+        if ctime(NULL) - last_log_time > 5.0:
+            last_log_time = ctime(NULL)
+            current_pixel = xoff + yoff * raster_x_size
+            LOGGER.info('%.2f%% complete', 100.0 * current_pixel / <float>(
+                raster_x_size * raster_y_size))
+
+        # make a buffer big enough to capture block and boundaries around it
+        dem_buffer_array = numpy.empty(
+            (offset_dict['win_ysize']+2, offset_dict['win_xsize']+2),
+            dtype=numpy.float64)
+        dem_buffer_array[:] = dem_nodata
+
+        # attempt to expand read block by a pixel boundary
+        (xa, xb, ya, yb), modified_offset_dict = _generate_read_bounds(
+            offset_dict, raster_x_size, raster_y_size)
+        dem_buffer_array[ya:yb, xa:xb] = target_dem_band.ReadAsArray(
+                **modified_offset_dict).astype(numpy.float64)
+
+        # search block for locally undrained pixels
+        for yi in xrange(1, win_ysize+1):
+            for xi in xrange(1, win_xsize+1):
+                center_val = dem_buffer_array[yi, xi]
+                if center_val == dem_nodata:
+                    continue
+
+                # this value is set in case it turns out to be the root of a
+                # pit, we'll start the fill from this pixel in the last phase
+                # of the algorithm
+                xi_root = xi-1+xoff
+                yi_root = yi-1+yoff
+
+                if flat_region_mask_managed_raster.get(
+                        xi_root, yi_root) != mask_nodata:
+                    # already been searched
+                    continue
+
+                # search neighbors for downhill or nodata
+                downhill_neighbor = 0
+                nodata_neighbor = 0
+
+                for i_n in xrange(8):
+                    xi_n = xi_root+NEIGHBOR_OFFSET_ARRAY[2*i_n]
+                    yi_n = yi_root+NEIGHBOR_OFFSET_ARRAY[2*i_n+1]
+                    if (xi_n < 0 or xi_n >= raster_x_size or
+                            yi_n < 0 or yi_n >= raster_y_size):
+                        # it'll drain off the edge of the raster
+                        nodata_neighbor = 1
+                        break
+                    n_height = filled_dem_managed_raster.get(xi_n, yi_n)
+                    if n_height == dem_nodata:
+                        # it'll drain to nodata
+                        nodata_neighbor = 1
+                        break
+                    if n_height < center_val:
+                        # it'll drain downhill
+                        downhill_neighbor = 1
+                        break
+
+                if downhill_neighbor or nodata_neighbor:
+                    # it drains, so skip
+                    continue
+
+                # otherwise, this pixel doesn't drain locally, search to see
+                # if it's a pit or plateau
+                search_queue.push(CoordinateType(xi_root, yi_root))
+                flat_region_mask_managed_raster.set(xi_root, yi_root, 1)
+                downhill_drain = 0
+                nodata_drain = 0
+
+                # this loop does a BFS starting at this pixel to all pixels
+                # of the same height. the _drain variables are used to
+                # remember if a drain was encountered. it is preferable to
+                # search the whole region even if a drain is encountered, so
+                # it can be entirely marked as processed and not re-accessed
+                # on later iterations
+                while not search_queue.empty():
+                    xi_q = search_queue.front().xi
+                    yi_q = search_queue.front().yi
+                    search_queue.pop()
+
+                    for i_n in xrange(8):
+                        xi_n = xi_q+NEIGHBOR_OFFSET_ARRAY[2*i_n]
+                        yi_n = yi_q+NEIGHBOR_OFFSET_ARRAY[2*i_n+1]
+                        if (xi_n < 0 or xi_n >= raster_x_size or
+                                yi_n < 0 or yi_n >= raster_y_size):
+                            nodata_drain = 1
+                            continue
+                        n_height = filled_dem_managed_raster.get(
+                            xi_n, yi_n)
+                        if n_height == dem_nodata:
+                            nodata_drain = 1
+                            continue
+                        if n_height < center_val:
+                            downhill_drain = 1
+                            continue
+                        if n_height == center_val and (
+                                flat_region_mask_managed_raster.get(
+                                    xi_n, yi_n) == mask_nodata):
+                            # only grow if it's at the same level and not
+                            # previously visited
+                            search_queue.push(
+                                CoordinateType(xi_n, yi_n))
+                            flat_region_mask_managed_raster.set(
+                                xi_n, yi_n, 1)
+
+                if not downhill_drain and not nodata_drain:
+                    # entire region was searched with no drain, do a fill
+                    pixel = PixelType(
+                        center_val, xi_root, yi_root, (
+                            n_x_blocks * (yi_root >> BLOCK_BITS) +
+                            xi_root >> BLOCK_BITS))
+                    feature_id += 1
+                    pit_mask_managed_raster.set(
+                        xi_root, yi_root, feature_id)
+                    pit_queue.push(pixel)
+
+                # this loop visits pixels in increasing height order, so the
+                # first non-processed pixel that's < pixel.height or nodata
+                # will be the lowest pour point
+                pour_point = 0
+                fill_height = dem_nodata
+                while not pit_queue.empty():
+                    pixel = pit_queue.top()
+                    pit_queue.pop()
+                    xi_q = pixel.xi
+                    yi_q = pixel.yi
+                    # this is the potential fill height if pixel is pour point
+                    fill_height = pixel.value
+
+                    for i_n in xrange(8):
+                        xi_n = xi_q+NEIGHBOR_OFFSET_ARRAY[2*i_n]
+                        yi_n = yi_q+NEIGHBOR_OFFSET_ARRAY[2*i_n+1]
+                        if (xi_n < 0 or xi_n >= raster_x_size or
+                                yi_n < 0 or yi_n >= raster_y_size):
+                            # drain off the edge of the raster
+                            pour_point = 1
+                            break
+
+                        if pit_mask_managed_raster.get(
+                                xi_n, yi_n) == feature_id:
+                            # this cell has already been processed
+                            continue
+
+                        # mark as visited in the search for pour point
+                        pit_mask_managed_raster.set(
+                            xi_n, yi_n, feature_id)
+
+                        n_height = filled_dem_managed_raster.get(xi_n, yi_n)
+                        if n_height == dem_nodata or n_height < fill_height:
+                            # we encounter a neighbor not processed that is
+                            # lower than the current pixel or nodata
+                            pour_point = 1
+                            break
+
+                        # push onto queue, set the priority to be the block
+                        # index
+                        pixel = PixelType(
+                            n_height, xi_n, yi_n, (
+                                n_x_blocks * (yi_n >> BLOCK_BITS) +
+                                xi_n >> BLOCK_BITS))
+                        pit_queue.push(pixel)
+
+                    if pour_point:
+                        # found a pour point, clear the queue
+                        pit_queue = PitPriorityQueueType()
+
+                        # start from original pit seed rather than pour point
+                        # this way we can stop filling when we reach a height
+                        # equal to fill_height instead of potentially
+                        # traversing a plateau area and needing to
+                        # differentiate the pixels on the inside of the pit
+                        # and the outside.
+                        fill_queue.push(CoordinateType(xi_root, yi_root))
+                        filled_dem_managed_raster.set(
+                            xi_root, yi_root, fill_height)
+
+                # this loop does a BFS to set all DEM pixels to `fill_height`
+                while not fill_queue.empty():
+                    xi_q = fill_queue.front().xi
+                    yi_q = fill_queue.front().yi
+                    fill_queue.pop()
+
+                    for i_n in xrange(8):
+                        xi_n = xi_q+NEIGHBOR_OFFSET_ARRAY[2*i_n]
+                        yi_n = yi_q+NEIGHBOR_OFFSET_ARRAY[2*i_n+1]
+                        if (xi_n < 0 or xi_n >= raster_x_size or
+                                yi_n < 0 or yi_n >= raster_y_size):
+                            continue
+
+                        if filled_dem_managed_raster.get(
+                                xi_n, yi_n) < fill_height:
+                            filled_dem_managed_raster.set(
+                                xi_n, yi_n, fill_height)
+                            fill_queue.push(CoordinateType(xi_n, yi_n))
+
+    pit_mask_managed_raster.close()
+    flat_region_mask_managed_raster.close()
+    shutil.rmtree(working_dir_path)
+    LOGGER.info('%.2f%% complete', 100.0)
+
+
+def flow_dir_d8(
+        dem_raster_path_band, target_flow_dir_path,
+        working_dir=None):
+    """D8 flow direction.
+
+    Parameters:
+        dem_raster_path_band (tuple): a path, band number tuple indicating the
+            DEM calculate flow direction. This DEM must not have hydrological
+            pits or else the target flow direction is undefined.
+        target_flow_dir_path (string): path to a byte raster created by this
+            call of same dimensions as `dem_raster_path_band` that has a value
+            indicating the direction of downhill flow. Values are defined as
+            pointing to one of the eight neighbors with the following
+            convention:
+
+                321
+                4x0
+                567
+
+        working_dir (string): If not None, indicates where temporary files
+            should be created during this run. If this directory doesn't exist
+            it is created by this call.
+
+    Returns:
+        None.
+    """
+    # These variables are used to iterate over the DEM using `iterblock`
+    # indexes, a numpy.float64 type is used since we need to statically cast
+    # and it's the most complex numerical type and will be compatible without
+    # data loss for any lower type that might be used in
+    # `dem_raster_path_band[0]`.
+    cdef numpy.ndarray[numpy.float64_t, ndim=2] dem_buffer_array
+    cdef int win_ysize, win_xsize, xoff, yoff
+
+    # the _root variables remembers the pixel index where the plateau/pit
+    # region was first detected when iterating over the DEM.
+    cdef int xi_root, yi_root
+
+    # these variables are used as pixel or neighbor indexes. where _q
+    # represents a value out of a queue, and _n is related to a neighbor pixel
+    cdef int i_n, xi, yi, xi_q, yi_q, xi_n, yi_n
+
+    # these are used to recall the local and neighbor heights of pixels
+    cdef double root_height, n_height, dem_nodata
+
+    # these are used to track the distance to the drain when we encounter a
+    # plateau to route to the shortest path to the drain
+    cdef double drain_distance, n_drain_distance
+
+    # this remembers is flow was diagonal in case there is a straight
+    # flow that could trump it
+    cdef int diagonal_nodata
+
+    # `search_queue` is used to grow a flat region searching for a drain
+    # of a plateau
+    cdef queue[CoordinateType] search_queue
+
+    # `drain_queue` is used after a plateau drain is defined and iterates
+    # until the entire plateau is drained, `nodata_drain_queue` are for
+    # the case where the plateau is only drained by nodata pixels
+    cdef CoordinateQueueType drain_queue, nodata_drain_queue
+
+    # this queue is used to remember the flow directions of nodata pixels in
+    # a plateau in case no other valid drain was found
+    cdef queue[int] nodata_flow_dir_queue
+
+    # properties of the parallel rasters
+    cdef int raster_x_size, raster_y_size
+
+    # used for time-delayed logging
+    cdef time_t last_log_time
+    last_log_time = ctime(NULL)
+
+    # determine dem nodata in the working type, or set an improbable value
+    # if one can't be determined
+    dem_raster_info = pygeoprocessing.get_raster_info(dem_raster_path_band[0])
+    base_nodata = dem_raster_info['nodata'][dem_raster_path_band[1]-1]
+    if base_nodata is not None:
+        # cast to a float64 since that's our operating array type
+        dem_nodata = numpy.float64(base_nodata)
+    else:
+        # pick some very improbable value since it's hard to deal with NaNs
+        dem_nodata = IMPROBABLE_FLOAT_NOATA
+
+    # these are used to determine if a sample is within the raster
+    raster_x_size, raster_y_size = dem_raster_info['raster_size']
+
+    # this is the nodata value for all the flat region and pit masks
+    mask_nodata = 0
+
+    # set up the working dir for the mask rasters
+    try:
+        if working_dir is not None:
+            os.makedirs(working_dir)
+    except OSError:
+        pass
+    working_dir_path = tempfile.mkdtemp(
+        dir=working_dir, prefix='flow_dir_d8_%s_' % time.strftime(
+            '%Y-%m-%d_%H_%M_%S', time.gmtime()))
+
+    # this raster is used to keep track of what pixels have been searched for
+    # a plateau. if a pixel is set, it means it is part of a locally
+    # undrained area
+    flat_region_mask_path = os.path.join(
+        working_dir_path, 'flat_region_mask.tif')
+    pygeoprocessing.new_raster_from_base(
+        dem_raster_path_band[0], flat_region_mask_path, gdal.GDT_Byte,
+        [mask_nodata], fill_value_list=[mask_nodata],
+        gtiff_creation_options=GTIFF_CREATION_OPTIONS)
+    flat_region_mask_managed_raster = _ManagedRaster(
+        flat_region_mask_path, 1, 1)
+
+    flow_dir_nodata = 128
+    pygeoprocessing.new_raster_from_base(
+        dem_raster_path_band[0], target_flow_dir_path, gdal.GDT_Byte,
+        [flow_dir_nodata], fill_value_list=[flow_dir_nodata],
+        gtiff_creation_options=GTIFF_CREATION_OPTIONS)
+    flow_dir_managed_raster = _ManagedRaster(target_flow_dir_path, 1, 1)
+
+    # this creates a raster that's used for a dynamic programming solution to
+    # shortest path to the drain for plateaus. the raster is filled with
+    # raster_x_size * raster_y_size as a distance that's greater than the
+    # longest plateau drain distance possible for this raster.
+    plateau_distance_path = os.path.join(
+        working_dir_path, 'plateau_distance.tif')
+    pygeoprocessing.new_raster_from_base(
+        dem_raster_path_band[0], plateau_distance_path, gdal.GDT_Float64,
+        [-1], fill_value_list=[raster_x_size * raster_y_size],
+        gtiff_creation_options=GTIFF_CREATION_OPTIONS)
+    plateau_distance_managed_raster = _ManagedRaster(
+        plateau_distance_path, 1, 1)
+
+    # this raster is for random access of the DEM
+
+    compatable_dem_raster_path_band = None
+    dem_block_xsize, dem_block_ysize = dem_raster_info['block_size']
+    if (dem_block_xsize & (dem_block_xsize - 1) != 0) or (
+            dem_block_ysize & (dem_block_ysize - 1) != 0):
+        LOGGER.warning("dem is not a power of 2, creating a copy that is.")
+        compatable_dem_raster_path_band = (
+            os.path.join(working_dir_path, 'compatable_dem.tif'),
+            dem_raster_path_band[1])
+        geotiff_driver = gdal.GetDriverByName('GTiff')
+        dem_raster = gdal.OpenEx(dem_raster_path_band[0], gdal.OF_RASTER)
+        geotiff_driver.CreateCopy(
+            compatable_dem_raster_path_band[0], dem_raster,
+            options=GTIFF_CREATION_OPTIONS)
+        dem_raster = None
+        LOGGER.info("compatible dem complete")
+    else:
+        compatable_dem_raster_path_band = dem_raster_path_band
+    dem_managed_raster = _ManagedRaster(
+        compatable_dem_raster_path_band[0],
+        compatable_dem_raster_path_band[1], 0)
+
+    # and this raster is for efficient block-by-block reading of the dem
+    dem_raster = gdal.OpenEx(
+        compatable_dem_raster_path_band[0], gdal.OF_RASTER)
+    dem_band = dem_raster.GetRasterBand(compatable_dem_raster_path_band[1])
+
+    # this outer loop searches for a pixel that is locally undrained
+    for offset_dict in pygeoprocessing.iterblocks(
+            compatable_dem_raster_path_band[0], offset_only=True,
+            largest_block=0):
+        win_xsize = offset_dict['win_xsize']
+        win_ysize = offset_dict['win_ysize']
+        xoff = offset_dict['xoff']
+        yoff = offset_dict['yoff']
+
+        if ctime(NULL) - last_log_time > 5.0:
+            last_log_time = ctime(NULL)
+            current_pixel = xoff + yoff * raster_x_size
+            LOGGER.info('%.2f%% complete', 100.0 * current_pixel / <float>(
+                raster_x_size * raster_y_size))
+
+        # make a buffer big enough to capture block and boundaries around it
+        dem_buffer_array = numpy.empty(
+            (offset_dict['win_ysize']+2, offset_dict['win_xsize']+2),
+            dtype=numpy.float64)
+        dem_buffer_array[:] = dem_nodata
+
+        # attempt to expand read block by a pixel boundary
+        (xa, xb, ya, yb), modified_offset_dict = _generate_read_bounds(
+            offset_dict, raster_x_size, raster_y_size)
+        dem_buffer_array[ya:yb, xa:xb] = dem_band.ReadAsArray(
+                **modified_offset_dict).astype(numpy.float64)
+
+        # ensure these are set for the complier
+        xi_n = -1
+        yi_n = -1
+
+        # search block for to set flow direction
+        for yi in xrange(1, win_ysize+1):
+            for xi in xrange(1, win_xsize+1):
+                root_height = dem_buffer_array[yi, xi]
+                if root_height == dem_nodata:
+                    continue
+
+                # this value is set in case it turns out to be the root of a
+                # pit, we'll start the fill from this pixel in the last phase
+                # of the algorithm
+                xi_root = xi-1+xoff
+                yi_root = yi-1+yoff
+
+                if flow_dir_managed_raster.get(
+                        xi_root, yi_root) != flow_dir_nodata:
+                    # already been defined
+                    continue
+
+                # initialize variables to indicate the largest slope_dir is
+                # undefined, the largest slope seen so far is flat, and the
+                # largest nodata is at least a diagonal away
+                largest_slope_dir = -1
+                largest_slope = 0.0
+
+                for i_n in xrange(8):
+                    xi_n = xi+NEIGHBOR_OFFSET_ARRAY[2*i_n]
+                    yi_n = yi+NEIGHBOR_OFFSET_ARRAY[2*i_n+1]
+                    n_height = dem_buffer_array[yi_n, xi_n]
+                    if n_height == dem_nodata:
+                        continue
+                    n_slope = root_height - n_height
+                    if i_n & 1:
+                        # if diagonal, adjust the slope
+                        n_slope *= SQRT2_INV
+                    if n_slope > largest_slope:
+                        largest_slope_dir = i_n
+                        largest_slope = n_slope
+
+                if largest_slope_dir >= 0:
+                    # define flow dir and move on
+                    flow_dir_managed_raster.set(
+                        xi_root, yi_root, largest_slope_dir)
+                    continue
+
+                # otherwise, this pixel doesn't drain locally, so it must
+                # be a plateau, search for the drains of the plateau
+                search_queue.push(CoordinateType(xi_root, yi_root))
+                flat_region_mask_managed_raster.set(xi_root, yi_root, 1)
+
+                # this loop does a BFS starting at this pixel to all pixels
+                # of the same height. if a drain is encountered, it is pushed
+                # on a queue for later processing.
+
+                while not search_queue.empty():
+                    xi_q = search_queue.front().xi
+                    yi_q = search_queue.front().yi
+                    search_queue.pop()
+
+                    largest_slope_dir = -1
+                    largest_slope = 0.0
+                    diagonal_nodata = 1
+                    for i_n in xrange(8):
+                        xi_n = xi_q+NEIGHBOR_OFFSET_ARRAY[2*i_n]
+                        yi_n = yi_q+NEIGHBOR_OFFSET_ARRAY[2*i_n+1]
+
+                        if (xi_n < 0 or xi_n >= raster_x_size or
+                                yi_n < 0 or yi_n >= raster_y_size):
+                            n_height = dem_nodata
+                        else:
+                            n_height = dem_managed_raster.get(xi_n, yi_n)
+                        if n_height == dem_nodata:
+                            if diagonal_nodata and largest_slope == 0.0:
+                                largest_slope_dir = i_n
+                                diagonal_nodata = i_n & 1
+                            continue
+                        n_slope = root_height - n_height
+                        if n_slope < 0:
+                            continue
+                        if n_slope == 0.0:
+                            if flat_region_mask_managed_raster.get(
+                                    xi_n, yi_n) == mask_nodata:
+                                # only grow if it's at the same level and not
+                                # previously visited
+                                search_queue.push(CoordinateType(xi_n, yi_n))
+                                flat_region_mask_managed_raster.set(
+                                    xi_n, yi_n, 1)
+                            continue
+                        if i_n & 1:
+                            n_slope *= SQRT2_INV
+                        if n_slope > largest_slope:
+                            largest_slope = n_slope
+                            largest_slope_dir = i_n
+
+                    if largest_slope_dir >= 0:
+                        if largest_slope > 0.0:
+                            # regular downhill pixel
+                            flow_dir_managed_raster.set(
+                                xi_q, yi_q, largest_slope_dir)
+                            plateau_distance_managed_raster.set(
+                                xi_q, yi_q, 0.0)
+                            drain_queue.push(CoordinateType(xi_q, yi_q))
+                        else:
+                            # must be a nodata drain, save on queue for later
+                            nodata_drain_queue.push(
+                                CoordinateType(xi_q, yi_q))
+                            nodata_flow_dir_queue.push(largest_slope_dir)
+
+                # if there's no downhill drains, try the nodata drains
+                if drain_queue.empty():
+                    # push the nodata drain queue over to the drain queue
+                    # and set all the flow directions on the nodata drain
+                    # pixels
+                    while not nodata_drain_queue.empty():
+                        xi_q = nodata_drain_queue.front().xi
+                        yi_q = nodata_drain_queue.front().yi
+                        flow_dir_managed_raster.set(
+                            xi_q, yi_q, nodata_flow_dir_queue.front())
+                        plateau_distance_managed_raster.set(xi_q, yi_q, 0.0)
+                        drain_queue.push(nodata_drain_queue.front())
+                        nodata_flow_dir_queue.pop()
+                        nodata_drain_queue.pop()
+                else:
+                    # clear the nodata drain queues
+                    nodata_flow_dir_queue = IntQueueType()
+                    nodata_drain_queue = CoordinateQueueType()
+
+                # this loop does a BFS from the plateau drain to any other
+                # neighboring undefined pixels
+                while not drain_queue.empty():
+                    xi_q = drain_queue.front().xi
+                    yi_q = drain_queue.front().yi
+                    drain_queue.pop()
+
+                    drain_distance = plateau_distance_managed_raster.get(
+                        xi_q, yi_q)
+
+                    for i_n in xrange(8):
+                        xi_n = xi_q+NEIGHBOR_OFFSET_ARRAY[2*i_n]
+                        yi_n = yi_q+NEIGHBOR_OFFSET_ARRAY[2*i_n+1]
+                        if (xi_n < 0 or xi_n >= raster_x_size or
+                                yi_n < 0 or yi_n >= raster_y_size):
+                            continue
+
+                        n_drain_distance = drain_distance + (
+                            SQRT2 if i_n&1 else 1.0)
+
+                        if dem_managed_raster.get(
+                                xi_n, yi_n) == root_height and (
+                                plateau_distance_managed_raster.get(
+                                    xi_n, yi_n) > n_drain_distance):
+                            # neighbor is at same level and has longer drain
+                            # flow path than current
+                            flow_dir_managed_raster.set(
+                                xi_n, yi_n, D8_REVERSE_DIRECTION[i_n])
+                            plateau_distance_managed_raster.set(
+                                xi_n, yi_n, n_drain_distance)
+                            drain_queue.push(CoordinateType(xi_n, yi_n))
+    dem_band = None
+    dem_raster = None
+    flow_dir_managed_raster.close()
+    flat_region_mask_managed_raster.close()
+    dem_managed_raster.close()
+    plateau_distance_managed_raster.close()
+    shutil.rmtree(working_dir_path)
+    LOGGER.info('%.2f%% complete', 100.0)
+
+
+def flow_accumulation_d8(
+        flow_dir_raster_path_band, target_flow_accum_raster_path,
+        weight_raster_path_band=None):
+    """D8 flow accumulation.
+
+    Parameters:
+        flow_dir_raster_path_band (tuple): a path, band number tuple
+            for a flow accumulation raster whose pixels indicate the flow
+            out of a pixel in one of 8 directions in the following
+            configuration:
+                321
+                4x0
+                567
+        target_flow_accum_raster_path (string): path to flow
+            accumulation raster created by this call. After this call, the
+            value of each pixel will be 1 plus the number of upstream pixels
+            that drain to that pixel. Note the target type of this raster
+            is a 64 bit float so there is minimal risk of overflow and the
+            possibility of handling a float dtype in
+            `weight_raster_path_band`.
+        weight_raster_path_band (tuple): optional path and band number to a
+            raster that will be used as the per-pixel flow accumulation
+            weight. If `None`, 1 is the default flow accumulation weight.
+            This raster must be the same dimensions as
+            `flow_dir_mfd_raster_path_band`.
+
+    Returns:
+        None.
+    """
+    # These variables are used to iterate over the DEM using `iterblock`
+    # indexes, a numpy.float64 type is used since we need to statically cast
+    # and it's the most complex numerical type and will be compatible without
+    # data loss for any lower type that might be used in
+    # `dem_raster_path_band[0]`.
+    cdef numpy.ndarray[numpy.uint8_t, ndim=2] flow_dir_buffer_array
+    cdef int win_ysize, win_xsize, xoff, yoff
+
+    # the _root variables remembers the pixel index where the plateau/pit
+    # region was first detected when iterating over the DEM.
+    cdef int xi_root, yi_root
+
+    # these variables are used as pixel or neighbor indexes.
+    # _n is related to a neighbor pixel
+    cdef int i_n, xi, yi, xi_n, yi_n
+
+    # used to hold flow direction values
+    cdef int flow_dir, upstream_flow_dir, flow_dir_nodata
+
+    # used as a holder variable to account for upstream flow
+    cdef double upstream_flow_accum
+
+    # this value is used to store the current weight which might be 1 or
+    # come from a predefined flow accumulation weight raster
+    cdef double weight_val
+
+    # `search_stack` is used to walk upstream to calculate flow accumulation
+    # values
+    cdef stack[FlowPixelType] search_stack
+    cdef FlowPixelType flow_pixel
+
+    # properties of the parallel rasters
+    cdef int raster_x_size, raster_y_size
+
+    # used for time-delayed logging
+    cdef time_t last_log_time
+    last_log_time = ctime(NULL)
+
+    if not _is_raster_path_band_formatted(flow_dir_raster_path_band):
+        raise ValueError(
+            "%s is supposed to be a raster band tuple but it's not." % (
+                flow_dir_raster_path_band))
+    if weight_raster_path_band and not _is_raster_path_band_formatted(
+            weight_raster_path_band):
+        raise ValueError(
+            "%s is supposed to be a raster band tuple but it's not." % (
+                weight_raster_path_band))
+
+    flow_accum_nodata = -1
+    pygeoprocessing.new_raster_from_base(
+        flow_dir_raster_path_band[0], target_flow_accum_raster_path,
+        gdal.GDT_Float64, [flow_accum_nodata],
+        fill_value_list=[flow_accum_nodata],
+        gtiff_creation_options=GTIFF_CREATION_OPTIONS)
+    flow_accum_managed_raster = _ManagedRaster(
+        target_flow_accum_raster_path, 1, 1)
+
+    flow_dir_managed_raster = _ManagedRaster(
+        flow_dir_raster_path_band[0], flow_dir_raster_path_band[1], 0)
+    flow_dir_raster = gdal.OpenEx(
+        flow_dir_raster_path_band[0], gdal.OF_RASTER)
+    flow_dir_band = flow_dir_raster.GetRasterBand(
+        flow_dir_raster_path_band[1])
+
+    cdef _ManagedRaster weight_raster = None
+    if weight_raster_path_band:
+        weight_raster = _ManagedRaster(
+            weight_raster_path_band[0], weight_raster_path_band[1], 0)
+
+    flow_dir_raster_info = pygeoprocessing.get_raster_info(
+        flow_dir_raster_path_band[0])
+    raster_x_size, raster_y_size = flow_dir_raster_info['raster_size']
+
+    tmp_flow_dir_nodata = flow_dir_raster_info['nodata'][
+        flow_dir_raster_path_band[1]-1]
+    if tmp_flow_dir_nodata is None:
+        flow_dir_nodata = 128
+    else:
+        flow_dir_nodata = tmp_flow_dir_nodata
+
+    # this outer loop searches for a pixel that is locally undrained
+    for offset_dict in pygeoprocessing.iterblocks(
+            flow_dir_raster_path_band[0], offset_only=True, largest_block=0):
+        win_xsize = offset_dict['win_xsize']
+        win_ysize = offset_dict['win_ysize']
+        xoff = offset_dict['xoff']
+        yoff = offset_dict['yoff']
+
+        if ctime(NULL) - last_log_time > 5.0:
+            last_log_time = ctime(NULL)
+            current_pixel = xoff + yoff * raster_x_size
+            LOGGER.info('%.2f%% complete', 100.0 * current_pixel / <float>(
+                raster_x_size * raster_y_size))
+
+        # make a buffer big enough to capture block and boundaries around it
+        flow_dir_buffer_array = numpy.empty(
+            (offset_dict['win_ysize']+2, offset_dict['win_xsize']+2),
+            dtype=numpy.uint8)
+        flow_dir_buffer_array[:] = flow_dir_nodata
+
+        # attempt to expand read block by a pixel boundary
+        (xa, xb, ya, yb), modified_offset_dict = _generate_read_bounds(
+            offset_dict, raster_x_size, raster_y_size)
+        flow_dir_buffer_array[ya:yb, xa:xb] = flow_dir_band.ReadAsArray(
+                **modified_offset_dict).astype(numpy.uint8)
+
+        # ensure these are set for the complier
+        xi_n = -1
+        yi_n = -1
+
+        # search block for to set flow direction
+        for yi in xrange(1, win_ysize+1):
+            for xi in xrange(1, win_xsize+1):
+                flow_dir = flow_dir_buffer_array[yi, xi]
+                if flow_dir == flow_dir_nodata:
+                    continue
+
+                xi_n = xi+NEIGHBOR_OFFSET_ARRAY[2*flow_dir]
+                yi_n = yi+NEIGHBOR_OFFSET_ARRAY[2*flow_dir+1]
+
+                if flow_dir_buffer_array[yi_n, xi_n] == flow_dir_nodata:
+                    xi_root = xi-1+xoff
+                    yi_root = yi-1+yoff
+
+                    if weight_raster is not None:
+                        weight_val = <double>weight_raster.get(
+                            xi_root, yi_root)
+                    else:
+                        weight_val = 1.0
+                    search_stack.push(
+                        FlowPixelType(xi_root, yi_root, 0, weight_val))
+
+                while not search_stack.empty():
+                    flow_pixel = search_stack.top()
+                    search_stack.pop()
+
+                    preempted = 0
+                    for i_n in xrange(flow_pixel.last_flow_dir, 8):
+                        xi_n = flow_pixel.xi+NEIGHBOR_OFFSET_ARRAY[2*i_n]
+                        yi_n = flow_pixel.yi+NEIGHBOR_OFFSET_ARRAY[2*i_n+1]
+                        if (xi_n < 0 or xi_n >= raster_x_size or
+                                yi_n < 0 or yi_n >= raster_y_size):
+                            # no upstream here
+                            continue
+                        upstream_flow_dir = <int>flow_dir_managed_raster.get(
+                            xi_n, yi_n)
+                        if upstream_flow_dir == flow_dir_nodata or (
+                                upstream_flow_dir !=
+                                D8_REVERSE_DIRECTION[i_n]):
+                            # no upstream here
+                            continue
+                        upstream_flow_accum = <double>(
+                            flow_accum_managed_raster.get(xi_n, yi_n))
+                        if upstream_flow_accum == flow_accum_nodata:
+                            # process upstream before this one
+                            flow_pixel.last_flow_dir = i_n
+                            search_stack.push(flow_pixel)
+                            if weight_raster is not None:
+                                weight_val = <double>weight_raster.get(
+                                    xi_n, yi_n)
+                            else:
+                                weight_val = 1.0
+                            search_stack.push(
+                                FlowPixelType(xi_n, yi_n, 0, weight_val))
+                            preempted = 1
+                            break
+                        flow_pixel.value += upstream_flow_accum
+                    if not preempted:
+                        flow_accum_managed_raster.set(
+                            flow_pixel.xi, flow_pixel.yi,
+                            flow_pixel.value)
+    flow_accum_managed_raster.close()
+    LOGGER.info('%.2f%% complete', 100.0)
+
+
+def flow_dir_mfd(
+        dem_raster_path_band, target_flow_dir_path, working_dir=None):
+    """Multiple flow direction.
+
+    Parameters:
+        dem_raster_path_band (tuple): a path, band number tuple indicating the
+            DEM calculate flow direction. This DEM must not have hydrological
+            pits or else the target flow direction will be undefined.
+        target_flow_dir_path (string): path to a raster created by this call
+            of a 32 bit int raster of the same dimensions and projections as
+            `dem_raster_path_band[0]`. The value of the pixel indicates the
+            proportion of flow from that pixel to its neighbors given these
+            indexes:
+
+                321
+                4x0
+                567
+
+            The pixel value is formatted as 8 separate 4 bit integers
+            compressed into a 32 bit int. To extract the proportion of flow
+            from a particular direction given the pixel value 'x' one can
+            shift and mask as follows 0xF & (x >> (4*dir)), where `dir` is
+            one of the 8 directions indicated above.
+
+        working_dir (string): If not None, indicates where temporary files
+            should be created during this run. If this directory doesn't exist
+            it is created by this call.
+
+    Returns:
+        None.
+    """
+    # These variables are used to iterate over the DEM using `iterblock`
+    # indexes, a numpy.float64 type is used since we need to statically cast
+    # and it's the most complex numerical type and will be compatible without
+    # data loss for any lower type that might be used in
+    # `dem_raster_path_band[0]`.
+    cdef numpy.ndarray[numpy.float64_t, ndim=2] dem_buffer_array
+    cdef int win_ysize, win_xsize, xoff, yoff
+
+    # the _root variables remembers the pixel index where the plateau/pit
+    # region was first detected when iterating over the DEM.
+    cdef int xi_root, yi_root
+
+    # these variables are used as pixel or neighbor indexes. where _q
+    # represents a value out of a queue, and _n is related to a neighbor pixel
+    cdef int i_n, xi, yi, xi_q, yi_q, xi_n, yi_n
+
+    # these are used to recall the local and neighbor heights of pixels
+    cdef double root_height, n_height, dem_nodata, n_slope
+
+    # these are used to track the distance to the drain when we encounter a
+    # plateau to route to the shortest path to the drain
+    cdef double drain_distance, n_drain_distance
+
+    # `drain_search_queue` is used to grow a flat region searching for a drain
+    # of a plateau
+    cdef queue[CoordinateType] drain_search_queue
+
+    # downhill_slope_array array will keep track of the floating point value of
+    # the downhill slopes in a pixel
+    cdef double downhill_slope_array[8]
+    cdef double nodata_downhill_slope_array[8]
+
+    # a pointer reference to whatever kind of slope we're considering
+    cdef double *working_downhill_slope_array
+
+    # as the neighbor slopes are calculated, this variable gathers them
+    # together to calculate the final contribution of neighbor slopes to
+    # fraction of flow
+    cdef double sum_of_slope_weights, sum_of_nodata_slope_weights
+
+    # this variable will be used to pack the neighbor slopes into a single
+    # value to write to the raster or read from neighbors
+    cdef int compressed_integer_slopes
+
+    # `distance_drain_queue` is used after a plateau drain is defined and
+    # iterates until the entire plateau is drained,
+    # `nodata_distance_drain_queue` is for
+    # the case where the plateau is only drained by nodata pixels
+    cdef CoordinateQueueType distance_drain_queue, nodata_distance_drain_queue
+
+    # direction drain queue is used in the last phase to set flow direction
+    # based on the distance to drain
+    cdef CoordinateQueueType direction_drain_queue
+
+    # this queue is used to remember the flow directions of nodata pixels in
+    # a plateau in case no other valid drain was found
+    cdef queue[int] nodata_flow_dir_queue
+
+    # properties of the parallel rasters
+    cdef int raster_x_size, raster_y_size
+
+    # used for time-delayed logging
+    cdef time_t last_log_time
+    last_log_time = ctime(NULL)
+
+    # determine dem nodata in the working type, or set an improbable value
+    # if one can't be determined
+    dem_raster_info = pygeoprocessing.get_raster_info(dem_raster_path_band[0])
+    base_nodata = dem_raster_info['nodata'][dem_raster_path_band[1]-1]
+    if base_nodata is not None:
+        # cast to a float64 since that's our operating array type
+        dem_nodata = numpy.float64(base_nodata)
+    else:
+        # pick some very improbable value since it's hard to deal with NaNs
+        dem_nodata = IMPROBABLE_FLOAT_NOATA
+
+    # these are used to determine if a sample is within the raster
+    raster_x_size, raster_y_size = dem_raster_info['raster_size']
+
+    # this is the nodata value for all the flat region and pit masks
+    mask_nodata = 0
+
+    # set up the working dir for the mask rasters
+    try:
+        if working_dir is not None:
+            os.makedirs(working_dir)
+    except OSError:
+        pass
+    working_dir_path = tempfile.mkdtemp(
+        dir=working_dir,
+        prefix='flow_dir_multiple_flow_dir_%s_' % time.strftime(
+            '%Y-%m-%d_%H_%M_%S', time.gmtime()))
+
+    # this raster is used to keep track of what pixels have been searched for
+    # a plateau. if a pixel is set, it means it is part of a locally
+    # undrained area
+    flat_region_mask_path = os.path.join(
+        working_dir_path, 'flat_region_mask.tif')
+    pygeoprocessing.new_raster_from_base(
+        dem_raster_path_band[0], flat_region_mask_path, gdal.GDT_Byte,
+        [mask_nodata], fill_value_list=[mask_nodata],
+        gtiff_creation_options=GTIFF_CREATION_OPTIONS)
+    flat_region_mask_managed_raster = _ManagedRaster(
+        flat_region_mask_path, 1, 1)
+
+    flow_dir_nodata = 0
+    pygeoprocessing.new_raster_from_base(
+        dem_raster_path_band[0], target_flow_dir_path, gdal.GDT_Int32,
+        [flow_dir_nodata], fill_value_list=[flow_dir_nodata],
+        gtiff_creation_options=GTIFF_CREATION_OPTIONS)
+    flow_dir_managed_raster = _ManagedRaster(target_flow_dir_path, 1, 1)
+
+    plateu_drain_mask_path = os.path.join(
+        working_dir_path, 'plateu_drain_mask.tif')
+    pygeoprocessing.new_raster_from_base(
+        dem_raster_path_band[0], plateu_drain_mask_path, gdal.GDT_Byte,
+        [mask_nodata], fill_value_list=[mask_nodata],
+        gtiff_creation_options=GTIFF_CREATION_OPTIONS)
+    plateau_drain_mask_managed_raster = _ManagedRaster(
+        plateu_drain_mask_path, 1, 1)
+
+    # this creates a raster that's used for a dynamic programming solution to
+    # shortest path to the drain for plateaus. the raster is filled with
+    # raster_x_size * raster_y_size as a distance that's greater than the
+    # longest plateau drain distance possible for this raster.
+    plateau_distance_path = os.path.join(
+        working_dir_path, 'plateau_distance.tif')
+    plateau_distance_nodata = raster_x_size * raster_y_size
+    pygeoprocessing.new_raster_from_base(
+        dem_raster_path_band[0], plateau_distance_path, gdal.GDT_Float64,
+        [plateau_distance_nodata], fill_value_list=[
+            raster_x_size * raster_y_size],
+        gtiff_creation_options=GTIFF_CREATION_OPTIONS)
+    plateau_distance_managed_raster = _ManagedRaster(
+        plateau_distance_path, 1, 1)
+
+    # this raster is for random access of the DEM
+    compatable_dem_raster_path_band = None
+    dem_block_xsize, dem_block_ysize = dem_raster_info['block_size']
+    if (dem_block_xsize & (dem_block_xsize - 1) != 0) or (
+            dem_block_ysize & (dem_block_ysize - 1) != 0):
+        LOGGER.warning("dem is not a power of 2, creating a copy that is.")
+        compatable_dem_raster_path_band = (
+            os.path.join(working_dir_path, 'compatable_dem.tif'),
+            dem_raster_path_band[1])
+        geotiff_driver = gdal.GetDriverByName('GTiff')
+        dem_raster = gdal.OpenEx(dem_raster_path_band[0], gdal.OF_RASTER)
+        geotiff_driver.CreateCopy(
+            compatable_dem_raster_path_band[0], dem_raster,
+            options=GTIFF_CREATION_OPTIONS)
+        dem_raster = None
+        LOGGER.info("compatible dem complete")
+    else:
+        compatable_dem_raster_path_band = dem_raster_path_band
+    dem_managed_raster = _ManagedRaster(
+        compatable_dem_raster_path_band[0],
+        compatable_dem_raster_path_band[1], 0)
+
+    # and this raster is for efficient block-by-block reading of the dem
+    dem_raster = gdal.OpenEx(
+        compatable_dem_raster_path_band[0], gdal.OF_RASTER)
+    dem_band = dem_raster.GetRasterBand(
+        compatable_dem_raster_path_band[1])
+
+    # this outer loop searches for a pixel that is locally undrained
+    for offset_dict in pygeoprocessing.iterblocks(
+            compatable_dem_raster_path_band[0], offset_only=True,
+            largest_block=0):
+        win_xsize = offset_dict['win_xsize']
+        win_ysize = offset_dict['win_ysize']
+        xoff = offset_dict['xoff']
+        yoff = offset_dict['yoff']
+
+        if ctime(NULL) - last_log_time > 5.0:
+            last_log_time = ctime(NULL)
+            current_pixel = xoff + yoff * raster_x_size
+            LOGGER.info('%.2f%% complete', 100.0 * current_pixel / <float>(
+                raster_x_size * raster_y_size))
+
+        # make a buffer big enough to capture block and boundaries around it
+        dem_buffer_array = numpy.empty(
+            (offset_dict['win_ysize']+2, offset_dict['win_xsize']+2),
+            dtype=numpy.float64)
+        dem_buffer_array[:] = dem_nodata
+
+        # check if we can widen the border to include real data from the
+        # raster
+        (xa, xb, ya, yb), modified_offset_dict = _generate_read_bounds(
+            offset_dict, raster_x_size, raster_y_size)
+        dem_buffer_array[ya:yb, xa:xb] = dem_band.ReadAsArray(
+                **modified_offset_dict).astype(numpy.float64)
+
+        # ensure these are set for the complier
+        xi_n = -1
+        yi_n = -1
+
+        # search block for to set flow direction
+        for yi in xrange(1, win_ysize+1):
+            for xi in xrange(1, win_xsize+1):
+                root_height = dem_buffer_array[yi, xi]
+                if root_height == dem_nodata:
+                    continue
+
+                # this value is set in case it turns out to be the root of a
+                # pit, we'll start the fill from this pixel in the last phase
+                # of the algorithm
+                xi_root = xi-1+xoff
+                yi_root = yi-1+yoff
+
+                if flow_dir_managed_raster.get(
+                        xi_root, yi_root) != flow_dir_nodata:
+                    # already been defined
+                    continue
+
+                # PHASE 1 - try to set the direction based on local values
+                # initialize variables to indicate the largest slope_dir is
+                # undefined, the largest slope seen so far is flat, and the
+                # largest nodata is at least a diagonal away
+                sum_of_downhill_slopes = 0.0
+                for i_n in xrange(8):
+                    # initialize downhill slopes to 0.0
+                    downhill_slope_array[i_n] = 0.0
+                    xi_n = xi+NEIGHBOR_OFFSET_ARRAY[2*i_n]
+                    yi_n = yi+NEIGHBOR_OFFSET_ARRAY[2*i_n+1]
+                    n_height = dem_buffer_array[yi_n, xi_n]
+                    if n_height == dem_nodata:
+                        continue
+                    n_slope = root_height - n_height
+                    if n_slope > 0.0:
+                        if i_n & 1:
+                            # if diagonal, adjust the slope
+                            n_slope *= SQRT2_INV
+                        downhill_slope_array[i_n] = n_slope
+                        sum_of_downhill_slopes += n_slope
+
+                if sum_of_downhill_slopes > 0.0:
+                    compressed_integer_slopes = 0
+                    for i_n in xrange(8):
+                        compressed_integer_slopes |= (<int>(
+                            0.5 + downhill_slope_array[i_n] /
+                            sum_of_downhill_slopes * 0xF)) << (i_n * 4)
+
+                    flow_dir_managed_raster.set(
+                        xi_root, yi_root, compressed_integer_slopes)
+                    continue
+
+                # PHASE 2 - search for what drains the plateau, prefer
+                # downhill drains, but fall back if nodata pixels are the
+                # only drain
+
+                # otherwise, this pixel doesn't drain locally, so it must
+                # be a plateau, search for the drains of the plateau
+                drain_search_queue.push(CoordinateType(xi_root, yi_root))
+                flat_region_mask_managed_raster.set(xi_root, yi_root, 1)
+
+                # this loop does a BFS starting at this pixel to all pixels
+                # of the same height. if a drain is encountered, it is pushed
+                # on a queue for later processing.
+                while not drain_search_queue.empty():
+                    xi_q = drain_search_queue.front().xi
+                    yi_q = drain_search_queue.front().yi
+                    drain_search_queue.pop()
+
+                    sum_of_slope_weights = 0.0
+                    sum_of_nodata_slope_weights = 0.0
+                    for i_n in xrange(8):
+                        # initialize downhill slopes to 0.0
+                        downhill_slope_array[i_n] = 0.0
+                        nodata_downhill_slope_array[i_n] = 0.0
+                        xi_n = xi_q+NEIGHBOR_OFFSET_ARRAY[2*i_n]
+                        yi_n = yi_q+NEIGHBOR_OFFSET_ARRAY[2*i_n+1]
+
+                        if (xi_n < 0 or xi_n >= raster_x_size or
+                                yi_n < 0 or yi_n >= raster_y_size):
+                            n_height = dem_nodata
+                        else:
+                            n_height = dem_managed_raster.get(xi_n, yi_n)
+                        if n_height == dem_nodata:
+                            n_slope = SQRT2_INV if i_n & 1 else 1.0
+                            sum_of_nodata_slope_weights += n_slope
+                            nodata_downhill_slope_array[i_n] = n_slope
+                            continue
+                        n_slope = root_height - n_height
+                        if n_slope < 0:
+                            continue
+                        if n_slope == 0.0:
+                            if flat_region_mask_managed_raster.get(
+                                    xi_n, yi_n) == mask_nodata:
+                                # only grow if it's at the same level and not
+                                # previously visited
+                                drain_search_queue.push(
+                                    CoordinateType(xi_n, yi_n))
+                                flat_region_mask_managed_raster.set(
+                                    xi_n, yi_n, 1)
+                            continue
+                        if i_n & 1:
+                            n_slope *= SQRT2_INV
+                        downhill_slope_array[i_n] = n_slope
+                        sum_of_slope_weights += downhill_slope_array[i_n]
+
+                    working_downhill_slope_sum = 0.0
+                    working_downhill_slope_array = NULL
+                    if sum_of_slope_weights > 0.0:
+                        working_downhill_slope_array = downhill_slope_array
+                        working_downhill_slope_sum = sum_of_slope_weights
+                    elif sum_of_nodata_slope_weights > 0.0:
+                        working_downhill_slope_array = (
+                            nodata_downhill_slope_array)
+                        working_downhill_slope_sum = (
+                            sum_of_nodata_slope_weights)
+
+                    if working_downhill_slope_sum > 0.0:
+                        compressed_integer_slopes = 0
+                        for i_n in xrange(8):
+                            compressed_integer_slopes |= (<int>(
+                                0.5 + working_downhill_slope_array[i_n] /
+                                working_downhill_slope_sum * 0xF)) << (
+                                i_n * 4)
+                        if sum_of_slope_weights > 0.0:
+                            # regular downhill pixel
+                            flow_dir_managed_raster.set(
+                                xi_q, yi_q, compressed_integer_slopes)
+                            plateau_distance_managed_raster.set(
+                                xi_q, yi_q, 0.0)
+                            plateau_drain_mask_managed_raster.set(
+                                xi_q, yi_q, 1)
+                            distance_drain_queue.push(
+                                CoordinateType(xi_q, yi_q))
+                        else:
+                            nodata_distance_drain_queue.push(
+                                CoordinateType(xi_q, yi_q))
+                            nodata_flow_dir_queue.push(
+                                compressed_integer_slopes)
+
+                # if there's no downhill drains, try the nodata drains
+                if distance_drain_queue.empty():
+                    # push the nodata drain queue over to the drain queue
+                    # and set all the flow directions on the nodata drain
+                    # pixels
+                    while not nodata_distance_drain_queue.empty():
+                        xi_q = nodata_distance_drain_queue.front().xi
+                        yi_q = nodata_distance_drain_queue.front().yi
+                        flow_dir_managed_raster.set(
+                            xi_q, yi_q, nodata_flow_dir_queue.front())
+                        plateau_distance_managed_raster.set(xi_q, yi_q, 0.0)
+                        plateau_drain_mask_managed_raster.set(xi_q, yi_q, 1)
+                        distance_drain_queue.push(
+                            nodata_distance_drain_queue.front())
+                        nodata_flow_dir_queue.pop()
+                        nodata_distance_drain_queue.pop()
+                else:
+                    # clear the nodata drain queues
+                    nodata_flow_dir_queue = IntQueueType()
+                    nodata_distance_drain_queue = CoordinateQueueType()
+
+                # copy the drain queue to another queue
+                for _ in xrange(distance_drain_queue.size()):
+                    distance_drain_queue.push(
+                        distance_drain_queue.front())
+                    direction_drain_queue.push(distance_drain_queue.front())
+                    distance_drain_queue.pop()
+
+                # PHASE 3 - build up a distance raster for the plateau such
+                # that the pixel value indicates how far it is from the
+                # nearest drain
+
+                # this loop does a BFS from the plateau drain to any other
+                # neighboring undefined pixels
+                while not distance_drain_queue.empty():
+                    xi_q = distance_drain_queue.front().xi
+                    yi_q = distance_drain_queue.front().yi
+                    distance_drain_queue.pop()
+
+                    drain_distance = plateau_distance_managed_raster.get(
+                        xi_q, yi_q)
+
+                    for i_n in xrange(8):
+                        xi_n = xi_q+NEIGHBOR_OFFSET_ARRAY[2*i_n]
+                        yi_n = yi_q+NEIGHBOR_OFFSET_ARRAY[2*i_n+1]
+                        if (xi_n < 0 or xi_n >= raster_x_size or
+                                yi_n < 0 or yi_n >= raster_y_size):
+                            continue
+
+                        n_drain_distance = drain_distance + (
+                            SQRT2 if i_n&1 else 1.0)
+
+                        if dem_managed_raster.get(
+                                xi_n, yi_n) == root_height and (
+                                plateau_distance_managed_raster.get(
+                                    xi_n, yi_n) > n_drain_distance):
+                            # neighbor is at same level and has longer drain
+                            # flow path than current
+                            plateau_distance_managed_raster.set(
+                                xi_n, yi_n, n_drain_distance)
+                            distance_drain_queue.push(
+                                CoordinateType(xi_n, yi_n))
+
+                # PHASE 4 - set the plateau pixel flow direction based on the
+                # distance to the nearest drain
+                while not direction_drain_queue.empty():
+                    xi_q = direction_drain_queue.front().xi
+                    yi_q = direction_drain_queue.front().yi
+                    direction_drain_queue.pop()
+
+                    drain_distance = plateau_distance_managed_raster.get(
+                        xi_q, yi_q)
+
+                    sum_of_slope_weights = 0.0
+                    for i_n in xrange(8):
+                        xi_n = xi_q+NEIGHBOR_OFFSET_ARRAY[2*i_n]
+                        yi_n = yi_q+NEIGHBOR_OFFSET_ARRAY[2*i_n+1]
+                        downhill_slope_array[i_n] = 0.0
+
+                        if (xi_n < 0 or xi_n >= raster_x_size or
+                                yi_n < 0 or yi_n >= raster_y_size):
+                            continue
+
+                        if dem_managed_raster.get(xi_n, yi_n) != root_height:
+                            continue
+
+                        n_distance = plateau_distance_managed_raster.get(
+                            xi_n, yi_n)
+                        if n_distance == plateau_distance_nodata:
+                            continue
+                        if n_distance < drain_distance:
+                            n_slope = SQRT2_INV if i_n & 1 else 1.0
+                            downhill_slope_array[i_n] = n_slope
+                            sum_of_slope_weights += n_slope
+                        elif not plateau_drain_mask_managed_raster.get(
+                                xi_n, yi_n):
+                            direction_drain_queue.push(
+                                CoordinateType(xi_n, yi_n))
+                            plateau_drain_mask_managed_raster.set(
+                                xi_n, yi_n, 1)
+
+                    if sum_of_slope_weights == 0:
+                        continue
+                    compressed_integer_slopes = 0
+                    for i_n in xrange(8):
+                        compressed_integer_slopes |= (<int>(
+                            0.5 + downhill_slope_array[i_n] /
+                            sum_of_slope_weights * 0xF)) << (i_n * 4)
+                    flow_dir_managed_raster.set(
+                        xi_q, yi_q, compressed_integer_slopes)
+
+    dem_band = None
+    dem_raster = None
+    plateau_drain_mask_managed_raster.close()
+    flow_dir_managed_raster.close()
+    flat_region_mask_managed_raster.close()
+    dem_managed_raster.close()
+    plateau_distance_managed_raster.close()
+    shutil.rmtree(working_dir_path)
+    LOGGER.info('%.2f%% complete', 100.0)
+
+
+def flow_accumulation_mfd(
+        flow_dir_mfd_raster_path_band, target_flow_accum_raster_path,
+        weight_raster_path_band=None):
+    """Multiple flow direction accumulation.
+
+    Parameters:
+        flow_dir_mfd_raster_path_band (tuple): a path, band number tuple
+            for a multiple flow direction raster generated from a call to
+            `flow_dir_mfd`. The format of this raster is described in the
+            docstring of that function.
+        target_flow_accum_raster_path (string): a path to a raster created by
+            a call to this function that is the same dimensions and projection
+            as `flow_dir_mfd_raster_path_band[0]`. The value in each pixel is
+            1 plus the proportional contribution of all upstream pixels that
+            flow into it. The proportion is determined as the value of the
+            upstream flow dir pixel in the downslope direction pointing to
+            the current pixel divided by the sum of all the flow weights
+            exiting that pixel. Note the target type of this raster
+            is a 64 bit float so there is minimal risk of overflow and the
+            possibility of handling a float dtype in
+            `weight_raster_path_band`.
+        weight_raster_path_band (tuple): optional path and band number to a
+            raster that will be used as the per-pixel flow accumulation
+            weight. If `None`, 1 is the default flow accumulation weight.
+            This raster must be the same dimensions as
+            `flow_dir_mfd_raster_path_band`.
+
+    Returns:
+        None.
+    """
+    # These variables are used to iterate over the DEM using `iterblock`
+    # indexes, a numpy.float64 type is used since we need to statically cast
+    # and it's the most complex numerical type and will be compatible without
+    # data loss for any lower type that might be used in
+    # `dem_raster_path_band[0]`.
+    cdef numpy.ndarray[numpy.int32_t, ndim=2] flow_dir_mfd_buffer_array
+    cdef int win_ysize, win_xsize, xoff, yoff
+
+    # the _root variables remembers the pixel index where the plateau/pit
+    # region was first detected when iterating over the DEM.
+    cdef int xi_root, yi_root
+
+    # these variables are used as pixel or neighbor indexes.
+    # _n is related to a neighbor pixel
+    cdef int i_n, xi, yi, xi_n, yi_n, i_upstream_flow
+
+    # used to hold flow direction values
+    cdef int flow_dir_mfd, upstream_flow_weight
+
+    # used as a holder variable to account for upstream flow
+    cdef int compressed_upstream_flow_dir, upstream_flow_dir_sum
+
+    # used to determine if the upstream pixel has been processed, and if not
+    # to trigger a recursive uphill walk
+    cdef double upstream_flow_accum
+
+    # this value is used to store the current weight which might be 1 or
+    # come from a predefined flow accumulation weight raster
+    cdef double weight_val
+
+    # `search_stack` is used to walk upstream to calculate flow accumulation
+    # values represented in a flow pixel which stores the x/y position,
+    # next direction to check, and running flow accumulation value.
+    cdef stack[FlowPixelType] search_stack
+    cdef FlowPixelType flow_pixel
+
+    # properties of the parallel rasters
+    cdef int raster_x_size, raster_y_size
+
+    # used for time-delayed logging
+    cdef time_t last_log_time
+    last_log_time = ctime(NULL)
+
+    if not _is_raster_path_band_formatted(flow_dir_mfd_raster_path_band):
+        raise ValueError(
+            "%s is supposed to be a raster band tuple but it's not." % (
+                flow_dir_mfd_raster_path_band))
+    if weight_raster_path_band and not _is_raster_path_band_formatted(
+            weight_raster_path_band):
+        raise ValueError(
+            "%s is supposed to be a raster band tuple but it's not." % (
+                weight_raster_path_band))
+
+    flow_accum_nodata = -1
+    pygeoprocessing.new_raster_from_base(
+        flow_dir_mfd_raster_path_band[0], target_flow_accum_raster_path,
+        gdal.GDT_Float64, [flow_accum_nodata],
+        fill_value_list=[flow_accum_nodata],
+        gtiff_creation_options=GTIFF_CREATION_OPTIONS)
+    flow_accum_managed_raster = _ManagedRaster(
+        target_flow_accum_raster_path, 1, 1)
+
+    flow_dir_managed_raster = _ManagedRaster(
+        flow_dir_mfd_raster_path_band[0], flow_dir_mfd_raster_path_band[1], 0)
+    flow_dir_raster = gdal.OpenEx(
+        flow_dir_mfd_raster_path_band[0], gdal.OF_RASTER)
+    flow_dir_band = flow_dir_raster.GetRasterBand(
+        flow_dir_mfd_raster_path_band[1])
+
+    cdef _ManagedRaster weight_raster = None
+    if weight_raster_path_band:
+        weight_raster = _ManagedRaster(
+            weight_raster_path_band[0], weight_raster_path_band[1], 0)
+
+    flow_dir_raster_info = pygeoprocessing.get_raster_info(
+        flow_dir_mfd_raster_path_band[0])
+    raster_x_size, raster_y_size = flow_dir_raster_info['raster_size']
+
+    # this outer loop searches for a pixel that is locally undrained
+    for offset_dict in pygeoprocessing.iterblocks(
+            flow_dir_mfd_raster_path_band[0], offset_only=True,
+            largest_block=0):
+        win_xsize = offset_dict['win_xsize']
+        win_ysize = offset_dict['win_ysize']
+        xoff = offset_dict['xoff']
+        yoff = offset_dict['yoff']
+
+        if ctime(NULL) - last_log_time > 5.0:
+            last_log_time = ctime(NULL)
+            current_pixel = xoff + yoff * raster_x_size
+            LOGGER.info('%.2f%% complete', 100.0 * current_pixel / <float>(
+                raster_x_size * raster_y_size))
+
+        # make a buffer big enough to capture block and boundaries around it
+        flow_dir_mfd_buffer_array = numpy.empty(
+            (offset_dict['win_ysize']+2, offset_dict['win_xsize']+2),
+            dtype=numpy.int32)
+        flow_dir_mfd_buffer_array[:] = 0  # 0 means no flow at all
+
+        # check if we can widen the border to include real data from the
+        # raster
+        (xa, xb, ya, yb), modified_offset_dict = _generate_read_bounds(
+            offset_dict, raster_x_size, raster_y_size)
+        flow_dir_mfd_buffer_array[ya:yb, xa:xb] = flow_dir_band.ReadAsArray(
+                **modified_offset_dict).astype(numpy.int32)
+
+        # ensure these are set for the complier
+        xi_n = -1
+        yi_n = -1
+
+        # search block for to set flow accumulation
+        for yi in xrange(1, win_ysize+1):
+            for xi in xrange(1, win_xsize+1):
+                flow_dir_mfd = flow_dir_mfd_buffer_array[yi, xi]
+                if flow_dir_mfd == 0:
+                    # no flow in this pixel, so skip
+                    continue
+
+                for i_n in xrange(8):
+                    if ((flow_dir_mfd >> (i_n * 4)) & 0xF) == 0:
+                        # no flow in that direction
+                        continue
+                    xi_n = xi+NEIGHBOR_OFFSET_ARRAY[2*i_n]
+                    yi_n = yi+NEIGHBOR_OFFSET_ARRAY[2*i_n+1]
+
+                    if flow_dir_mfd_buffer_array[yi_n, xi_n] == 0:
+                        # if the entire value is zero, it flows nowhere
+                        # and the root pixel is draining to it, thus the
+                        # root must be a drain
+                        xi_root = xi-1+xoff
+                        yi_root = yi-1+yoff
+                        if weight_raster is not None:
+                            weight_val = <double>weight_raster.get(
+                                xi_root, yi_root)
+                        else:
+                            weight_val = 1.0
+                        search_stack.push(
+                            FlowPixelType(xi_root, yi_root, 0, weight_val))
+                        break
+
+                while not search_stack.empty():
+                    flow_pixel = search_stack.top()
+                    search_stack.pop()
+
+                    preempted = 0
+                    for i_n in xrange(flow_pixel.last_flow_dir, 8):
+                        xi_n = flow_pixel.xi+NEIGHBOR_OFFSET_ARRAY[2*i_n]
+                        yi_n = flow_pixel.yi+NEIGHBOR_OFFSET_ARRAY[2*i_n+1]
+                        if (xi_n < 0 or xi_n >= raster_x_size or
+                                yi_n < 0 or yi_n >= raster_y_size):
+                            # no upstream here
+                            continue
+                        compressed_upstream_flow_dir = (
+                            <int>flow_dir_managed_raster.get(xi_n, yi_n))
+                        upstream_flow_weight = (
+                            compressed_upstream_flow_dir >> (
+                                D8_REVERSE_DIRECTION[i_n] * 4)) & 0xF
+                        if upstream_flow_weight == 0:
+                            # no upstream flow to this pixel
+                            continue
+                        upstream_flow_accum = (
+                            flow_accum_managed_raster.get(xi_n, yi_n))
+                        if upstream_flow_accum == flow_accum_nodata:
+                            # process upstream before this one
+                            flow_pixel.last_flow_dir = i_n
+                            search_stack.push(flow_pixel)
+                            if weight_raster is not None:
+                                weight_val = <double>weight_raster.get(
+                                    xi_n, yi_n)
+                            else:
+                                weight_val = 1.0
+                            search_stack.push(
+                                FlowPixelType(xi_n, yi_n, 0, weight_val))
+                            preempted = 1
+                            break
+                        upstream_flow_dir_sum = 0
+                        for i_upstream_flow in xrange(8):
+                            upstream_flow_dir_sum += (
+                                compressed_upstream_flow_dir >> (
+                                    i_upstream_flow * 4)) & 0xF
+
+                        flow_pixel.value += (
+                            upstream_flow_accum * upstream_flow_weight /
+                            <float>upstream_flow_dir_sum)
+                    if not preempted:
+                        flow_accum_managed_raster.set(
+                            flow_pixel.xi, flow_pixel.yi,
+                            flow_pixel.value)
+    flow_accum_managed_raster.close()
+    LOGGER.info('%.2f%% complete', 100.0)
+
+
+def distance_to_channel_d8(
+        flow_dir_d8_raster_path_band, channel_raster_path_band,
+        target_distance_to_channel_raster_path,
+        weight_raster_path_band=None):
+    """Calculate distance to channel with D8 flow.
+
+    Parameters:
+        flow_dir_d8_raster_path_band (tuple): a path/band index tuple
+            indicating the raster that defines the D8 flow direction
+            raster for this call. The pixel values are integers that
+            correspond to outflow in the following configuration:
+                321
+                4x0
+                567
+        channel_raster_path_band (tuple): a path/band tuple of the same
+            dimensions and projection as `flow_dir_d8_raster_path_band[0]`
+            that indicates where the channels in the problem space lie. A
+            channel is indicated if the value of the pixel is 1. Other values
+            are ignored.
+        target_distance_to_channel_raster_path (string): path to a raster
+            created by this call that has per-pixel distances from a given
+            pixel to the nearest downhill channel.
+        weight_raster_path_band (tuple): optional path and band number to a
+            raster that will be used as the per-pixel flow distance
+            weight. If `None`, 1 is the default distance between neighboring
+            pixels. This raster must be the same dimensions as
+            `flow_dir_mfd_raster_path_band`.
+
+    Returns:
+        None.
+    """
+    # These variables are used to iterate over the DEM using `iterblock`
+    # indexes
+    cdef numpy.ndarray[numpy.uint8_t, ndim=2] channel_buffer_array
+    cdef int win_ysize, win_xsize, xoff, yoff
+
+    # these variables are used as pixel or neighbor indexes.
+    # _n is related to a neighbor pixel
+    cdef int i_n, xi, yi, xi_q, yi_q, xi_n, yi_n
+
+    # `distance_to_channel_stack` is the datastructure that walks upstream
+    # from a defined flow distance pixel
+    cdef stack[PixelType] distance_to_channel_stack
+
+    # properties of the parallel rasters
+    cdef int raster_x_size, raster_y_size
+
+    # these area used to store custom per-pixel weights and per-pixel values
+    # for distance updates
+    cdef float weight_val, pixel_val
+
+    # used for time-delayed logging
+    cdef time_t last_log_time
+    last_log_time = ctime(NULL)
+
+    for path in (
+            flow_dir_d8_raster_path_band, channel_raster_path_band,
+            weight_raster_path_band):
+        if path is not None and not _is_raster_path_band_formatted(path):
+            raise ValueError(
+                "%s is supposed to be a raster band tuple but it's not." % (
+                    path))
+
+    distance_nodata = -1
+    pygeoprocessing.new_raster_from_base(
+        flow_dir_d8_raster_path_band[0],
+        target_distance_to_channel_raster_path,
+        gdal.GDT_Float64, [distance_nodata],
+        fill_value_list=[distance_nodata],
+        gtiff_creation_options=GTIFF_CREATION_OPTIONS)
+    distance_to_channel_managed_raster = _ManagedRaster(
+        target_distance_to_channel_raster_path, 1, 1)
+
+    cdef _ManagedRaster weight_raster = None
+    if weight_raster_path_band:
+        weight_raster = _ManagedRaster(
+            weight_raster_path_band[0], weight_raster_path_band[1], 0)
+
+    channel_managed_raster = _ManagedRaster(
+        channel_raster_path_band[0], channel_raster_path_band[1], 0)
+
+    flow_dir_d8_managed_raster = _ManagedRaster(
+        flow_dir_d8_raster_path_band[0], flow_dir_d8_raster_path_band[1], 0)
+    channel_raster = gdal.OpenEx(channel_raster_path_band[0], gdal.OF_RASTER)
+    channel_band = channel_raster.GetRasterBand(channel_raster_path_band[1])
+
+    flow_dir_raster_info = pygeoprocessing.get_raster_info(
+        flow_dir_d8_raster_path_band[0])
+    raster_x_size, raster_y_size = flow_dir_raster_info['raster_size']
+
+    # this outer loop searches for undefined channels
+    for offset_dict in pygeoprocessing.iterblocks(
+        channel_raster_path_band[0], offset_only=True,
+            largest_block=0):
+        win_xsize = offset_dict['win_xsize']
+        win_ysize = offset_dict['win_ysize']
+        xoff = offset_dict['xoff']
+        yoff = offset_dict['yoff']
+
+        if ctime(NULL) - last_log_time > 5.0:
+            last_log_time = ctime(NULL)
+            current_pixel = xoff + yoff * raster_x_size
+            LOGGER.info('%.2f%% complete', 100.0 * current_pixel / <float>(
+                raster_x_size * raster_y_size))
+
+        # make a buffer big enough to capture block and boundaries around it
+        channel_buffer_array = numpy.empty(
+            (offset_dict['win_ysize']+2, offset_dict['win_xsize']+2),
+            dtype=numpy.uint8)
+        channel_buffer_array[:] = 0  # 0 means no channel
+
+        # check if we can widen the border to include real data from the
+        # raster
+        (xa, xb, ya, yb), modified_offset_dict = _generate_read_bounds(
+            offset_dict, raster_x_size, raster_y_size)
+        channel_buffer_array[ya:yb, xa:xb] = channel_band.ReadAsArray(
+            **modified_offset_dict).astype(numpy.int8)
+
+        # ensure these are set for the complier
+        xi_n = -1
+        yi_n = -1
+
+        # search block for to search for a channel seed
+        for yi in xrange(1, win_ysize+1):
+            for xi in xrange(1, win_xsize+1):
+                if channel_buffer_array[yi, xi] != 1:
+                    # no channel seed
+                    continue
+
+                distance_to_channel_stack.push(
+                    PixelType(0.0, xi+xoff-1, yi+yoff-1, 0))
+
+                while not distance_to_channel_stack.empty():
+                    xi_q = distance_to_channel_stack.top().xi
+                    yi_q = distance_to_channel_stack.top().yi
+                    pixel_val = distance_to_channel_stack.top().value
+                    distance_to_channel_stack.pop()
+
+                    distance_to_channel_managed_raster.set(xi_q, yi_q, pixel_val)
+
+                    for i_n in xrange(8):
+                        xi_n = xi_q+NEIGHBOR_OFFSET_ARRAY[2*i_n]
+                        yi_n = yi_q+NEIGHBOR_OFFSET_ARRAY[2*i_n+1]
+
+                        if (xi_n < 0 or xi_n >= raster_x_size or
+                                yi_n < 0 or yi_n >= raster_y_size):
+                            continue
+
+                        if channel_managed_raster.get(xi_n, yi_n) == 1:
+                            # it's a channel, it'll get picked up in the
+                            # outer loop
+                            continue
+
+                        if (flow_dir_d8_managed_raster.get(xi_n, yi_n) ==
+                                D8_REVERSE_DIRECTION[i_n]):
+                            # if a weight is passed we use it directly and do
+                            # not consider that a diagonal pixel is further
+                            # away than an adjacent one. If no weight is used
+                            # then "distance" is being calculated and we account
+                            # for diagonal distance.
+                            if weight_raster is not None:
+                                weight_val = weight_raster.get(xi_n, yi_n)
+                            else:
+                                weight_val = (SQRT2 if i_n % 2 else 1)
+
+                            distance_to_channel_stack.push(
+                                PixelType(
+                                    weight_val + pixel_val, xi_n, yi_n, 0))
+
+
+def distance_to_channel_mfd(
+        flow_dir_mfd_raster_path_band, channel_raster_path_band,
+        target_distance_to_channel_raster_path, weight_raster_path_band=None):
+    """Calculate distance to channel with multiple flow direction.
+
+    Parameters:
+        flow_dir_mfd_raster_path_band (tuple): a path/band index tuple
+            indicating the raster that defines the mfd flow accumulation
+            raster for this call. This raster should be generated by a call
+            to `pygeoprocessing.routing.flow_dir_mfd.
+
+        channel_raster_path_band (tuple): a path/band tuple of the same
+            dimensions and projection as `flow_dir_mfd_raster_path_band[0]`
+            that indicates where the channels in the problem space lie. A
+            channel is indicated if the value of the pixel is 1. Other values
+            are ignored.
+        target_distance_to_channel_raster_path (string): path to a raster
+            created by this call that has per-pixel distances from a given
+            pixel to the nearest downhill channel.
+        weight_raster_path_band (tuple): optional path and band number to a
+            raster that will be used as the per-pixel flow distance
+            weight. If `None`, 1 is the default distance between neighboring
+            pixels. This raster must be the same dimensions as
+            `flow_dir_mfd_raster_path_band`.
+
+    Returns:
+        None.
+    """
+    # These variables are used to iterate over the DEM using `iterblock`
+    # indexes
+    cdef numpy.ndarray[numpy.uint8_t, ndim=2] channel_buffer_array
+    cdef numpy.ndarray[numpy.int32_t, ndim=2] flow_dir_buffer_array
+    cdef int win_ysize, win_xsize, xoff, yoff
+
+    # these variables are used as pixel or neighbor indexes.
+    # _n is related to a neighbor pixel
+    cdef int i_n, xi, yi, xi_n, yi_n
+    cdef int flow_dir_weight, sum_of_flow_weights, compressed_flow_dir
+
+    # used to remember if the current pixel is a channel for routing
+    cdef int is_a_channel
+
+    # `distance_to_channel_queue` is the data structure that walks upstream
+    # from a defined flow distance pixel
+    cdef stack[FlowPixelType] distance_to_channel_stack
+
+    # properties of the parallel rasters
+    cdef int raster_x_size, raster_y_size
+
+    # this value is used to store the current weight which might be 1 or
+    # come from a predefined flow accumulation weight raster
+    cdef double weight_val
+
+    # used for time-delayed logging
+    cdef time_t last_log_time
+    last_log_time = ctime(NULL)
+
+    for path in (
+            flow_dir_mfd_raster_path_band, channel_raster_path_band,
+            weight_raster_path_band):
+        if path is not None and not _is_raster_path_band_formatted(path):
+            raise ValueError(
+                "%s is supposed to be a raster band tuple but it's not." % (
+                    path))
+
+    distance_nodata = -1
+    pygeoprocessing.new_raster_from_base(
+        flow_dir_mfd_raster_path_band[0],
+        target_distance_to_channel_raster_path,
+        gdal.GDT_Float64, [distance_nodata],
+        fill_value_list=[distance_nodata],
+        gtiff_creation_options=GTIFF_CREATION_OPTIONS)
+    distance_to_channel_managed_raster = _ManagedRaster(
+        target_distance_to_channel_raster_path, 1, 1)
+
+    channel_managed_raster = _ManagedRaster(
+        channel_raster_path_band[0], channel_raster_path_band[1], 0)
+
+    flow_dir_mfd_managed_raster = _ManagedRaster(
+        flow_dir_mfd_raster_path_band[0], flow_dir_mfd_raster_path_band[1], 0)
+    channel_raster = gdal.OpenEx(channel_raster_path_band[0], gdal.OF_RASTER)
+    channel_band = channel_raster.GetRasterBand(channel_raster_path_band[1])
+
+    flow_dir_mfd_raster = gdal.OpenEx(
+        flow_dir_mfd_raster_path_band[0], gdal.OF_RASTER)
+    flow_dir_mfd_band = flow_dir_mfd_raster.GetRasterBand(
+        flow_dir_mfd_raster_path_band[1])
+
+    cdef _ManagedRaster weight_raster = None
+    if weight_raster_path_band:
+        weight_raster = _ManagedRaster(
+            weight_raster_path_band[0], weight_raster_path_band[1], 0)
+
+    flow_dir_raster_info = pygeoprocessing.get_raster_info(
+        flow_dir_mfd_raster_path_band[0])
+    raster_x_size, raster_y_size = flow_dir_raster_info['raster_size']
+
+    # this outer loop searches for undefined channels
+    for offset_dict in pygeoprocessing.iterblocks(
+        channel_raster_path_band[0], offset_only=True,
+            largest_block=0):
+        win_xsize = offset_dict['win_xsize']
+        win_ysize = offset_dict['win_ysize']
+        xoff = offset_dict['xoff']
+        yoff = offset_dict['yoff']
+
+        if ctime(NULL) - last_log_time > 5.0:
+            last_log_time = ctime(NULL)
+            current_pixel = xoff + yoff * raster_x_size
+            LOGGER.info('%.2f%% complete', 100.0 * current_pixel / <float>(
+                raster_x_size * raster_y_size))
+
+        # make a buffer big enough to capture block and boundaries around it
+        channel_buffer_array = numpy.empty(
+            (offset_dict['win_ysize']+2, offset_dict['win_xsize']+2),
+            dtype=numpy.uint8)
+        flow_dir_buffer_array = numpy.empty(
+            (offset_dict['win_ysize']+2, offset_dict['win_xsize']+2),
+            dtype=numpy.int32)
+        channel_buffer_array[:] = 0  # 0 means no channel
+        flow_dir_buffer_array[:] = 0  # 0 means no flow
+
+        # check if we can widen the border to include real data from the
+        # raster
+        (xa, xb, ya, yb), modified_offset_dict = _generate_read_bounds(
+            offset_dict, raster_x_size, raster_y_size)
+        channel_buffer_array[ya:yb, xa:xb] = channel_band.ReadAsArray(
+            **modified_offset_dict).astype(numpy.int8)
+
+        flow_dir_buffer_array[ya:yb, xa:xb] = flow_dir_mfd_band.ReadAsArray(
+            **modified_offset_dict).astype(numpy.int32)
+
+        # ensure these are set for the complier
+        xi_n = -1
+        yi_n = -1
+
+        # search block for a pixel that has undefined distance to channel
+        for yi in xrange(1, win_ysize+1):
+            for xi in xrange(1, win_xsize+1):
+                xi_root = xi+xoff-1
+                yi_root = yi+yoff-1
+
+                if channel_buffer_array[yi, xi] == 1:
+                    distance_to_channel_managed_raster.set(
+                        xi_root, yi_root, 0)
+                    continue
+
+                if flow_dir_buffer_array[yi, xi] == 0:
+                    # nodata flow, so we skip
+                    continue
+
+                if distance_to_channel_managed_raster.get(
+                        xi_root, yi_root) == distance_nodata:
+                    distance_to_channel_stack.push(
+                        FlowPixelType(xi_root, yi_root, 0, 0.0))
+
+                while not distance_to_channel_stack.empty():
+                    pixel = distance_to_channel_stack.top()
+                    distance_to_channel_stack.pop()
+                    is_a_channel = (
+                        channel_managed_raster.get(pixel.xi, pixel.yi) == 1)
+                    if is_a_channel:
+                        distance_to_channel_managed_raster.set(
+                            pixel.xi, pixel.yi, 0)
+                        continue
+
+                    compressed_flow_dir = (
+                        <int>flow_dir_mfd_managed_raster.get(
+                            pixel.xi, pixel.yi))
+
+                    preempted = 0
+                    for i_n in xrange(pixel.last_flow_dir, 8):
+                        flow_dir_weight = 0xF & (
+                            compressed_flow_dir >> (i_n * 4))
+                        if flow_dir_weight == 0:
+                            continue
+
+                        xi_n = pixel.xi+NEIGHBOR_OFFSET_ARRAY[2*i_n]
+                        yi_n = pixel.yi+NEIGHBOR_OFFSET_ARRAY[2*i_n+1]
+
+                        if (xi_n < 0 or xi_n >= raster_x_size or
+                                yi_n < 0 or yi_n >= raster_y_size):
+                            continue
+
+                        n_distance = distance_to_channel_managed_raster.get(
+                            xi_n, yi_n)
+
+                        if n_distance == distance_nodata:
+                            preempted = 1
+                            pixel.last_flow_dir = i_n
+                            distance_to_channel_stack.push(pixel)
+                            distance_to_channel_stack.push(
+                                FlowPixelType(xi_n, yi_n, 0, 0.0))
+                            break
+
+                        # if a weight is passed we use it directly and do
+                        # not consider that a diagonal pixel is further
+                        # away than an adjacent one. If no weight is used
+                        # then "distance" is being calculated and we account
+                        # for diagonal distance.
+                        if weight_raster is not None:
+                            weight_val = weight_raster.get(xi_n, yi_n)
+                        else:
+                            weight_val = (SQRT2 if i_n % 2 else 1)
+
+                        pixel.value += flow_dir_weight * (
+                            weight_val + n_distance)
+
+                    if preempted:
+                        continue
+
+                    sum_of_flow_weights = 0
+                    for i_n in xrange(8):
+                        sum_of_flow_weights += 0xF & (
+                            compressed_flow_dir >> (i_n * 4))
+
+                    if sum_of_flow_weights != 0:
+                        pixel.value = pixel.value / sum_of_flow_weights
+                    else:
+                        pixel.value = 0
+                    distance_to_channel_managed_raster.set(
+                        pixel.xi, pixel.yi, pixel.value)
+    LOGGER.info('%.2f%% complete', 100.0)
+
+
+def delineate_watersheds(
+        d8_flow_dir_raster_path_band, outflow_points_vector_path,
+        target_watersheds_vector, scratch_raster_path):
+
+    # TODO: Check that flow direction is tiled appopriately
+    # TODO: Check that raster path band is formatted well
+    flow_dir_managed_raster = _ManagedRaster(d8_flow_dir_raster_path_band[0],
+                                             d8_flow_dir_raster_path_band[1],
+                                             0)  # read-only
+
+    # Create a new watershed scratch raster the size, shape of the flow dir raster
+    pygeoprocessing.new_raster_from_base(
+        d8_flow_dir_raster_path_band[0], scratch_raster_path, gdal.GDT_Byte,
+        [255], fill_value_list=[0],
+        gtiff_creation_options=GTIFF_CREATION_OPTIONS)
+
+
+def _is_raster_path_band_formatted(raster_path_band):
+    """Return true if raster path band is a (str, int) tuple/list."""
+    if not isinstance(raster_path_band, (list, tuple)):
+        return False
+    elif len(raster_path_band) != 2:
+        return False
+    elif not isinstance(raster_path_band[0], basestring):
+        return False
+    elif not isinstance(raster_path_band[1], int):
+        return False
+    else:
+        return True