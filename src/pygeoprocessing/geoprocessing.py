--- conflicted
+++ resolved
@@ -408,12 +408,7 @@
                                 blocksize[dim_index],)
                             tile_dims[dim_index] = 1
                     data_blocks.append(
-<<<<<<< HEAD
                         numpy.tile(value[tuple(slice_list)], tile_dims))
-=======
-                        numpy.tile(
-                            tuple(value[tuple(slice_list)]), tile_dims))
->>>>>>> 91314326
                 else:
                     # must be a raw tuple
                     data_blocks.append(value[0])
