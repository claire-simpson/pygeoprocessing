# coding=UTF-8
"""A collection of GDAL dataset and raster utilities."""
from __future__ import division
from __future__ import absolute_import
from builtins import zip
from builtins import range
import types
import logging
import os
import shutil
import functools
import math
import heapq
import time
import tempfile
import uuid
import distutils.version
import multiprocessing
import multiprocessing.pool
import threading
import Queue

try:
    import psutil
    HAS_PSUTIL = True
except ImportError:
    HAS_PSUTIL = False

from osgeo import gdal
from osgeo import osr
from osgeo import ogr
import numpy
import numpy.ma
import scipy.interpolate
import scipy.sparse
import scipy.signal
import scipy.ndimage
import scipy.signal.signaltools
import shapely.wkt
import shapely.ops
import shapely.prepared
from . import geoprocessing_core

<<<<<<< HEAD
LOGGER = logging.getLogger(__name__)
=======
from . import geoprocessing_core
from functools import reduce

try:
    from builtins import basestring
except ImportError:
    # Python3 doesn't have a basestring.
    basestring = str
>>>>>>> acbfb61f

_MAX_TIMEOUT = 5.0
_LOGGING_PERIOD = 5.0  # min 5.0 seconds per update log message for the module
_DEFAULT_GTIFF_CREATION_OPTIONS = (
    'TILED=YES', 'BIGTIFF=YES', 'COMPRESS=LZW',
    'BLOCKXSIZE=256', 'BLOCKYSIZE=256')
_LARGEST_ITERBLOCK = 2**16  # largest block for iterblocks to read in cells

# A dictionary to map the resampling method input string to the gdal type
_RESAMPLE_DICT = {
    "near": gdal.GRA_NearestNeighbour,
    "bilinear": gdal.GRA_Bilinear,
    "cubic": gdal.GRA_Cubic,
    "cubic_spline": gdal.GRA_CubicSpline,
    "lanczos": gdal.GRA_Lanczos,
    'mode': gdal.GRA_Mode,
    'average': gdal.GRA_Average,
}


# GDAL 2.2.3 added a couple of useful interpolation values.
if (distutils.version.LooseVersion(gdal.__version__) >=
        distutils.version.LooseVersion('2.2.3')):
    _RESAMPLE_DICT.update({
        'max': gdal.GRA_Max,
        'min': gdal.GRA_Min,
        'med': gdal.GRA_Med,
        'q1': gdal.GRA_Q1,
        'q3': gdal.GRA_Q3,
    })


def raster_calculator(
        base_raster_path_band_list, local_op, target_raster_path,
        datatype_target, nodata_target,
        gtiff_creation_options=_DEFAULT_GTIFF_CREATION_OPTIONS,
        calc_raster_stats=True,
        largest_block=_LARGEST_ITERBLOCK):
    """Apply local a raster operation on a stack of rasters.

    This function applies a user defined function across a stack of
    rasters' pixel stack. The rasters in `base_raster_path_band_list` must be
    spatially aligned and have the same cell sizes.

    Parameters:
        base_raster_path_band_list (list): a list of (str, int) tuples where
            the strings are raster paths, and ints are band indexes.  The
            rasters in this list must have the same raster size so pixel
            stacks align.
        local_op (function) a function that must take in as many arguments as
            there are elements in `base_raster_path_band_list`.  The will be
            in the same order as the rasters in arguments
            can be treated as parallel memory blocks from the original
            rasters though the function is a parallel
            paradigm and does not express the spatial position of the pixels
            in question at the time of the call.
        target_raster_path (string): the path of the output raster.  The
            projection, size, and cell size will be the same as the rasters
            in `base_raster_path_band_list`.
        datatype_target (gdal datatype; int): the desired GDAL output type of
            the target raster.
        nodata_target (numerical value): the desired nodata value of the
            target raster.
        gtiff_creation_options (list): this is an argument list that will be
            passed to the GTiff driver.  Useful for blocksizes, compression,
            and more.
        calc_raster_stats (boolean): If True, calculates and sets raster
            statistics (min, max, mean, and stdev) for target raster.
        largest_block (int): Attempts to internally iterate over raster blocks
            with this many elements.  Useful in cases where the blocksize is
            relatively small, memory is available, and the function call
            overhead dominates the iteration.  Defaults to 2**20.  A value of
            anything less than the original blocksize of the raster will
            result in blocksizes equal to the original size.

    Returns:
        None

    Raises:
        ValueError: invalid input provided

    """
    # It's a common error to not pass in path/band tuples, so check for that
    # and report error if so
    bad_raster_path_list = False
    if not isinstance(base_raster_path_band_list, (list, tuple)):
        bad_raster_path_list = True
    else:
        for value in base_raster_path_band_list:
            if not _is_raster_path_band_formatted(value):
                bad_raster_path_list = True
                break
    if bad_raster_path_list:
        raise ValueError(
            "Expected a list of path / integer band tuples for "
            "`base_raster_path_band_list`, instead got: %s" %
            str(base_raster_path_band_list))

    not_found_paths = []
    gdal.PushErrorHandler('CPLQuietErrorHandler')
    for path, _ in base_raster_path_band_list:
        if gdal.OpenEx(path) is None:
            not_found_paths.append(path)
    gdal.PopErrorHandler()

    if len(not_found_paths) != 0:
        raise ValueError(
            "The following files were expected but do not exist on the "
            "filesystem: " + str(not_found_paths))

    if target_raster_path in [x[0] for x in base_raster_path_band_list]:
        raise ValueError(
            "%s is used as a target path, but it is also in the base input "
            "path list %s" % (
                target_raster_path, str(base_raster_path_band_list)))

    raster_info_list = [
        get_raster_info(path_band[0])
        for path_band in base_raster_path_band_list]
    geospatial_info_set = set()
    for raster_info in raster_info_list:
        geospatial_info_set.add(raster_info['raster_size'])
    if len(geospatial_info_set) > 1:
        raise ValueError(
            "Input Rasters are not the same dimensions. The "
            "following raster are not identical %s" % str(
                geospatial_info_set))

    base_raster_info = get_raster_info(base_raster_path_band_list[0][0])

    new_raster_from_base(
        base_raster_path_band_list[0][0], target_raster_path, datatype_target,
        [nodata_target], gtiff_creation_options=gtiff_creation_options)

    try:
        n_cols, n_rows = base_raster_info['raster_size']
        last_time = time.time()

        # load base rasters and bands
        base_raster_list = [
            gdal.OpenEx(path_band[0])
            for path_band in base_raster_path_band_list]
        base_band_list = [
            raster.GetRasterBand(index) for raster, (_, index) in zip(
                base_raster_list, base_raster_path_band_list)]

        local_op_work_queue = Queue.Queue(2)
        write_block_queue = Queue.Queue(2)
        exception_queue = Queue.Queue()

        if calc_raster_stats:
            # if this queue is used to send computed valid blocks of
            # the raster to an incremental statistics calculator worker
            stats_worker_queue = Queue.Queue(2)
        else:
            stats_worker_queue = None

        # the write worker takes the result of the call to `local_op` and
        # writes it to the raster. It is not possible to parallel write to
        # most raster types, so this gives slightly better performance than
        # a single process doing both the read/computation and writing
        # especially if writing to a compressed raster that needs extra
        # computation.
        LOGGER.debug('starting write_worker')
        write_worker_thread = threading.Thread(
            target=_write_block_worker,
            args=(
                write_block_queue, target_raster_path, exception_queue))
        write_worker_thread.start()
        LOGGER.debug('started write_worker  %s', write_worker_thread)

        if calc_raster_stats:
            # To avoid doing two passes on the raster to calculate standard
            # deviation, we implement a continuous statistics calculation
            # as the raster is computed. This computational effort is high
            # and benefits from running in parallel. This queue and worker
            # takes a valid block of a raster and incrementally calculates
            # the raster's statistics. When `None` is pushed to the queue
            # the worker will finish and return a (min, max, mean, std)
            # tuple.
            LOGGER.debug('starting stats_worker')
            stats_worker_thread = threading.Thread(
                target=geoprocessing_core.stats_worker,
                args=(stats_worker_queue, exception_queue))
            stats_worker_thread.start()
            LOGGER.debug('started stats_worker %s', stats_worker_thread)

        LOGGER.debug('stats worker queue %s %s', stats_worker_queue, calc_raster_stats)

        pixels_processed = 0
        n_pixels = n_cols * n_rows

        local_op_thread = threading.Thread(
            target=_local_op_worker,
            args=(
                local_op, nodata_target, local_op_work_queue,
                write_block_queue, stats_worker_queue, exception_queue))
        local_op_thread.start()

        # iterate over each block and calculate local_op
        for block_offset in iterblocks(
                base_raster_path_band_list[0][0], offset_only=True,
                largest_block=largest_block):

<<<<<<< HEAD
            # read input blocks
            blocksize = (block_offset['win_ysize'], block_offset['win_xsize'])
            raster_blocks = [
                numpy.zeros(blocksize, dtype=_gdal_to_numpy_type(band))
                for band in base_band_list]
            for dataset_index in xrange(len(base_band_list)):
=======
            for dataset_index in range(len(base_band_list)):
>>>>>>> acbfb61f
                band_data = block_offset.copy()
                band_data['buf_obj'] = raster_blocks[dataset_index]
                base_band_list[dataset_index].ReadAsArray(**band_data)

            if exception_queue.empty():
                local_op_work_queue.put(
                    (block_offset, raster_blocks))
            else:
                LOGGER.error("Exception queue is not empty, quitting.")
                break

            pixels_processed += blocksize[0] * blocksize[1]
            last_time = _invoke_timed_callback(
                last_time, lambda: LOGGER.info(
                    '%.2f%% complete',
                    float(pixels_processed) / n_pixels * 100.0),
                _LOGGING_PERIOD)

        local_op_work_queue.put(None)
        local_op_thread.join(_MAX_TIMEOUT)
        if not exception_queue.empty():
            LOGGER.error("Exception queue is not empty, raising exception.")
            raise exception_queue.get(True, _MAX_TIMEOUT)
        LOGGER.info('100.00%% complete')

        # push `None` to work queues
        LOGGER.info('signaling write worker to shut down')
        write_block_queue.put(None, True, _MAX_TIMEOUT)
        if calc_raster_stats:
            LOGGER.info('signaling stats worker to shut down')
            stats_worker_queue.put(None, True, _MAX_TIMEOUT)

        # Making sure the band and dataset is flushed and not in memory before
        # adding stats
        LOGGER.info("waiting for write worker to terminate")
        write_worker_thread.join(_MAX_TIMEOUT)
        LOGGER.info("write_worker terminated.")

        if calc_raster_stats:
            LOGGER.info("Waiting for raster stats worker result.")
            stats_worker_thread.join(_MAX_TIMEOUT)
            payload = stats_worker_queue.get(True, _MAX_TIMEOUT)
            LOGGER.info("Got %s from stats worker", payload)
            if payload is not None:
                target_min, target_max, target_mean, target_stddev = payload
                target_raster = gdal.OpenEx(
                    target_raster_path, gdal.GA_Update | gdal.OF_RASTER)
                target_band = target_raster.GetRasterBand(1)
                target_band.SetStatistics(
                    float(target_min), float(target_max), float(target_mean),
                    float(target_stddev))
                target_band.FlushCache()
                target_band = None
                gdal.Dataset.__swig_destroy__(target_raster)
    except:
        LOGGER.exception('Exception encountered.')
        raise
    finally:
        if calc_raster_stats and stats_worker_thread.is_alive():
            stats_worker_queue.put(None, True, _MAX_TIMEOUT)
            stats_worker_thread.join(_MAX_TIMEOUT)
            LOGGER.debug('stats_worker terminated')

        if write_worker_thread.is_alive():
            write_block_queue.put(None, True, _MAX_TIMEOUT)
            write_worker_thread.join(_MAX_TIMEOUT)
            LOGGER.debug("write_worker terminated.")


def align_and_resize_raster_stack(
        base_raster_path_list, target_raster_path_list, resample_method_list,
        target_pixel_size, bounding_box_mode, base_vector_path_list=None,
        raster_align_index=None,
        gtiff_creation_options=_DEFAULT_GTIFF_CREATION_OPTIONS):
    """Generate rasters from a base such that they align geospatially.

    This function resizes base rasters that are in the same geospatial
    projection such that the result is an aligned stack of rasters that have
    the same cell size, dimensions, and bounding box. This is achieved by
    clipping or resizing the rasters to intersected, unioned, or equivocated
    bounding boxes of all the raster and vector input.

    Parameters:
        base_raster_path_list (list): a list of base raster paths that will
            be transformed and will be used to determine the target bounding
            box.
        target_raster_path_list (list): a list of raster paths that will be
            created to one-to-one map with `base_raster_path_list` as aligned
            versions of those original rasters.
        resample_method_list (list): a list of resampling methods which
            one to one map each path in `base_raster_path_list` during
            resizing.  Each element must be one of
            "near|bilinear|cubic|cubic_spline|lanczos|mode".
        target_pixel_size (tuple): the target raster's x and y pixel size
            example: [30, -30].
        bounding_box_mode (string): one of "union", "intersection", or
            a list of floats of the form [minx, miny, maxx, maxy].  Depending
            on the value, output extents are defined as the union,
            intersection, or the explicit bounding box.
        base_vector_path_list (list): a list of base vector paths whose
            bounding boxes will be used to determine the final bounding box
            of the raster stack if mode is 'union' or 'intersection'.  If mode
            is 'bb=[...]' then these vectors are not used in any calculation.
        raster_align_index (int): indicates the index of a
            raster in `base_raster_path_list` that the target rasters'
            bounding boxes pixels should align with.  This feature allows
            rasters whose raster dimensions are the same, but bounding boxes
            slightly shifted less than a pixel size to align with a desired
            grid layout.  If `None` then the bounding box of the target
            rasters is calculated as the precise intersection, union, or
            bounding box.
        gtiff_creation_options (list): list of strings that will be passed
            as GDAL "dataset" creation options to the GTIFF driver, or ignored
            if None.

    Returns:
        None

    """
    # make sure that the input lists are of the same length
    list_lengths = [
        len(base_raster_path_list), len(target_raster_path_list),
        len(resample_method_list)]
    if len(set(list_lengths)) != 1:
        raise ValueError(
            "base_raster_path_list, target_raster_path_list, and "
            "resample_method_list must be the same length "
            " current lengths are %s" % (str(list_lengths)))

    # we can accept 'union', 'intersection', or a 4 element list/tuple
    if bounding_box_mode not in ["union", "intersection"] and (
            not isinstance(bounding_box_mode, (list, tuple)) or
            len(bounding_box_mode) != 4):
        raise ValueError("Unknown bounding_box_mode %s" % (
            str(bounding_box_mode)))

    n_rasters = len(base_raster_path_list)
    if ((raster_align_index is not None) and
            ((raster_align_index < 0) or (raster_align_index >= n_rasters))):
        raise ValueError(
            "Alignment index is out of bounds of the datasets index: %s"
            " n_elements %s" % (raster_align_index, n_rasters))

    raster_info_list = [
        get_raster_info(path) for path in base_raster_path_list]
    if base_vector_path_list is not None:
        vector_info_list = [
            get_vector_info(path) for path in base_vector_path_list]
    else:
        vector_info_list = []

    # get the literal or intersecting/unioned bounding box
    if isinstance(bounding_box_mode, (list, tuple)):
        target_bounding_box = bounding_box_mode
    else:
        # either intersection or union
        target_bounding_box = reduce(
            functools.partial(_merge_bounding_boxes, mode=bounding_box_mode),
            [info['bounding_box'] for info in
             (raster_info_list + vector_info_list)])

    if bounding_box_mode == "intersection" and (
            target_bounding_box[0] > target_bounding_box[2] or
            target_bounding_box[1] > target_bounding_box[3]):
        raise ValueError("The rasters' and vectors' intersection is empty "
                         "(not all rasters and vectors touch each other).")

    if raster_align_index >= 0:
        # bounding box needs alignment
        align_bounding_box = (
            raster_info_list[raster_align_index]['bounding_box'])
        align_pixel_size = (
            raster_info_list[raster_align_index]['pixel_size'])
        # adjust bounding box so lower left corner aligns with a pixel in
        # raster[raster_align_index]
        for index in [0, 1]:
            n_pixels = int(
                (target_bounding_box[index] - align_bounding_box[index]) /
                float(align_pixel_size[index]))
            target_bounding_box[index] = (
                n_pixels * align_pixel_size[index] +
                align_bounding_box[index])

    # using half the number of CPUs because in practice `warp_raster` seems
    # to use 2 cores.
    n_workers = max(min(multiprocessing.cpu_count(), n_rasters) / 2, 1)

    if n_workers > 1:
        # We could use multiple processes to take advantage of the
        # parallelization offered.
        LOGGER.info(
            "n_workers > 1 (%d) so starting a processes pool.", n_workers)
        try:
            worker_pool = multiprocessing.Pool(n_workers)
        except RuntimeError:
            LOGGER.warning(
                "Runtime error when starting multiprocessing pool. This is "
                "likely because this process is running on Windows and the "
                "main entry point is not wrapped in an `if __name__ == "
                "'__main__': block. Returning from this function to attempt "
                "to recover.")
            return
    else:
        LOGGER.info("n_workers == 1 so a threadpool is sufficient")
        worker_pool = multiprocessing.pool.ThreadPool(n_workers)

    if HAS_PSUTIL:
        parent = psutil.Process()
        parent.nice(psutil.BELOW_NORMAL_PRIORITY_CLASS)
        for child in parent.children():
            try:
                child.nice(psutil.BELOW_NORMAL_PRIORITY_CLASS)
            except psutil.NoSuchProcess:
                LOGGER.warn(
                    "NoSuchProcess exception encountered when trying "
                    "to nice %s. This might be a bug in `psutil` so "
                    "it should be okay to ignore.")

    result_list = []
    for index, (base_path, target_path, resample_method) in enumerate(zip(
            base_raster_path_list, target_raster_path_list,
            resample_method_list)):
        result = worker_pool.apply_async(
            func=warp_raster, args=(
                base_path, target_pixel_size, target_path, resample_method),
            kwds={
                'target_bb': target_bounding_box,
                'gtiff_creation_options': gtiff_creation_options,
                })
        result_list.append(result)

    try:
        for result in result_list:
            result.get()
    except:
        worker_pool.terminate()
        LOGGER.exception("Exception occurred in worker")
        raise

    LOGGER.info("aligned all %d rasters.", n_rasters)


def calculate_raster_stats(raster_path):
    """Calculate and set min, max, stdev, and mean for all bands in raster.

    Parameters:
        raster_path (string): a path to a GDAL raster raster that will be
            modified by having its band statistics set

    Returns:
        None

    """
    raster = gdal.OpenEx(raster_path, gdal.GA_Update)
    raster_properties = get_raster_info(raster_path)
    for band_index in range(raster.RasterCount):
        target_min = None
        target_max = None
        target_n = 0
        target_sum = 0.0
        for _, target_block in iterblocks(
                raster_path, band_index_list=[band_index+1]):
            nodata_target = raster_properties['nodata'][band_index]
            # guard against an undefined nodata target
            valid_mask = numpy.ones(target_block.shape, dtype=bool)
            if nodata_target is not None:
                valid_mask[:] = target_block != nodata_target
            valid_block = target_block[valid_mask]
            if valid_block.size == 0:
                continue
            if target_min is None:
                # initialize first min/max
                target_min = target_max = valid_block[0]
            target_sum += numpy.sum(valid_block)
            target_min = min(numpy.min(valid_block), target_min)
            target_max = max(numpy.max(valid_block), target_max)
            target_n += valid_block.size

        if target_min is not None:
            target_mean = target_sum / float(target_n)
            stdev_sum = 0.0
            for _, target_block in iterblocks(
                    raster_path, band_index_list=[band_index+1]):
                # guard against an undefined nodata target
                valid_mask = numpy.ones(target_block.shape, dtype=bool)
                if nodata_target is not None:
                    valid_mask = target_block != nodata_target
                valid_block = target_block[valid_mask]
                stdev_sum += numpy.sum((valid_block - target_mean) ** 2)
            target_stddev = (stdev_sum / float(target_n)) ** 0.5

            target_band = raster.GetRasterBand(band_index+1)
            target_band.SetStatistics(
                float(target_min), float(target_max), float(target_mean),
                float(target_stddev))
            target_band = None
        else:
            LOGGER.warn(
                "Stats not calculated for %s band %d since no non-nodata "
                "pixels were found.", raster_path, band_index+1)
    raster = None


def new_raster_from_base(
        base_path, target_path, datatype, band_nodata_list,
        fill_value_list=None, n_rows=None, n_cols=None,
        gtiff_creation_options=_DEFAULT_GTIFF_CREATION_OPTIONS):
    """Create new GeoTIFF by coping spatial reference/geotransform of base.

    A convenience function to simplify the creation of a new raster from the
    basis of an existing one.  Depending on the input mode, one can create
    a new raster of the same dimensions, geotransform, and georeference as
    the base.  Other options are provided to change the raster dimensions,
    number of bands, nodata values, data type, and core GeoTIFF creation
    options.

    Parameters:
        base_path (string): path to existing raster.
        target_path (string): path to desired target raster.
        datatype: the pixel datatype of the output raster, for example
            gdal.GDT_Float32.  See the following header file for supported
            pixel types:
            http://www.gdal.org/gdal_8h.html#22e22ce0a55036a96f652765793fb7a4
        band_nodata_list (list): list of nodata values, one for each band, to
            set on target raster.  If value is 'None' the nodata value is not
            set for that band.  The number of target bands is inferred from
            the length of this list.
        fill_value_list (list): list of values to fill each band with. If None,
            no filling is done.
        n_rows (int): if not None, defines the number of target raster rows.
        n_cols (int): if not None, defines the number of target raster
            columns.
        gtiff_creation_options: a list of dataset options that gets
            passed to the gdal creation driver, overrides defaults

    Returns:
        None

    """
    base_raster = gdal.OpenEx(base_path)
    if n_rows is None:
        n_rows = base_raster.RasterYSize
    if n_cols is None:
        n_cols = base_raster.RasterXSize
    driver = gdal.GetDriverByName('GTiff')

    local_gtiff_creation_options = list(gtiff_creation_options)
    # PIXELTYPE is sometimes used to define signed vs. unsigned bytes and
    # the only place that is stored is in the IMAGE_STRUCTURE metadata
    # copy it over if it exists and it not already defined by the input
    # creation options. It's okay to get this info from the first band since
    # all bands have the same datatype
    base_band = base_raster.GetRasterBand(1)
    metadata = base_band.GetMetadata('IMAGE_STRUCTURE')
    if 'PIXELTYPE' in metadata and not any(
            ['PIXELTYPE' in option for option in
             local_gtiff_creation_options]):
        local_gtiff_creation_options.append(
            'PIXELTYPE=' + metadata['PIXELTYPE'])

    block_size = base_band.GetBlockSize()
    # It's not clear how or IF we can determine if the output should be
    # striped or tiled.  Here we leave it up to the default inputs or if its
    # obviously not striped we tile.
    if not any(
            ['TILED' in option for option in local_gtiff_creation_options]):
        # TILED not set, so lets try to set it to a reasonable value
        if block_size[0] != n_cols:
            # if x block is not the width of the raster it *must* be tiled
            # otherwise okay if it's striped or tiled
            local_gtiff_creation_options.append('TILED=YES')

    if not any(
            ['BLOCK' in option for option in local_gtiff_creation_options]):
        # not defined, so lets copy what we know from the current raster
        local_gtiff_creation_options.extend([
            'BLOCKXSIZE=%d' % block_size[0],
            'BLOCKYSIZE=%d' % block_size[1]])

    # make target directory if it doesn't exist
    try:
        os.makedirs(os.path.dirname(target_path))
    except OSError:
        pass

    base_band = None
    n_bands = len(band_nodata_list)
    target_raster = driver.Create(
        target_path, n_cols, n_rows, n_bands, datatype,
        options=gtiff_creation_options)
    target_raster.SetProjection(base_raster.GetProjection())
    target_raster.SetGeoTransform(base_raster.GetGeoTransform())
    base_raster = None

    for index, nodata_value in enumerate(band_nodata_list):
        if nodata_value is None:
            continue
        target_band = target_raster.GetRasterBand(index + 1)
        try:
            target_band.SetNoDataValue(nodata_value.item())
        except AttributeError:
            target_band.SetNoDataValue(nodata_value)

    target_raster.FlushCache()
    last_time = time.time()
    pixels_processed = 0
    n_pixels = n_cols * n_rows
    if fill_value_list is not None:
        for index, fill_value in enumerate(fill_value_list):
            if fill_value is None:
                continue
            target_band = target_raster.GetRasterBand(index + 1)
            # some rasters are very large and a fill can appear to cause
            # computation to hang. This block, though possibly slightly less
            # efficient than `band.Fill` will give real-time feedback about
            # how the fill is progressing.
            for offsets in iterblocks(target_path, offset_only=True):
                fill_array = numpy.empty(
                    (offsets['win_ysize'], offsets['win_xsize']))
                pixels_processed += (
                    offsets['win_ysize'] * offsets['win_xsize'])
                fill_array[:] = fill_value
                target_band.WriteArray(
                    fill_array, offsets['xoff'], offsets['yoff'])

                last_time = _invoke_timed_callback(
                    last_time, lambda: LOGGER.debug(
                        '%.2f%% complete',
                        float(pixels_processed) / n_pixels * 100.0),
                    _LOGGING_PERIOD)
            target_band = None
    target_raster = None


def create_raster_from_vector_extents(
        base_vector_path, target_raster_path, target_pixel_size,
        target_pixel_type, target_nodata, fill_value=None,
        gtiff_creation_options=_DEFAULT_GTIFF_CREATION_OPTIONS):
    """Create a blank raster based on a vector file extent.

    Parameters:
        base_vector_path (string): path to vector shapefile to base the
            bounding box for the target raster.
        target_raster_path (string): path to location of generated geotiff;
            the upper left hand corner of this raster will be aligned with the
            bounding box of the source vector and the extent will be exactly
            equal or contained the source vector's bounding box depending on
            whether the pixel size divides evenly into the source bounding
            box; if not coordinates will be rounded up to contain the original
            extent.
        target_pixel_size (list): the x/y pixel size as a list [30.0, -30.0]
        target_pixel_type (int): gdal GDT pixel type of target raster
        target_nodata: target nodata value
        fill_value (int/float): value to fill in the target raster; no fill if
            value is None
        gtiff_creation_options (list): this is an argument list that will be
            passed to the GTiff driver.  Useful for blocksizes, compression,
            and more.

    Returns:
        None

    """
    # Determine the width and height of the tiff in pixels based on the
    # maximum size of the combined envelope of all the features
    vector = gdal.OpenEx(base_vector_path)
    shp_extent = None
    for layer_index in range(vector.GetLayerCount()):
        layer = vector.GetLayer(layer_index)
        for feature in layer:
            try:
                # envelope is [xmin, xmax, ymin, ymax]
                feature_extent = feature.GetGeometryRef().GetEnvelope()
                if shp_extent is None:
                    shp_extent = list(feature_extent)
                else:
                    # expand bounds of current bounding box to include that
                    # of the newest feature
                    shp_extent = [
                        f(shp_extent[index], feature_extent[index])
                        for index, f in enumerate([min, max, min, max])]
            except AttributeError as error:
                # For some valid OGR objects the geometry can be undefined
                # since it's valid to have a NULL entry in the attribute table
                # this is expressed as a None value in the geometry reference
                # this feature won't contribute
                LOGGER.warn(error)

    # round up on the rows and cols so that the target raster encloses the
    # base vector
    n_cols = int(numpy.ceil(
        abs((shp_extent[1] - shp_extent[0]) / target_pixel_size[0])))
    n_rows = int(numpy.ceil(
        abs((shp_extent[3] - shp_extent[2]) / target_pixel_size[1])))

    driver = gdal.GetDriverByName('GTiff')
    n_bands = 1
    raster = driver.Create(
        target_raster_path, n_cols, n_rows, n_bands, target_pixel_type,
        options=gtiff_creation_options)
    raster.GetRasterBand(1).SetNoDataValue(target_nodata)

    # Set the transform based on the upper left corner and given pixel
    # dimensions
    if target_pixel_size[0] < 0:
        x_source = shp_extent[1]
    else:
        x_source = shp_extent[0]
    if target_pixel_size[1] < 0:
        y_source = shp_extent[3]
    else:
        y_source = shp_extent[2]
    raster_transform = [
        x_source, target_pixel_size[0], 0.0,
        y_source, 0.0, target_pixel_size[1]]
    raster.SetGeoTransform(raster_transform)

    # Use the same projection on the raster as the shapefile
    raster.SetProjection(vector.GetLayer(0).GetSpatialRef().ExportToWkt())

    # Initialize everything to nodata
    if fill_value is not None:
        band = raster.GetRasterBand(1)
        band.Fill(fill_value)
        band.FlushCache()
        band = None
    raster = None


def interpolate_points(
        base_vector_path, vector_attribute_field, target_raster_path_band,
        interpolation_mode):
    """Interpolate point values onto an existing raster.

    Parameters:
        base_vector_path (string): path to a shapefile that contains point
            vector layers.
        vector_attribute_field (field): a string in the vector referenced at
            `base_vector_path` that refers to a numeric value in the
            vector's attribute table.  This is the value that will be
            interpolated across the raster.
        target_raster_path_band (tuple): a path/band number tuple to an
            existing raster which likely intersects or is nearby the source
            vector. The band in this raster will take on the interpolated
            numerical values  provided at each point.
        interpolation_mode (string): the interpolation method to use for
            scipy.interpolate.griddata, one of 'linear', near', or 'cubic'.

    Returns:
       None

    """
    source_vector = gdal.OpenEx(base_vector_path)
    point_list = []
    value_list = []
    for layer_index in range(source_vector.GetLayerCount()):
        layer = source_vector.GetLayer(layer_index)
        for point_feature in layer:
            value = point_feature.GetField(vector_attribute_field)
            # Add in the numpy notation which is row, col
            # Here the point geometry is in the form x, y (col, row)
            geometry = point_feature.GetGeometryRef()
            point = geometry.GetPoint()
            point_list.append([point[1], point[0]])
            value_list.append(value)

    point_array = numpy.array(point_list)
    value_array = numpy.array(value_list)

    target_raster = gdal.OpenEx(target_raster_path_band[0], gdal.GA_Update)
    band = target_raster.GetRasterBand(target_raster_path_band[1])
    nodata = band.GetNoDataValue()
    geotransform = target_raster.GetGeoTransform()
    for offsets in iterblocks(
            target_raster_path_band[0], offset_only=True):
        grid_y, grid_x = numpy.mgrid[
            offsets['yoff']:offsets['yoff']+offsets['win_ysize'],
            offsets['xoff']:offsets['xoff']+offsets['win_xsize']]
        grid_y = grid_y * geotransform[5] + geotransform[3]
        grid_x = grid_x * geotransform[1] + geotransform[0]

        # this is to be consistent with GDAL 2.0's change of 'nearest' to
        # 'near' for an interpolation scheme that SciPy did not change.
        if interpolation_mode == 'near':
            interpolation_mode = 'nearest'
        raster_out_array = scipy.interpolate.griddata(
            point_array, value_array, (grid_y, grid_x), interpolation_mode,
            nodata)
        band.WriteArray(raster_out_array, offsets['xoff'], offsets['yoff'])


def zonal_statistics(
        base_raster_path_band, aggregate_vector_path,
        aggregate_field_name, aggregate_layer_name=None,
        ignore_nodata=True, all_touched=False, polygons_might_overlap=True,
        working_dir=None):
    """Collect stats on pixel values which lie within polygons.

    This function summarizes raster statistics including min, max,
    mean, stddev, and pixel count over the regions on the raster that are
    overlaped by the polygons in the vector layer.  This function can
    handle cases where polygons overlap, which is notable since zonal stats
    functions provided by ArcGIS or QGIS usually incorrectly aggregate
    these areas.  Overlap avoidance is achieved by calculating a minimal set
    of disjoint non-overlapping polygons from `aggregate_vector_path` and
    rasterizing each set separately during the raster aggregation phase.  That
    set of rasters are then used to calculate the zonal stats of all polygons
    without aggregating vector overlap.

    Parameters:
        base_raster_path_band (tuple): a str/int tuple indicating the path to
            the base raster and the band index of that raster to analyze.
        aggregate_vector_path (string): a path to an ogr compatable polygon
            vector whose geometric features indicate the areas over
            `base_raster_path_band` to calculate statistics over.
        aggregate_field_name (string): field name in `aggregate_vector_path`
            that represents an identifying value for a given polygon. Result
            of this function will be indexed by the values found in this
            field.
        aggregate_layer_name (string): name of shapefile layer that will be
            used to aggregate results over.  If set to None, the first layer
            in the DataSource will be used as retrieved by `.GetLayer()`.
            Note: it is normal and expected to set this field at None if the
            aggregating shapefile is a single layer as many shapefiles,
            including the common 'ESRI Shapefile', are.
        ignore_nodata: if true, then nodata pixels are not accounted for when
            calculating min, max, count, or mean.  However, the value of
            `nodata_count` will always be the number of nodata pixels
            aggregated under the polygon.
        all_touched (boolean): if true will account for any pixel whose
            geometry passes through the pixel, not just the center point.
        polygons_might_overlap (boolean): if True the function calculates
            aggregation coverage close to optimally by rasterizing sets of
            polygons that don't overlap.  However, this step can be
            computationally expensive for cases where there are many polygons.
            Setting this flag to False directs the function rasterize in one
            step.
        working_dir (string): If not None, indicates where temporary files
            should be created during this run.

    Returns:
        nested dictionary indexed by aggregating feature id, and then by one
        of 'min' 'max' 'sum' 'mean' 'count' and 'nodata_count'.  Example:
        {0: {'min': 0, 'max': 1, 'mean': 0.5, 'count': 2, 'nodata_count': 1}}

    """
    if not _is_raster_path_band_formatted(base_raster_path_band):
        raise ValueError(
            "`base_raster_path_band` not formatted as expected.  Expects "
            "(path, band_index), recieved %s" % repr(base_raster_path_band))
    aggregate_vector = gdal.OpenEx(aggregate_vector_path)
    if aggregate_layer_name is not None:
        aggregate_layer = aggregate_vector.GetLayerByName(
            aggregate_layer_name)
    else:
        aggregate_layer = aggregate_vector.GetLayer()
    aggregate_layer_defn = aggregate_layer.GetLayerDefn()
    aggregate_field_index = aggregate_layer_defn.GetFieldIndex(
        aggregate_field_name)
    if aggregate_field_index == -1:  # -1 returned when field does not exist.
        # Raise exception if user provided a field that's not in vector
        raise ValueError(
            'Vector %s must have a field named %s' %
            (aggregate_vector_path, aggregate_field_name))

    # create a new aggregate ID field to map base vector aggregate fields to
    # local ones that are guaranteed to be integers.
    local_aggregate_field_name = str(uuid.uuid4())[-8:-1]
    local_aggregate_field_def = ogr.FieldDefn(
        local_aggregate_field_name, ogr.OFTInteger)

    # Adding the rasterize by attribute option
    rasterize_layer_args = {
        'options': [
            'ALL_TOUCHED=%s' % str(all_touched).upper(),
            'ATTRIBUTE=%s' % local_aggregate_field_name]
        }

    # clip base raster to aggregating vector intersection
    raster_info = get_raster_info(base_raster_path_band[0])
    # -1 here because bands are 1 indexed
    raster_nodata = raster_info['nodata'][base_raster_path_band[1]-1]
    with tempfile.NamedTemporaryFile(
            prefix='clipped_raster', delete=False,
            dir=working_dir) as clipped_raster_file:
        clipped_raster_path = clipped_raster_file.name
    align_and_resize_raster_stack(
        [base_raster_path_band[0]], [clipped_raster_path], ['near'],
        raster_info['pixel_size'], 'intersection',
        base_vector_path_list=[aggregate_vector_path], raster_align_index=0)
    clipped_raster = gdal.OpenEx(clipped_raster_path)

    # make a shapefile that non-overlapping layers can be added to
    driver = ogr.GetDriverByName('ESRI Shapefile')
    disjoint_vector_dir = tempfile.mkdtemp(dir=working_dir)
    disjoint_vector = driver.CreateDataSource(
        os.path.join(disjoint_vector_dir, 'disjoint_vector.shp'))
    spat_ref = aggregate_layer.GetSpatialRef()

    # Initialize these dictionaries to have the shapefile fields in the
    # original datasource even if we don't pick up a value later
    base_to_local_aggregate_value = {}
    for feature in aggregate_layer:
        aggregate_field_value = feature.GetField(aggregate_field_name)
        # this builds up a map of aggregate field values to unique ids
        if aggregate_field_value not in base_to_local_aggregate_value:
            base_to_local_aggregate_value[aggregate_field_value] = len(
                base_to_local_aggregate_value)
    aggregate_layer.ResetReading()

    # Loop over each polygon and aggregate
    if polygons_might_overlap:
        minimal_polygon_sets = calculate_disjoint_polygon_set(
            aggregate_vector_path)
    else:
        minimal_polygon_sets = [
            set([feat.GetFID() for feat in aggregate_layer])]

    clipped_band = clipped_raster.GetRasterBand(base_raster_path_band[1])

    with tempfile.NamedTemporaryFile(
            prefix='aggregate_id_raster',
            delete=False, dir=working_dir) as aggregate_id_raster_file:
        aggregate_id_raster_path = aggregate_id_raster_file.name

    aggregate_id_nodata = len(base_to_local_aggregate_value)
    new_raster_from_base(
        clipped_raster_path, aggregate_id_raster_path, gdal.GDT_Int32,
        [aggregate_id_nodata])
    aggregate_id_raster = gdal.OpenEx(aggregate_id_raster_path, gdal.GA_Update)
    aggregate_stats = {}

    for polygon_set in minimal_polygon_sets:
        disjoint_layer = disjoint_vector.CreateLayer(
            'disjoint_vector', spat_ref, ogr.wkbPolygon)
        disjoint_layer.CreateField(local_aggregate_field_def)
        # add polygons to subset_layer
        for index, poly_fid in enumerate(polygon_set):
            poly_feat = aggregate_layer.GetFeature(poly_fid)
            disjoint_layer.CreateFeature(poly_feat)
            # we seem to need to reload the feature and set the index because
            # just copying over the feature left indexes as all 0s.  Not sure
            # why.
            new_feat = disjoint_layer.GetFeature(index)
            new_feat.SetField(
                local_aggregate_field_name, base_to_local_aggregate_value[
                    poly_feat.GetField(aggregate_field_name)])
            disjoint_layer.SetFeature(new_feat)
        disjoint_layer.SyncToDisk()

        # nodata out the mask
        aggregate_id_band = aggregate_id_raster.GetRasterBand(1)
        aggregate_id_band.Fill(aggregate_id_nodata)
        aggregate_id_band = None

        gdal.RasterizeLayer(
            aggregate_id_raster, [1], disjoint_layer, **rasterize_layer_args)
        aggregate_id_raster.FlushCache()

        # Delete the features we just added to the subset_layer
        disjoint_layer = None
        disjoint_vector.DeleteLayer(0)

        # create a key array
        # and parallel min, max, count, and nodata count arrays
        for aggregate_id_offsets, aggregate_id_block in iterblocks(
                aggregate_id_raster_path):
            clipped_block = clipped_band.ReadAsArray(**aggregate_id_offsets)
            # guard against a None nodata type
            valid_mask = numpy.ones(aggregate_id_block.shape, dtype=bool)
            if aggregate_id_nodata is not None:
                valid_mask[:] = aggregate_id_block != aggregate_id_nodata
            valid_aggregate_id = aggregate_id_block[valid_mask]
            valid_clipped = clipped_block[valid_mask]
            for aggregate_id in numpy.unique(valid_aggregate_id):
                aggregate_mask = valid_aggregate_id == aggregate_id
                masked_clipped_block = valid_clipped[aggregate_mask]
                clipped_nodata_mask = (masked_clipped_block == raster_nodata)
                if aggregate_id not in aggregate_stats:
                    aggregate_stats[aggregate_id] = {
                        'min': None,
                        'max': None,
                        'count': 0,
                        'nodata_count': 0,
                        'sum': 0.0
                    }
                aggregate_stats[aggregate_id]['nodata_count'] += (
                    numpy.count_nonzero(clipped_nodata_mask))
                if ignore_nodata:
                    masked_clipped_block = (
                        masked_clipped_block[~clipped_nodata_mask])
                if masked_clipped_block.size == 0:
                    continue

                if aggregate_stats[aggregate_id]['min'] is None:
                    aggregate_stats[aggregate_id]['min'] = (
                        masked_clipped_block[0])
                    aggregate_stats[aggregate_id]['max'] = (
                        masked_clipped_block[0])

                aggregate_stats[aggregate_id]['min'] = min(
                    numpy.min(masked_clipped_block),
                    aggregate_stats[aggregate_id]['min'])
                aggregate_stats[aggregate_id]['max'] = max(
                    numpy.max(masked_clipped_block),
                    aggregate_stats[aggregate_id]['max'])
                aggregate_stats[aggregate_id]['count'] += (
                    masked_clipped_block.size)
                aggregate_stats[aggregate_id]['sum'] += numpy.sum(
                    masked_clipped_block)

    # clean up temporary files
    clipped_band = None
    clipped_raster = None
    aggregate_id_raster = None
    disjoint_layer = None
    disjoint_vector = None
    for filename in [aggregate_id_raster_path, clipped_raster_path]:
        os.remove(filename)
    shutil.rmtree(disjoint_vector_dir)

    # map the local ids back to the original base value
    local_to_base_aggregate_value = {
        value: key for key, value in
        base_to_local_aggregate_value.items()}

    return {
        local_to_base_aggregate_value[key]: value
        for key, value in aggregate_stats.items()}


def get_vector_info(vector_path, layer_index=0):
    """Get information about an OGR vector (datasource).

    Parameters:
        vector_path (str): a path to a OGR vector.
        layer_index (int): index of underlying layer to analyze.  Defaults to
            0.

    Returns:
        raster_properties (dictionary): a dictionary with the following
            properties stored under relevant keys.

            'projection' (string): projection of the vector in Well Known
                Text.
            'bounding_box' (list): list of floats representing the bounding
                box in projected coordinates as [minx, miny, maxx, maxy].

    """
    vector = gdal.OpenEx(vector_path)
    vector_properties = {}
    layer = vector.GetLayer(iLayer=layer_index)
    # projection is same for all layers, so just use the first one
    vector_properties['projection'] = layer.GetSpatialRef().ExportToWkt()
    layer_bb = layer.GetExtent()
    layer = None
    vector = None
    # convert form [minx,maxx,miny,maxy] to [minx,miny,maxx,maxy]
    vector_properties['bounding_box'] = [layer_bb[i] for i in [0, 2, 1, 3]]
    return vector_properties


def get_raster_info(raster_path):
    """Get information about a GDAL raster (dataset).

    Parameters:
       raster_path (String): a path to a GDAL raster.

    Returns:
        raster_properties (dictionary): a dictionary with the properties
            stored under relevant keys.

            'pixel_size' (tuple): (pixel x-size, pixel y-size) from
                geotransform.
            'mean_pixel_size' (float): the average size of the absolute value
                of each pixel size element.
            'raster_size' (tuple):  number of raster pixels in (x, y)
                direction.
            'nodata' (list): a list of the nodata values in the bands of the
                raster in the same order as increasing band index.
            'n_bands' (int): number of bands in the raster.
            'geotransform' (tuple): a 6-tuple representing the geotransform of
                (x orign, x-increase, xy-increase,
                 y origin, yx-increase, y-increase).
            'datatype' (int): An instance of an enumerated gdal.GDT_* int
                that represents the datatype of the raster.
            'projection' (string): projection of the raster in Well Known
                Text.
            'bounding_box' (list): list of floats representing the bounding
                box in projected coordinates as [minx, miny, maxx, maxy]
            'block_size' (tuple): underlying x/y raster block size for
                efficient reading.

    """
    raster_properties = {}
    raster = gdal.OpenEx(raster_path)
    raster_properties['projection'] = raster.GetProjection()
    geo_transform = raster.GetGeoTransform()
    raster_properties['geotransform'] = geo_transform
    raster_properties['pixel_size'] = (geo_transform[1], geo_transform[5])
    raster_properties['mean_pixel_size'] = (
        (abs(geo_transform[1]) + abs(geo_transform[5])) / 2.0)
    raster_properties['raster_size'] = (
        raster.GetRasterBand(1).XSize,
        raster.GetRasterBand(1).YSize)
    raster_properties['n_bands'] = raster.RasterCount
    raster_properties['nodata'] = [
        raster.GetRasterBand(index).GetNoDataValue() for index in range(
            1, raster_properties['n_bands']+1)]
    # blocksize is the same for all bands, so we can just get the first
    raster_properties['block_size'] = raster.GetRasterBand(1).GetBlockSize()

    # we dont' really know how the geotransform is laid out, all we can do is
    # calculate the x and y bounds, then take the appropriate min/max
    x_bounds = [
        geo_transform[0], geo_transform[0] +
        raster_properties['raster_size'][0] * geo_transform[1] +
        raster_properties['raster_size'][1] * geo_transform[2]]
    y_bounds = [
        geo_transform[3], geo_transform[3] +
        raster_properties['raster_size'][0] * geo_transform[4] +
        raster_properties['raster_size'][1] * geo_transform[5]]

    raster_properties['bounding_box'] = [
        numpy.min(x_bounds), numpy.min(y_bounds),
        numpy.max(x_bounds), numpy.max(y_bounds)]

    # datatype is the same for the whole raster, but is associated with band
    raster_properties['datatype'] = raster.GetRasterBand(1).DataType
    raster = None
    return raster_properties


def reproject_vector(
        base_vector_path, target_wkt, target_path, layer_index=0,
        driver_name='ESRI Shapefile'):
    """Reproject OGR DataSource (vector).

    Transforms the features of the base vector to the desired output
    projection in a new ESRI Shapefile.

    Parameters:
        base_vector_path (string): Path to the base shapefile to transform.
        target_wkt (string): the desired output projection in Well Known Text
            (by layer.GetSpatialRef().ExportToWkt())
        target_path (string): the filepath to the transformed shapefile
        layer_index (int): index of layer in `base_vector_path` to reproject.
            Defaults to 0.
        driver_name (string): String to pass to ogr.GetDriverByName, defaults
            to 'ESRI Shapefile'.

    Returns:
        None

    """
    base_vector = gdal.OpenEx(base_vector_path)

    # if this file already exists, then remove it
    if os.path.isfile(target_path):
        LOGGER.warn(
            "%s already exists, removing and overwriting", target_path)
        os.remove(target_path)

    target_sr = osr.SpatialReference(target_wkt)

    # create a new shapefile from the orginal_datasource
    target_driver = ogr.GetDriverByName(driver_name)
    target_vector = target_driver.CreateDataSource(target_path)

    layer = base_vector.GetLayer(layer_index)
    layer_dfn = layer.GetLayerDefn()

    # Create new layer for target_vector using same name and
    # geometry type from base vector but new projection
    target_layer = target_vector.CreateLayer(
        layer_dfn.GetName(), target_sr, layer_dfn.GetGeomType())

    # Get the number of fields in original_layer
    original_field_count = layer_dfn.GetFieldCount()

    # For every field, create a duplicate field in the new layer
    for fld_index in range(original_field_count):
        original_field = layer_dfn.GetFieldDefn(fld_index)
        target_field = ogr.FieldDefn(
            original_field.GetName(), original_field.GetType())
        target_layer.CreateField(target_field)

    # Get the SR of the original_layer to use in transforming
    base_sr = layer.GetSpatialRef()

    # Create a coordinate transformation
    coord_trans = osr.CoordinateTransformation(base_sr, target_sr)

    # Copy all of the features in layer to the new shapefile
    error_count = 0
    for base_feature in layer:
        geom = base_feature.GetGeometryRef()
        if geom is None:
            # we encountered this error occasionally when transforming clipped
            # global polygons.  Not clear what is happening but perhaps a
            # feature was retained that otherwise wouldn't have been included
            # in the clip
            error_count += 1
            continue

        # Transform geometry into format desired for the new projection
        error_code = geom.Transform(coord_trans)
        if error_code != 0:  # error
            # this could be caused by an out of range transformation
            # whatever the case, don't put the transformed poly into the
            # output set
            error_count += 1
            continue

        # Copy original_datasource's feature and set as new shapes feature
        target_feature = ogr.Feature(target_layer.GetLayerDefn())
        target_feature.SetGeometry(geom)

        # For all the fields in the feature set the field values from the
        # source field
        for fld_index in range(target_feature.GetFieldCount()):
            target_feature.SetField(
                fld_index, base_feature.GetField(fld_index))

        target_layer.CreateFeature(target_feature)
        target_feature = None
        base_feature = None
    if error_count > 0:
        LOGGER.warn(
            '%d features out of %d were unable to be transformed and are'
            ' not in the output vector at %s', error_count,
            layer.GetFeatureCount(), target_path)
    layer = None
    base_vector = None


def reclassify_raster(
        base_raster_path_band, value_map, target_raster_path, target_datatype,
        target_nodata, values_required=True):
    """Reclassify pixel values in a raster.

    A function to reclassify values in raster to any output type. By default
    the values except for nodata must be in `value_map`.

    Parameters:
        base_raster_path_band (tuple): a tuple including file path to a raster
            and the band index to operate over. ex: (path, band_index)
        value_map (dictionary): a dictionary of values of
            {source_value: dest_value, ...} where source_value's type is the
            same as the values in `base_raster_path` at band `band_index`.
            Must contain at least one value.
        target_raster_path (string): target raster output path; overwritten if
            it exists
        target_datatype (gdal type): the numerical type for the target raster
        target_nodata (numerical type): the nodata value for the target raster
            Must be the same type as target_datatype
        band_index (int): Indicates which band in `base_raster_path` the
            reclassification should operate on.  Defaults to 1.
        values_required (bool): If True, raise a ValueError if there is a
            value in the raster that is not found in value_map.

    Returns:
        None

    Raises:
        ValueError if values_required is True and the value from
           'key_raster' is not a key in 'attr_dict'

    """
    if len(value_map) == 0:
        raise ValueError("value_map must contain at least one value")
    if not _is_raster_path_band_formatted(base_raster_path_band):
        raise ValueError(
            "Expected a (path, band_id) tuple, instead got '%s'" %
            base_raster_path_band)
    raster_info = get_raster_info(base_raster_path_band[0])
    nodata = raster_info['nodata'][base_raster_path_band[1]-1]
    value_map_copy = value_map.copy()
    # possible that nodata value is not defined, so test for None first
    # otherwise if nodata not predefined, remap it into the dictionary
    if nodata is not None and nodata not in value_map_copy:
        value_map_copy[nodata] = target_nodata
    keys = sorted(numpy.array(list(value_map_copy.keys())))
    values = numpy.array([value_map_copy[x] for x in keys])

    def _map_dataset_to_value_op(original_values):
        """Convert a block of original values to the lookup values."""
        if values_required:
            unique = numpy.unique(original_values)
            has_map = numpy.in1d(unique, keys)
            if not all(has_map):
                missing_values = unique[~has_map]
                raise ValueError(
                    'The following %d raster values %s from "%s" do not have '
                    'corresponding entries in the `value_map`: %s' % (
                        missing_values.size, str(missing_values),
                        base_raster_path_band[0], str(value_map)))
        index = numpy.digitize(original_values.ravel(), keys, right=True)
        return values[index].reshape(original_values.shape)

    raster_calculator(
        [base_raster_path_band], _map_dataset_to_value_op,
        target_raster_path, target_datatype, target_nodata)


def warp_raster(
        base_raster_path, target_pixel_size, target_raster_path,
        resample_method, target_bb=None, target_sr_wkt=None,
        gtiff_creation_options=_DEFAULT_GTIFF_CREATION_OPTIONS):
    """Resize/resample raster to desired pixel size, bbox and projection.

    Parameters:
        base_raster_path (string): path to base raster.
        target_pixel_size (list): a two element list or tuple indicating the
            x and y pixel size in projected units.
        target_raster_path (string): the location of the resized and
            resampled raster.
        resample_method (string): the resampling technique, one of
            "near|bilinear|cubic|cubic_spline|lanczos|average|mode|max"
            "min|med|q1|q3"
        target_bb (list): if None, target bounding box is the same as the
            source bounding box.  Otherwise it's a list of float describing
            target bounding box in target coordinate system as
            [minx, miny, maxx, maxy].
        target_sr_wkt (string): if not None, desired target projection in Well
            Known Text format.
        gtiff_creation_options (list or tuple): list of strings that will be
            passed as GDAL "dataset" creation options to the GTIFF driver.

    Returns:
        None

    """
    if target_bb is None:
        target_bb = get_raster_info(base_raster_path)['bounding_box']
        # transform the target_bb if target_sr_wkt is not None
        if target_sr_wkt is not None:
            target_bb = transform_bounding_box(
                get_raster_info(base_raster_path)['bounding_box'],
                get_raster_info(base_raster_path)['projection'],
                target_sr_wkt)

    target_x_size = int(
        abs((target_bb[2] - target_bb[0]) / target_pixel_size[0]))
    target_y_size = int(
        abs((target_bb[3] - target_bb[1]) / target_pixel_size[1]))

    if target_x_size == 0:
        LOGGER.warn(
            "bounding_box is so small that x dimension rounds to 0; "
            "clamping to 1.")
        LOGGER.debug(target_bb)
        target_bb[2] = target_bb[0] + abs(target_pixel_size[0])
        LOGGER.debug(target_bb)
        LOGGER.debug(target_pixel_size[0])
    if target_y_size == 0:
        LOGGER.warn(
            "bounding_box is so small that y dimension rounds to 0; "
            "clamping to 1.")
        LOGGER.debug(target_bb)
        target_bb[3] = target_bb[1] + abs(target_pixel_size[1])
        LOGGER.debug(target_bb)
        LOGGER.debug(target_pixel_size[1])

<<<<<<< HEAD
    reproject_callback = _make_logger_callback("Warp %.1f%% complete %s")
=======
    # make directory if it doesn't exist
    try:
        os.makedirs(os.path.dirname(target_raster_path))
    except OSError:
        pass
    gdal_driver = gdal.GetDriverByName('GTiff')
    target_raster = gdal_driver.Create(
        target_raster_path, target_x_size, target_y_size,
        base_raster.RasterCount, base_band.DataType,
        options=local_gtiff_creation_options)
    base_band = None

    for index in range(target_raster.RasterCount):
        base_nodata = base_raster.GetRasterBand(1+index).GetNoDataValue()
        if base_nodata is not None:
            target_band = target_raster.GetRasterBand(1+index)
            target_band.SetNoDataValue(base_nodata)
            target_band = None

    # Set the geotransform
    target_raster.SetGeoTransform(target_geotransform)
    if target_sr_wkt is None:
        target_sr_wkt = base_sr.ExportToWkt()
    target_raster.SetProjection(target_sr_wkt)
>>>>>>> acbfb61f

    base_raster = gdal.OpenEx(base_raster_path)
    gdal.Warp(
        target_raster_path, base_raster,
        outputBounds=target_bb,
        xRes=abs(target_pixel_size[0]),
        yRes=abs(target_pixel_size[1]),
        resampleAlg=resample_method,
        outputBoundsSRS=target_sr_wkt,
        multithread=True,
        warpOptions=['NUM_THREADS=ALL_CPUS'],
        creationOptions=gtiff_creation_options,
        callback=reproject_callback,
        callback_data=[target_raster_path])


def rasterize(
        vector_path, target_raster_path, burn_values, option_list,
        layer_index=0):
    """Project a vector onto an existing raster.

    Burn the layer at `layer_index` in `vector_path` to an existing
    raster at `target_raster_path_band`.

    Parameters:
        vector_path (string): filepath to vector to rasterize.
        target_raster_path (string): path to an existing raster to burn vector
            into.  Can have multiple bands.
        burn_values (list): list of values to burn into each band of the
            raster.  If used, should have the same length as number of bands
            at the `target_raster_path` raster.  Can otherwise be None.
        option_list (list): a list of burn options (or None if not used), each
            element is a string of the form:
                "ATTRIBUTE=?": Identifies an attribute field on the features
                    to be used for a burn in value. The value will be burned
                    into all output bands. If specified, `burn_values`
                    will not be used and can be None.
                "CHUNKYSIZE=?": The height in lines of the chunk to operate
                    on. The larger the chunk size the less times we need to
                    make a pass through all the shapes. If it is not set or
                    set to zero the default chunk size will be used. Default
                    size will be estimated based on the GDAL cache buffer size
                    using formula: cache_size_bytes/scanline_size_bytes, so
                    the chunk will not exceed the cache.
                "ALL_TOUCHED=TRUE/FALSE": May be set to TRUE to set all pixels
                    touched by the line or polygons, not just those whose
                    center is within the polygon or that are selected by
                    Brezenhams line algorithm. Defaults to FALSE.
                "BURN_VALUE_FROM": May be set to "Z" to use the Z values of
                    the geometries. The value from burn_values or the
                    attribute field value is added to this before burning. In
                    default case dfBurnValue is burned as it is (richpsharp:
                    note, I'm not sure what this means, but copied from formal
                    docs). This is implemented properly only for points and
                    lines for now. Polygons will be burned using the Z value
                    from the first point.
                "MERGE_ALG=REPLACE/ADD": REPLACE results in overwriting of
                    value, while ADD adds the new value to the existing
                    raster, suitable for heatmaps for instance.

            Example: ["ATTRIBUTE=npv", "ALL_TOUCHED=TRUE"]

    Returns:
        None

    """
    gdal.PushErrorHandler('CPLQuietErrorHandler')
    raster = gdal.OpenEx(target_raster_path, gdal.GA_Update | gdal.OF_RASTER)
    gdal.PopErrorHandler()
    if raster is None:
        raise ValueError("%s doesn't exist, but needed to rasterize.")
    vector = gdal.OpenEx(vector_path)
    layer = vector.GetLayer(layer_index)

    rasterize_callback = _make_logger_callback(
        "RasterizeLayer %.1f%% complete %s")

    if burn_values is None:
        burn_values = []
    if option_list is None:
        option_list = []

    gdal.RasterizeLayer(
        raster, [1], layer, burn_values=burn_values, options=option_list,
        callback=rasterize_callback)
    raster.FlushCache()
    gdal.Dataset.__swig_destroy__(raster)


def calculate_disjoint_polygon_set(vector_path, layer_index=0):
    """Create a list of sets of polygons that don't overlap.

    Determining the minimal number of those sets is an np-complete problem so
    this is an approximation that builds up sets of maximal subsets.

    Parameters:
        vector_path (string): a path to an OGR vector.
        layer_index (int): index of underlying layer in `vector_path` to
            calculate disjoint set. Defaults to 0.

    Returns:
        subset_list (list): list of sets of FIDs from vector_path

    """
    vector = gdal.OpenEx(vector_path)
    vector_layer = vector.GetLayer(layer_index)

    poly_intersect_lookup = {}
    for poly_feat in vector_layer:
        poly_wkt = poly_feat.GetGeometryRef().ExportToWkt()
        shapely_polygon = shapely.wkt.loads(poly_wkt)
        poly_wkt = None
        poly_fid = poly_feat.GetFID()
        poly_intersect_lookup[poly_fid] = {
            'poly': shapely_polygon,
            'intersects': set(),
        }
    vector_layer = None
    vector = None

    for poly_fid in poly_intersect_lookup:
        polygon = shapely.prepared.prep(
            poly_intersect_lookup[poly_fid]['poly'])
        for intersect_poly_fid in poly_intersect_lookup:
            if intersect_poly_fid == poly_fid or polygon.intersects(
                    poly_intersect_lookup[intersect_poly_fid]['poly']):
                poly_intersect_lookup[poly_fid]['intersects'].add(
                    intersect_poly_fid)
        polygon = None

    # Build maximal subsets
    subset_list = []
    while len(poly_intersect_lookup) > 0:
        # sort polygons by increasing number of intersections
        heap = []
        for poly_fid, poly_dict in poly_intersect_lookup.items():
            heapq.heappush(
                heap, (len(poly_dict['intersects']), poly_fid, poly_dict))

        # build maximal subset
        maximal_set = set()
        while len(heap) > 0:
            _, poly_fid, poly_dict = heapq.heappop(heap)
            for maxset_fid in maximal_set:
                if maxset_fid in poly_intersect_lookup[poly_fid]['intersects']:
                    # it intersects and can't be part of the maximal subset
                    break
            else:
                # made it through without an intersection, add poly_fid to
                # the maximal set
                maximal_set.add(poly_fid)
                # remove that polygon and update the intersections
                del poly_intersect_lookup[poly_fid]
        # remove all the polygons from intersections once they're computed
        for maxset_fid in maximal_set:
            for poly_dict in poly_intersect_lookup.values():
                poly_dict['intersects'].discard(maxset_fid)
        subset_list.append(maximal_set)
    return subset_list


def distance_transform_edt(
        base_mask_raster_path_band, target_distance_raster_path,
        working_dir=None):
    """Calculate the euclidean distance transform on base raster.

    Calculates the euclidean distance transform on the base raster in units of
    pixels.

    Parameters:
        base_raster_path_band (tuple): a tuple including file path to a raster
            and the band index to operate over. eg: (path, band_index)
        target_distance_raster_path (string): will make a float raster w/ same
            dimensions and projection as base_mask_raster_path_band where all
            zero values of base_mask_raster_path_band are equal to the
            euclidean distance to the
            closest non-zero pixel.
         working_dir (string): If not None, indicates where temporary files
            should be created during this run.

    Returns:
        None

    """
    with tempfile.NamedTemporaryFile(
            prefix='dt_mask', delete=False, dir=working_dir) as dt_mask_file:
        dt_mask_path = dt_mask_file.name
    raster_info = get_raster_info(base_mask_raster_path_band[0])
    nodata = raster_info['nodata'][base_mask_raster_path_band[1]-1]
    nodata_out = 255

    def mask_op(base_array):
        """Convert base_array to 1 if >0, 0 if == 0 or nodata."""
        return numpy.where(
            base_array == nodata, nodata_out, base_array != 0)

    raster_calculator(
        [base_mask_raster_path_band], mask_op,
        dt_mask_path, gdal.GDT_Byte, nodata_out, calc_raster_stats=False)
    geoprocessing_core.distance_transform_edt(
        (dt_mask_path, 1), target_distance_raster_path)
    try:
        os.remove(dt_mask_path)
    except OSError:
        LOGGER.warn("couldn't remove file %s", dt_mask_path)


def _next_regular(base):
    """
    Find the next regular number greater than or equal to base.

    Regular numbers are composites of the prime factors 2, 3, and 5.
    Also known as 5-smooth numbers or Hamming numbers, these are the optimal
    size for inputs to FFTPACK.

    This source was taken directly from scipy.signaltools and saves us from
    having to access a protected member in a library that could change in
    future releases:

    https://github.com/scipy/scipy/blob/v0.17.1/scipy/signal/signaltools.py#L211

    Parameters:
        base (int): a positive integer to start to find the next Hamming
            number.

    Returns:
        The next regular number greater than or equal to `base`.
    """
    if base <= 6:
        return base

    # Quickly check if it's already a power of 2
    if not (base & (base-1)):
        return base

    match = float('inf')  # Anything found will be smaller
    p5 = 1
    while p5 < base:
        p35 = p5
        while p35 < base:
            # Ceiling integer division, avoiding conversion to float
            # (quotient = ceil(base / p35))
            quotient = -(-base // p35)

            # Quickly find next power of 2 >= quotient
            p2 = 2**((quotient - 1).bit_length())

            N = p2 * p35
            if N == base:
                return N
            elif N < match:
                match = N
            p35 *= 3
            if p35 == base:
                return p35
        if p35 < match:
            match = p35
        p5 *= 5
        if p5 == base:
            return p5
    if p5 < match:
        match = p5
    return match


def convolve_2d(
        signal_path_band, kernel_path_band, target_path,
        ignore_nodata=False, mask_nodata=True, normalize_kernel=False,
        target_datatype=gdal.GDT_Float64,
        target_nodata=None,
        gtiff_creation_options=_DEFAULT_GTIFF_CREATION_OPTIONS,
        working_dir=None):
    """Convolve 2D kernel over 2D signal.

    Convolves the raster in `kernel_path_band` over `signal_path_band`.
    Nodata values are treated as 0.0 during the convolution and masked to
    nodata for the output result where `signal_path` has nodata.

    Parameters:
        signal_path_band (tuple): a 2 tuple of the form
            (filepath to signal raster, band index).
        kernel_path_band (tuple): a 2 tuple of the form
            (filepath to kernel raster, band index).
        target_path (string): filepath to target raster that's the convolution
            of signal with kernel.  Output will be a single band raster of
            same size and projection as `signal_path_band`. Any nodata pixels
            that align with `signal_path_band` will be set to nodata.
        ignore_nodata (boolean): If true, any pixels that are equal to
            `signal_path_band`'s nodata value are not included when averaging
            the convolution filter.
        normalize_kernel (boolean): If true, the result is divided by the
            sum of the kernel.
        mask_nodata (boolean): If true, `target_path` raster's output is
            nodata where `signal_path_band`'s pixels were nodata.
        target_datatype (GDAL type): a GDAL raster type to set the output
            raster type to, as well as the type to calculate the convolution
            in.  Defaults to GDT_Float64.  Note unsigned byte is not
            supported.
        target_nodata (int/float): nodata value to set on output raster.
            If `target_datatype` is not gdal.GDT_Float64, this value must
            be set.  Otherwise defaults to the minimum value of a float32.
        gtiff_creation_options (list): an argument list that will be
            passed to the GTiff driver for creating `target_path`.  Useful for
            blocksizes, compression, and more.
         working_dir (string): If not None, indicates where temporary files
            should be created during this run.

    Returns:
        None

    """
    _gdal_type_to_numpy_lookup = {
        gdal.GDT_Byte: numpy.int8,
        gdal.GDT_Int16: numpy.int16,
        gdal.GDT_Int32: numpy.int32,
        gdal.GDT_UInt16: numpy.uint16,
        gdal.GDT_UInt32: numpy.uint32,
        gdal.GDT_Float32: numpy.float32,
        gdal.GDT_Float64: numpy.float64,
    }
    if target_datatype is not gdal.GDT_Float64 and target_nodata is None:
        raise ValueError(
            "`target_datatype` is set, but `target_nodata` is None. "
            "`target_nodata` must be set if `target_datatype` is not "
            "`gdal.GDT_Float64`.  `target_nodata` is set to None.")

    worker_pool = multiprocessing.pool.ThreadPool(4)

    multiprocessing_manager = multiprocessing.Manager()
    work_queue = multiprocessing_manager.Queue()
    write_queue = multiprocessing_manager.Queue()
    exception_queue = multiprocessing_manager.Queue()

    if target_nodata is None:
        target_nodata = numpy.finfo(numpy.float32).min
    LOGGER.debug("creating target raster %s", target_path)
    new_raster_from_base(
        signal_path_band[0], target_path, target_datatype, [target_nodata],
        gtiff_creation_options=gtiff_creation_options)
    LOGGER.debug("target raster created %s", target_path)

    signal_raster_info = get_raster_info(signal_path_band[0])

    # we need the original signal raster info because we want the output to
    # be clipped and NODATA masked to it
    signal_nodata = signal_raster_info['nodata']
    target_raster = gdal.OpenEx(target_path, gdal.GA_Update)
    target_band = target_raster.GetRasterBand(1)

    # if we're ignoring nodata, we need to make a parallel convolved signal
    # of the nodata mask
    mask_raster_path = None
    if signal_nodata is not None and ignore_nodata:
        mask_dir = tempfile.mkdtemp(dir=working_dir)
        mask_raster_path = os.path.join(mask_dir, 'convolved_mask.tif')
        mask_nodata = -1.0
        new_raster_from_base(
            signal_path_band[0], mask_raster_path, gdal.GDT_Float32,
            [mask_nodata], gtiff_creation_options=gtiff_creation_options)
        mask_raster = gdal.OpenEx(mask_raster_path, gdal.GA_Update)
        mask_band = mask_raster.GetRasterBand(1)

    LOGGER.info('starting convolve')
    last_time = time.time()

    convolve_2d_worker_result = threading.Thread(
        target=_convolve_2d_worker,
        args=(
            signal_path_band, kernel_path_band,
            ignore_nodata, normalize_kernel,
            work_queue, write_queue, exception_queue))
    convolve_2d_worker_result.start()

    convolve_2d_writer_result = threading.Thread(
        target=_convolve_2d_write_raster_worker,
        args=(
            write_queue, signal_path_band,
            mask_raster_path, target_path, ignore_nodata, mask_nodata))
    convolve_2d_writer_result.start()

    n_pixels = target_raster.RasterXSize * target_raster.RasterYSize
    pixels_processed = 0
    for signal_offset in iterblocks(signal_path_band[0], offset_only=True):
        for kernel_offset in iterblocks(kernel_path_band[0], offset_only=True):
            work_queue.put((signal_offset, kernel_offset))

        pixels_processed += (
            signal_offset['win_xsize'] * signal_offset['win_ysize'])
        last_time = _invoke_timed_callback(
            last_time, lambda: LOGGER.info(
                "convolution %.2f%% complete",
                100.0 * float(pixels_processed) / n_pixels),
            _LOGGING_PERIOD)

<<<<<<< HEAD
    work_queue.put(None)
    LOGGER.debug("waiting for convolve 2d worker to terminate")
    convolve_2d_worker_result.join()
    LOGGER.debug("Convolve 2d worker terminated")
=======
        for kernel_data, kernel_block in iterblocks(
                k_path_band[0], band_index_list=[k_path_band[1]],
                astype_list=[_gdal_type_to_numpy_lookup[target_datatype]]):
            left_index_raster = (
                signal_data['xoff'] - int(n_cols_kernel / 2) + kernel_data['xoff'])
            right_index_raster = (
                signal_data['xoff'] - int(n_cols_kernel / 2) +
                kernel_data['xoff'] + signal_data['win_xsize'] +
                kernel_data['win_xsize'] - 1)
            top_index_raster = (
                signal_data['yoff'] - int(n_rows_kernel / 2) + kernel_data['yoff'])
            bottom_index_raster = (
                signal_data['yoff'] - int(n_rows_kernel / 2) +
                kernel_data['yoff'] + signal_data['win_ysize'] +
                kernel_data['win_ysize'] - 1)

            # it's possible that the piece of the integrating kernel
            # doesn't affect the final result, if so we should skip
            if (right_index_raster < 0 or
                    bottom_index_raster < 0 or
                    left_index_raster > n_cols_signal or
                    top_index_raster > n_rows_signal):
                continue
>>>>>>> acbfb61f

    LOGGER.debug("waiting for convolve 2d writer to terminate")
    convolve_2d_writer_result.join()
    LOGGER.debug("Convolve 2d writer terminated")

    if signal_nodata is not None and ignore_nodata:
        mask_band.FlushCache()
        mask_raster.FlushCache()
        for target_data, target_block in iterblocks(
                target_path, band_index_list=[1],
                astype_list=[_gdal_type_to_numpy_lookup[target_datatype]]):
            mask_block = mask_band.ReadAsArray(**target_data)
            if signal_nodata is not None and mask_nodata:
                valid_mask = target_block != target_nodata
            else:
                valid_mask = numpy.ones(target_block.shape, dtype=numpy.bool)
            # divide the target_band by the mask_band
            target_block[valid_mask] /= mask_block[valid_mask]

            # scale by kernel sum if necessary since mask division will
            # automatically normalize kernel
            if not normalize_kernel:
                target_block[valid_mask] *= kernel_sum

            target_band.WriteArray(
                target_block, xoff=target_data['xoff'],
                yoff=target_data['yoff'])
        # delete the mask raster
        gdal.Dataset.__swig_destroy__(mask_raster)
        os.remove(mask_raster_path)


def iterblocks(
        raster_path, band_index_list=None, largest_block=_LARGEST_ITERBLOCK,
        astype_list=None, offset_only=False):
    """Iterate across all the memory blocks in the input raster.

    Result is a generator of block location information and numpy arrays.

    This is especially useful when a single value needs to be derived from the
    pixel values in a raster, such as the sum total of all pixel values, or
    a sequence of unique raster values.  In such cases, `raster_local_op`
    is overkill, since it writes out a raster.

    As a generator, this can be combined multiple times with itertools.izip()
    to iterate 'simultaneously' over multiple rasters, though the user should
    be careful to do so only with prealigned rasters.

    Parameters:
        raster_path (string): Path to raster file to iterate over.
        band_index_list (list of ints or None): A list of band indexes for
            which the data blocks should be returned; band indexes start at 1.
            Defaults to None, which will return all bands.  Band indexes may
            be specified in any order, and band indexes may be specified
            multiple times.  The blocks returned on each iteration will be in
            the order specified in this list.
        largest_block (int): Attempts to iterate over raster blocks with
            this many elements.  Useful in cases where the blocksize is
            relatively small, memory is available, and the function call
            overhead dominates the iteration.  Defaults to 2**20.  A value of
            anything less than the original blocksize of the raster will
            result in blocksizes equal to the original size.
        astype_list (list of numpy types): If none, output blocks are in the
            native type of the raster bands.  Otherwise this parameter is a
            list of len(band_index_list) length that contains the desired
            output types that iterblock generates for each band.
        offset_only (boolean): defaults to False, if True `iterblocks` only
            returns offset dictionary and doesn't read any binary data from
            the raster.  This can be useful when iterating over writing to
            an output.

    Returns:
        If `offset_only` is false, on each iteration, a tuple containing a dict
        of block data and `n` 2-dimensional numpy arrays are returned, where
        `n` is the number of bands requested via `band_list`. The dict of
        block data has these attributes:

            data['xoff'] - The X offset of the upper-left-hand corner of the
                block.
            data['yoff'] - The Y offset of the upper-left-hand corner of the
                block.
            data['win_xsize'] - The width of the block.
            data['win_ysize'] - The height of the block.

        If `offset_only` is True, the function returns only the block offset
            data and does not attempt to read binary data from the raster.

    """
    raster = gdal.OpenEx(raster_path)

    if band_index_list is None:
        band_index_list = range(1, raster.RasterCount + 1)

    band_index_list = [
        raster.GetRasterBand(index) for index in band_index_list]

    block = band_index_list[0].GetBlockSize()
    cols_per_block = block[0]
    rows_per_block = block[1]

    n_cols = raster.RasterXSize
    n_rows = raster.RasterYSize

    block_area = cols_per_block * rows_per_block
    # try to make block wider
    if int(largest_block / block_area) > 0:
        width_factor = int(largest_block / block_area)
        cols_per_block *= width_factor
        if cols_per_block > n_cols:
            cols_per_block = n_cols
        block_area = cols_per_block * rows_per_block
    # try to make block taller
    if int(largest_block / block_area) > 0:
        height_factor = int(largest_block / block_area)
        rows_per_block *= height_factor
        if rows_per_block > n_rows:
            rows_per_block = n_rows

    n_col_blocks = int(math.ceil(n_cols / float(cols_per_block)))
    n_row_blocks = int(math.ceil(n_rows / float(rows_per_block)))

    # Initialize to None so a block array is created on the first iteration
    last_row_block_width = None
    last_col_block_width = None

    if astype_list is not None:
        block_type_list = astype_list
    else:
        block_type_list = [
            _gdal_to_numpy_type(ds_band) for ds_band in band_index_list]

    for row_block_index in range(n_row_blocks):
        row_offset = row_block_index * rows_per_block
        row_block_width = n_rows - row_offset
        if row_block_width > rows_per_block:
            row_block_width = rows_per_block

        for col_block_index in range(n_col_blocks):
            col_offset = col_block_index * cols_per_block
            col_block_width = n_cols - col_offset
            if col_block_width > cols_per_block:
                col_block_width = cols_per_block

            # resize the raster block cache if necessary
            if (last_row_block_width != row_block_width or
                    last_col_block_width != col_block_width):
                raster_blocks = [
                    numpy.zeros(
                        (row_block_width, col_block_width),
                        dtype=block_type) for block_type in
                    block_type_list]

            offset_dict = {
                'xoff': col_offset,
                'yoff': row_offset,
                'win_xsize': col_block_width,
                'win_ysize': row_block_width,
            }
            result = offset_dict
            if not offset_only:
                for ds_band, block in zip(band_index_list, raster_blocks):
                    ds_band.ReadAsArray(buf_obj=block, **offset_dict)
                result = (result,) + tuple(raster_blocks)
            yield result

    band_index_list = None
    raster = None


def transform_bounding_box(
        bounding_box, base_ref_wkt, target_ref_wkt, edge_samples=11):
    """Transform input bounding box to output projection.

    This transform accounts for the fact that the reprojected square bounding
    box might be warped in the new coordinate system.  To account for this,
    the function samples points along the original bounding box edges and
    attempts to make the largest bounding box around any transformed point
    on the edge whether corners or warped edges.

    Parameters:
        bounding_box (list): a list of 4 coordinates in `base_epsg` coordinate
            system describing the bound in the order [xmin, ymin, xmax, ymax]
        base_ref_wkt (string): the spatial reference of the input coordinate
            system in Well Known Text.
        target_ref_wkt (string): the spatial reference of the desired output
            coordinate system in Well Known Text.
        edge_samples (int): the number of interpolated points along each
            bounding box edge to sample along. A value of 2 will sample just
            the corners while a value of 3 will also sample the corners and
            the midpoint.

    Returns:
        A list of the form [xmin, ymin, xmax, ymax] that describes the largest
        fitting bounding box around the original warped bounding box in
        `new_epsg` coordinate system.

    """
    base_ref = osr.SpatialReference()
    base_ref.ImportFromWkt(base_ref_wkt)

    target_ref = osr.SpatialReference()
    target_ref.ImportFromWkt(target_ref_wkt)

    transformer = osr.CoordinateTransformation(base_ref, target_ref)

    def _transform_point(point):
        """Transform an (x,y) point tuple from base_ref to target_ref."""
        trans_x, trans_y, _ = (transformer.TransformPoint(*point))
        return (trans_x, trans_y)

    # The following list comprehension iterates over each edge of the bounding
    # box, divides each edge into `edge_samples` number of points, then
    # reduces that list to an appropriate `bounding_fn` given the edge.
    # For example the left edge needs to be the minimum x coordinate so
    # we generate `edge_samples` number of points between the upper left and
    # lower left point, transform them all to the new coordinate system
    # then get the minimum x coordinate "min(p[0] ...)" of the batch.
    # points are numbered from 0 starting upper right as follows:
    # 0--3
    # |  |
    # 1--2
    p_0 = numpy.array((bounding_box[0], bounding_box[3]))
    p_1 = numpy.array((bounding_box[0], bounding_box[1]))
    p_2 = numpy.array((bounding_box[2], bounding_box[1]))
    p_3 = numpy.array((bounding_box[2], bounding_box[3]))
    transformed_bounding_box = [
        bounding_fn(
            [_transform_point(
                p_a * v + p_b * (1 - v)) for v in numpy.linspace(
                    0, 1, edge_samples)])
        for p_a, p_b, bounding_fn in [
            (p_0, p_1, lambda p_list: min([p[0] for p in p_list])),
            (p_1, p_2, lambda p_list: min([p[1] for p in p_list])),
            (p_2, p_3, lambda p_list: max([p[0] for p in p_list])),
            (p_3, p_0, lambda p_list: max([p[1] for p in p_list]))]]
    return transformed_bounding_box


def merge_rasters(
        raster_path_list, target_path, bounding_box=None,
        expected_nodata=None,
        gtiff_creation_options=_DEFAULT_GTIFF_CREATION_OPTIONS):
    """Merge the given rasters into a single raster.

    This operation creates a mosaic of the rasters in `raster_path_list`.
    The result is a raster of the size of the union of the bounding box of
    the inputs where the contents of each raster's bands are copied into the
    correct georeferenced target's bands.

    Note the input rasters must be in the same projection, same pixel size,
    same number of bands, and same datatype. If any of these are not true,
    the operation raises a ValueError with an appropriate error message.

    Parameters:
        raster_path_list (list): list of file paths to rasters
        target_path (string): path to the geotiff file that will be created
            by this operation.
        bounding_box (list): if not None, clip target path to be within these
            bounds.
        expected_nodata (float): if not None, use this as the nodata value
            in case multiple rasters have different nodata values.
        gtiff_creation_options (list): this is an argument list that will be
            passed to the GTiff driver.  Useful for blocksizes, compression,
            and more.

    Returns:
        None.

    """
    raster_info_list = [
        get_raster_info(path) for path in raster_path_list]
    pixel_size_set = set([
        x['pixel_size'] for x in raster_info_list])
    if len(pixel_size_set) != 1:
        raise ValueError(
            "Pixel sizes of all rasters are not the same. "
            "Here's the sizes: %s" % str([
                (path, x['pixel_size']) for path, x in zip(
                    raster_path_list, raster_info_list)]))
    n_bands_set = set([x['n_bands'] for x in raster_info_list])
    if len(n_bands_set) != 1:
        raise ValueError(
            "Number of bands per raster are not the same. "
            "Here's the band counts: %s" % str([
                (path, x['n_bands']) for path, x in zip(
                    raster_path_list, raster_info_list)]))

    datatype_set = set([x['datatype'] for x in raster_info_list])
    if len(datatype_set) != 1:
        raise ValueError(
            "Datatype per raster are not the same. "
            "Here's the datatypes: %s" % str([
                (path, x['datatype']) for path, x in zip(
                    raster_path_list, raster_info_list)]))

    if expected_nodata is None:
        nodata_set = set([x['nodata'][0] for x in raster_info_list])
        if len(nodata_set) != 1:
            raise ValueError(
                "Nodata per raster are not the same. "
                "Path and nodata values: %s" % str([
                    (path, x['nodata']) for path, x in zip(
                        raster_path_list, raster_info_list)]))

    projection_set = set([x['projection'] for x in raster_info_list])
    if len(projection_set) != 1:
        raise ValueError(
            "Projections are not identical. Here's the projections: %s" % str(
                [(path, x['projection']) for path, x in zip(
                    raster_path_list, raster_info_list)]))

    pixeltype_set = set()
    for path in raster_path_list:
        raster = gdal.OpenEx(path)
        band = raster.GetRasterBand(1)
        metadata = band.GetMetadata('IMAGE_STRUCTURE')
        band = None
        if 'PIXELTYPE' in metadata:
            pixeltype_set.add('PIXELTYPE=' + metadata['PIXELTYPE'])
        else:
            pixeltype_set.add(None)
    if len(pixeltype_set) != 1:
        raise ValueError(
            "PIXELTYPE different between rasters."
            "Here is the set of types (should only have 1): %s" % str(
                pixeltype_set))

    bounding_box_list = [x['bounding_box'] for x in raster_info_list]
    target_bounding_box = reduce(
        functools.partial(_merge_bounding_boxes, mode='union'),
        bounding_box_list)
    if bounding_box is not None:
        target_bounding_box = reduce(
            functools.partial(_merge_bounding_boxes, mode='intersection'),
            [target_bounding_box, bounding_box])

    driver = gdal.GetDriverByName('GTiff')
    target_pixel_size = pixel_size_set.pop()
    n_cols = int(math.ceil(abs(
        (target_bounding_box[2]-target_bounding_box[0]) / target_pixel_size[0])))
    n_rows = int(math.ceil(abs(
        (target_bounding_box[3]-target_bounding_box[1]) / target_pixel_size[1])))

    target_geotransform = [
        target_bounding_box[0],
        target_pixel_size[0],
        0,
        target_bounding_box[1],
        0,
        target_pixel_size[1]]

    # sometimes we have negative pixel sizes so geotransform starts from the
    # other side
    if target_pixel_size[0] < 0:
        target_geotransform[0] = target_bounding_box[2]
    if target_pixel_size[1] < 0:
        target_geotransform[3] = target_bounding_box[3]

    # there's only one element in the sets so okay to pop right in the call,
    # we won't need it after anyway
    n_bands = n_bands_set.pop()
    target_raster = driver.Create(
        target_path, n_cols, n_rows, n_bands,
        datatype_set.pop(), options=gtiff_creation_options)
    target_raster.SetProjection(raster.GetProjection())
    target_raster.SetGeoTransform(target_geotransform)
    if expected_nodata is None:
        nodata = nodata_set.pop()
    else:
        nodata = expected_nodata
    # consider what to do if rasters have nodata defined, but do not fill
    # up the mosaic.
    if nodata is not None:
        # geotiffs only have 1 nodata value set through the band
        target_raster.GetRasterBand(1).SetNoDataValue(nodata)
        for band_index in range(n_bands):
            target_raster.GetRasterBand(band_index+1).Fill(nodata)
    target_band_list = [
        target_raster.GetRasterBand(band_index) for band_index in range(
            1, n_bands+1)]

    # the raster was left over from checking pixel types, remove it after
    raster = None

    for raster_info, raster_path in zip(raster_info_list, raster_path_list):
        # figure out where raster_path starts w/r/t target_raster
        raster_start_x = int((
            raster_info['geotransform'][0] -
            target_geotransform[0]) / target_pixel_size[0])
        raster_start_y = int((
            raster_info['geotransform'][3] -
            target_geotransform[3]) / target_pixel_size[1])
        for iter_result in iterblocks(raster_path):
            offset_info = iter_result[0]
            # its possible the block reads in coverage that is outside the
            # target bounds entirely. nothing to do but skip
            if offset_info['yoff'] + raster_start_y > n_rows:
                continue
            if offset_info['xoff'] + raster_start_x > n_cols:
                continue
            if (offset_info['xoff'] + raster_start_x +
                    offset_info['win_xsize'] < 0):
                continue
            if (offset_info['yoff'] + raster_start_y +
                    offset_info['win_ysize'] < 0):
                continue

            # invariant: the window described in `offset_info` intersects
            # with the target raster.

            # check to see if window hangs off the left/top part of raster
            # and determine how far to adjust down
            x_clip_min = 0
            if raster_start_x + offset_info['xoff'] < 0:
                x_clip_min = abs(raster_start_x + offset_info['xoff'])
            y_clip_min = 0
            if raster_start_y + offset_info['yoff'] < 0:
                y_clip_min = abs(raster_start_y + offset_info['yoff'])
            x_clip_max = 0

            # check if window hangs off right/bottom part of target raster
            if (offset_info['xoff'] + raster_start_x +
                    offset_info['win_xsize'] >= n_cols):
                x_clip_max = (
                    offset_info['xoff'] + raster_start_x +
                    offset_info['win_xsize'] - n_cols)
            y_clip_max = 0

            if (offset_info['yoff'] + raster_start_y +
                    offset_info['win_ysize'] >= n_rows):
                y_clip_max = (
                    offset_info['yoff'] + raster_start_y +
                    offset_info['win_ysize'] - n_rows)

            data_block_list = iter_result[1:]
            for target_band, data_block in zip(
                    target_band_list, data_block_list):
                target_band.WriteArray(
                    data_block[
                        y_clip_min:offset_info['win_ysize']-y_clip_max,
                        x_clip_min:offset_info['win_xsize']-x_clip_max],
                    xoff=offset_info['xoff']+raster_start_x+x_clip_min,
                    yoff=offset_info['yoff']+raster_start_y+y_clip_min)

    del target_band_list[:]
    target_raster = None


def _invoke_timed_callback(
        reference_time, callback_lambda, callback_period):
    """Invoke callback if a certain amount of time has passed.

    This is a convenience function to standardize update callbacks from the
    module.

    Parameters:
        reference_time (float): time to base `callback_period` length from.
        callback_lambda (lambda): function to invoke if difference between
            current time and `reference_time` has exceeded `callback_period`.
        callback_period (float): time in seconds to pass until
            `callback_lambda` is invoked.

    Returns:
        `reference_time` if `callback_lambda` not invoked, otherwise the time
        when `callback_lambda` was invoked.

    """
    current_time = time.time()
    if current_time - reference_time > callback_period:
        callback_lambda()
        return current_time
    return reference_time


def _gdal_to_numpy_type(band):
    """Calculate the equivalent numpy datatype from a GDAL raster band type.

    This function doesn't handle complex or unknown types.  If they are
    passed in, this function will raise a ValueError.

    Parameters:
        band (gdal.Band): GDAL Band

    Returns:
        numpy_datatype (numpy.dtype): equivalent of band.DataType

    """
    # doesn't include GDT_Byte because that's a special case
    base_gdal_type_to_numpy = {
        gdal.GDT_Int16: numpy.int16,
        gdal.GDT_Int32: numpy.int32,
        gdal.GDT_UInt16: numpy.uint16,
        gdal.GDT_UInt32: numpy.uint32,
        gdal.GDT_Float32: numpy.float32,
        gdal.GDT_Float64: numpy.float64,
    }

    if band.DataType in base_gdal_type_to_numpy:
        return base_gdal_type_to_numpy[band.DataType]

    if band.DataType != gdal.GDT_Byte:
        raise ValueError("Unsupported DataType: %s" % str(band.DataType))

    # band must be GDT_Byte type, check if it is signed/unsigned
    metadata = band.GetMetadata('IMAGE_STRUCTURE')
    if 'PIXELTYPE' in metadata and metadata['PIXELTYPE'] == 'SIGNEDBYTE':
        return numpy.int8
    return numpy.uint8


def _merge_bounding_boxes(bb1, bb2, mode):
    """Merge two bounding boxes through union or intersection.

    Parameters:
        bb1, bb2 (list): list of float representing bounding box in the
            form bb=[minx,miny,maxx,maxy]
        mode (string); one of 'union' or 'intersection'

    Returns:
        Reduced bounding box of bb1/bb2 depending on mode.

    """
    def _less_than_or_equal(x_val, y_val):
        return x_val if x_val <= y_val else y_val

    def _greater_than(x_val, y_val):
        return x_val if x_val > y_val else y_val

    if mode == "union":
        comparison_ops = [
            _less_than_or_equal, _less_than_or_equal,
            _greater_than, _greater_than]
    if mode == "intersection":
        comparison_ops = [
            _greater_than, _greater_than,
            _less_than_or_equal, _less_than_or_equal]

    bb_out = [op(x, y) for op, x, y in zip(comparison_ops, bb1, bb2)]
    return bb_out


def _make_logger_callback(message):
    """Build a timed logger callback that prints `message` replaced.

    Parameters:
        message (string): a string that expects 2 placement %% variables,
            first for % complete from `df_complete`, second from
            `p_progress_arg[0]`.

    Returns:
        Function with signature:
            logger_callback(df_complete, psz_message, p_progress_arg)

    """
    def logger_callback(df_complete, _, p_progress_arg):
        """Argument names come from the GDAL API for callbacks."""
        try:
            current_time = time.time()
            if ((current_time - logger_callback.last_time) > 5.0 or
                    (df_complete == 1.0 and
                     logger_callback.total_time >= 5.0)):
                LOGGER.info(message, df_complete * 100, p_progress_arg[0])
                logger_callback.last_time = current_time
                logger_callback.total_time += current_time
        except AttributeError:
            logger_callback.last_time = time.time()
            logger_callback.total_time = 0.0

    return logger_callback


def _is_raster_path_band_formatted(raster_path_band):
    """Return true if raster path band is a (str, int) tuple/list."""
    if not isinstance(raster_path_band, (list, tuple)):
        return False
    elif len(raster_path_band) != 2:
        return False
    elif not isinstance(raster_path_band[0], basestring):
        return False
    elif not isinstance(raster_path_band[1], int):
        return False
    else:
        return True


def _write_block_worker(
        write_work_queue, target_raster_path, exception_queue):
    """Write (block_offset, numpy.array) tuples to the target raster.

    This function is used in a concurrency framework to write computed
    raster blocks to a target raster.

    Parameters:
        write_work_queue (Queue.Queue):  Contains (block_offset,
            numpy.array) tuples to write to the raster at
            `target_raster_path`.
        target_raster_path (string): path to an existing raster that will
            be written to during this call.
        exception_queue (Queue.Queue): if this function encounters an
            exception, it is pushed to this queue before returning.

    Returns:
        None.

    """
    LOGGER.debug('starting')
    try:
        target_raster = gdal.OpenEx(
            target_raster_path, gdal.GA_Update | gdal.OF_RASTER)
        if not target_raster:
            raise ValueError("Couldn't open raster %s" % target_raster_path)
        target_band = target_raster.GetRasterBand(1)

        while True:
            payload = write_work_queue.get()
            if payload is None:
                LOGGER.info(
                    "Empty payload, terminating. (%s)",
                    multiprocessing.current_process().name)
                break
            block_offset, block = payload
            target_band.WriteArray(
                block, xoff=block_offset['xoff'],
                yoff=block_offset['yoff'])
    except Exception as e:
        LOGGER.exception(
            "Exception occurred in _write_block_worker, pushing to exception "
            "queue and terminating")
        exception_queue.put(e)
        # drain the `write_work_queue` so another process isn't blocked on it
        while not write_work_queue.empty():
            write_work_queue.get()
    finally:
        target_band.FlushCache()
        target_band = None
        gdal.Dataset.__swig_destroy__(target_raster)
        LOGGER.debug('stopping')


def _local_op_worker(
        local_op, nodata_target, local_op_work_queue, write_block_queue,
        stats_worker_queue, exception_queue):
    """Threads `local_op` function for `raster_calculator`.

    Separating this function into a call that could be threaded is
    useful when local op uses a complex numpy calculation or a Cython
    function with the GIL released.

    As blocks are processed this function passes completed blocks to a
    write worker and a raster stats calculator if needed.

    Parameters:
        local_op (function): function that takes local_op(*payload) from
            `local_op_work_queue`.
        nodata_target (numeric): a numerical nodata value or None for
            determining statistics calculations.
        local_op_work_queue (Queue.Queue): a queue of
            (block_offset, raster_blocks) tuples such that local_op
            operates on local_op(*raster_blocks) and the result is written
            to the target raster at `block_offset`.
        write_block_queue (Queue.Queue): queue to put result of local_op
            effectively puting tuples
            (block_offset, local_op(*raster_blocks)).
        stats_worker_queue (Queue.Queue): if not None, the result of
            `local_op` that is not `nodata_target` will be put to this
            queue for stats processing.
        exception_queue (Queue.Queue): if this function encounters an
            exception, it is pushed to this queue before returning.

    Returns:
        None.

    """
    LOGGER.debug('starting')
    try:
        while True:
            payload = local_op_work_queue.get()
            if payload is None:
                break
            block_offset, raster_blocks = payload
            target_block = local_op(*raster_blocks)

            # send result to writer
            write_block_queue.put(
                (block_offset, target_block))

            # send result to stats calculator
            if stats_worker_queue:
                # guard against an undefined nodata target
                if nodata_target is not None:
                    valid_block = target_block[target_block != nodata_target]
                    if valid_block.size > 0:
                        stats_worker_queue.put(
                            valid_block)
                else:
                    stats_worker_queue.put(target_block)
    except Exception as e:
        LOGGER.exception(
            "Exception occurred in _local_op_worker, pushing to exception "
            "queue and terminating")
        exception_queue.put(e)
        # drain the work queue so that a thread waiting on the queue
        # doesn't block.
        while not local_op_work_queue.empty():
            local_op_work_queue.get()
    finally:
        LOGGER.debug('stopping, sending None to write and stats worker')
        write_block_queue.put(None, True, _MAX_TIMEOUT)
        if stats_worker_queue:
            stats_worker_queue.put(None, True, _MAX_TIMEOUT)


def _make_fft_cache():
    """Create a helper function to remember the last computed fft."""
    def _fft_cache(fshape, xoff, yoff, data_block):
        """Remember the last computed fft.

        Parameters:
            fshape (numpy.ndarray): shape of fft
            xoff,yoff (int): offsets of the data block
            data_block (numpy.ndarray): the 2D array to calculate the FFT
                on if not already calculated.

        Returns:
            fft transformed data_block of fshape size.

        """
        cache_key = (fshape[0], fshape[1], xoff, yoff)
        if cache_key != _fft_cache.key:
            _fft_cache.cache = numpy.fft.rfftn(data_block, fshape)
            _fft_cache.key = cache_key
        return _fft_cache.cache

    _fft_cache.cache = None
    _fft_cache.key = None
    return _fft_cache

def _convolve_2d_worker(
        signal_path_band, kernel_path_band,
        ignore_nodata, normalize_kernel,
        work_queue, write_queue, exception_queue):

    signal_raster = gdal.OpenEx(signal_path_band[0])
    kernel_raster = gdal.OpenEx(kernel_path_band[0])
    signal_band = signal_raster.GetRasterBand(signal_path_band[1])
    kernel_band = kernel_raster.GetRasterBand(kernel_path_band[1])

    signal_raster_info = get_raster_info(signal_path_band[0])
    kernel_raster_info = get_raster_info(kernel_path_band[0])

    n_cols_signal, n_rows_signal = signal_raster_info['raster_size']
    n_cols_kernel, n_rows_kernel = kernel_raster_info['raster_size']
    signal_nodata = signal_raster_info['nodata'][0]
    kernel_nodata = kernel_raster_info['nodata'][0]

    mask_result = None  # in case no mask is needed, variable is still defined

    _signal_fft_cache = _make_fft_cache()
    _kernel_fft_cache = _make_fft_cache()
    _mask_fft_cache = _make_fft_cache()

    # calculate the kernel sum for normalization
    kernel_sum = 0.0
    for _, kernel_block in iterblocks(kernel_path_band[0]):
        if kernel_nodata is not None and ignore_nodata:
            kernel_block[kernel_block == kernel_nodata] = 0.0
        kernel_sum += numpy.sum(kernel_block)

    while True:
        payload = work_queue.get()
        if payload is None:
            break

        signal_offset, kernel_offset = payload

        signal_block = signal_band.ReadAsArray(**signal_offset)
        kernel_block = kernel_band.ReadAsArray(**kernel_offset)

        if signal_nodata is not None and ignore_nodata:
            # if we're ignoring nodata, we don't want to add it up in the
            # convolution, so we zero those values out
            signal_nodata_mask = signal_block == signal_nodata
            signal_block[signal_nodata_mask] = 0.0

        left_index_raster = (
            signal_offset['xoff'] - n_cols_kernel / 2 + kernel_offset['xoff'])
        right_index_raster = (
            signal_offset['xoff'] - n_cols_kernel / 2 +
            kernel_offset['xoff'] + signal_offset['win_xsize'] +
            kernel_offset['win_xsize'] - 1)
        top_index_raster = (
            signal_offset['yoff'] - n_rows_kernel / 2 + kernel_offset['yoff'])
        bottom_index_raster = (
            signal_offset['yoff'] - n_rows_kernel / 2 +
            kernel_offset['yoff'] + signal_offset['win_ysize'] +
            kernel_offset['win_ysize'] - 1)

        # it's possible that the piece of the integrating kernel
        # doesn't affect the final result, if so we should skip
        if (right_index_raster < 0 or
                bottom_index_raster < 0 or
                left_index_raster > n_cols_signal or
                top_index_raster > n_rows_signal):
            continue

        if kernel_nodata is not None and ignore_nodata:
            kernel_block[kernel_block == kernel_nodata] = 0.0

        if normalize_kernel:
            kernel_block /= kernel_sum

        # determine the output convolve shape
        shape = (
            numpy.array(signal_block.shape) +
            numpy.array(kernel_block.shape) - 1)

        # add zero padding so FFT is fast
        fshape = [_next_regular(int(d)) for d in shape]

        signal_fft = _signal_fft_cache(
            fshape, signal_offset['xoff'], signal_offset['yoff'],
            signal_block)
        kernel_fft = _kernel_fft_cache(
            fshape, kernel_offset['xoff'], kernel_offset['yoff'],
            kernel_block)

        # this variable determines the output slice that doesn't include
        # the padded array region made for fast FFTs.
        fslice = tuple([slice(0, int(sz)) for sz in shape])
        # classic FFT convolution
        result = numpy.fft.irfftn(signal_fft * kernel_fft, fshape)[fslice]

        # if we're ignoring nodata, we need to make a convolution of the
        # nodata mask too
        if signal_nodata is not None and ignore_nodata:
            mask_fft = _mask_fft_cache(
                fshape, signal_offset['xoff'], signal_offset['yoff'],
                numpy.where(signal_nodata_mask, 0.0, 1.0))
            mask_result = numpy.fft.irfftn(
                mask_fft * kernel_fft, fshape)[fslice]

        # Add result to current output to account for overlapping edges
        index_tuple = (
            left_index_raster,
            top_index_raster,
            right_index_raster-left_index_raster,
            bottom_index_raster-top_index_raster
        )
        index_dict = {
            'xoff': index_tuple[0],
            'yoff': index_tuple[1],
            'win_xsize': index_tuple[2],
            'win_ysize': index_tuple[3]
        }

        write_queue.put(
            (index_dict, result, mask_result, left_index_raster,
             right_index_raster, top_index_raster, bottom_index_raster))

    write_queue.put(None)


def _convolve_2d_write_raster_worker(
        write_raster_queue, signal_path_band,
        mask_raster_path, target_raster_path, ignore_nodata, mask_nodata):
    target_processed_set = set()
    mask_processed_set = set()

    target_raster_info = get_raster_info(target_raster_path)
    signal_raster_info = get_raster_info(signal_path_band[0])
    target_nodata = target_raster_info['nodata'][0]

    n_cols_signal, n_rows_signal = signal_raster_info['raster_size']
    signal_nodata = signal_raster_info['nodata'][0]

    target_raster = gdal.OpenEx(
        target_raster_path, gdal.OF_RASTER | gdal.GA_Update)
    target_band = target_raster.GetRasterBand(1)

    signal_raster = gdal.OpenEx(signal_path_band[0], gdal.OF_RASTER)
    signal_band = signal_raster.GetRasterBand(signal_path_band[1])
    n_cols_signal = signal_band.XSize
    n_rows_signal = signal_band.YSize

    if mask_raster_path:
        mask_raster_info = get_raster_info(mask_raster_path)
        mask_nodata = mask_raster_info['nodata'][0]
        mask_raster = gdal.OpenEx(
            mask_raster_path, gdal.OF_RASTER | gdal.GA_Update)
        mask_band = mask_raster.GetRasterBand(1)

    while True:
        payload = write_raster_queue.get()
        if payload is None:
            break
        (index_dict, result, mask_result, left_index_raster,
         right_index_raster, top_index_raster, bottom_index_raster) = payload
        index_tuple = (
            index_dict['xoff'],
            index_dict['yoff'],
            index_dict['win_xsize'],
            index_dict['win_ysize'],
        )

        left_index_result = 0
        right_index_result = result.shape[1]
        top_index_result = 0
        bottom_index_result = result.shape[0]

        # we might abut the edge of the raster, clip if so
        if left_index_raster < 0:
            left_index_result = -left_index_raster
            left_index_raster = 0
        if top_index_raster < 0:
            top_index_result = -top_index_raster
            top_index_raster = 0
        if right_index_raster > n_cols_signal:
            right_index_result -= right_index_raster - n_cols_signal
            right_index_raster = n_cols_signal
        if bottom_index_raster > n_rows_signal:
            bottom_index_result -= (
                bottom_index_raster - n_rows_signal)
            bottom_index_raster = n_rows_signal

        index_dict = {
            'xoff': left_index_raster,
            'yoff': top_index_raster,
            'win_xsize': right_index_raster-left_index_raster,
            'win_ysize': bottom_index_raster-top_index_raster
        }
        index_tuple = (
            left_index_raster,
            top_index_raster,
            right_index_raster-left_index_raster,
            bottom_index_raster-top_index_raster
        )

        # read the current so we can add to it
        if index_tuple in target_processed_set:
            current_output = target_band.ReadAsArray(**index_dict)
        else:
            target_processed_set.add(index_tuple)
            current_output = numpy.zeros(
                (index_dict['win_ysize'], index_dict['win_xsize']))

        # read the signal block so we know where the nodata are
        potential_nodata_signal_array = signal_band.ReadAsArray(
            **index_dict)
        output_array = numpy.empty(
            current_output.shape, dtype=numpy.float32)

        valid_mask = numpy.ones(
            potential_nodata_signal_array.shape, dtype=bool)
        # guard against a None nodata value
        if signal_nodata is not None and mask_nodata:
            valid_mask[:] = (
                potential_nodata_signal_array != signal_nodata)
        output_array[:] = target_nodata
        output_array[valid_mask] = (
            (result[top_index_result:bottom_index_result,
                    left_index_result:right_index_result])[valid_mask] +
            current_output[valid_mask])

        target_band.WriteArray(
            output_array, xoff=index_dict['xoff'],
            yoff=index_dict['yoff'])

        if signal_nodata is not None and ignore_nodata:
            # we'll need to save off the mask convolution so we can divide
            # it in total later
            # read the current so we can add to it
            if index_tuple in mask_processed_set:
                current_mask = mask_band.ReadAsArray(**index_dict)
            else:
                mask_processed_set.add(index_tuple)
                current_mask = numpy.zeros(
                    (index_dict['win_ysize'], index_dict['win_xsize']))
            output_array[valid_mask] = (
                (mask_result[
                    top_index_result:bottom_index_result,
                    left_index_result:right_index_result])[valid_mask] +
                current_mask[valid_mask])
            mask_band.WriteArray(
                output_array, xoff=index_dict['xoff'],
                yoff=index_dict['yoff'])<|MERGE_RESOLUTION|>--- conflicted
+++ resolved
@@ -18,7 +18,12 @@
 import multiprocessing
 import multiprocessing.pool
 import threading
-import Queue
+
+try:
+    import queue
+except ImportError:
+    # python 2 uses capital Q
+    import Queue as queue
 
 try:
     import psutil
@@ -41,24 +46,20 @@
 import shapely.prepared
 from . import geoprocessing_core
 
-<<<<<<< HEAD
+from functools import reduce
 LOGGER = logging.getLogger(__name__)
-=======
-from . import geoprocessing_core
-from functools import reduce
+LOGGER.addHandler(logging.NullHandler())  # silence logging by default
+
+from .geoprocessing_core import DEFAULT_GTIFF_CREATION_OPTIONS
+_MAX_TIMEOUT = 5.0
 
 try:
     from builtins import basestring
 except ImportError:
     # Python3 doesn't have a basestring.
     basestring = str
->>>>>>> acbfb61f
-
-_MAX_TIMEOUT = 5.0
+
 _LOGGING_PERIOD = 5.0  # min 5.0 seconds per update log message for the module
-_DEFAULT_GTIFF_CREATION_OPTIONS = (
-    'TILED=YES', 'BIGTIFF=YES', 'COMPRESS=LZW',
-    'BLOCKXSIZE=256', 'BLOCKYSIZE=256')
 _LARGEST_ITERBLOCK = 2**16  # largest block for iterblocks to read in cells
 
 # A dictionary to map the resampling method input string to the gdal type
@@ -88,7 +89,7 @@
 def raster_calculator(
         base_raster_path_band_list, local_op, target_raster_path,
         datatype_target, nodata_target,
-        gtiff_creation_options=_DEFAULT_GTIFF_CREATION_OPTIONS,
+        gtiff_creation_options=DEFAULT_GTIFF_CREATION_OPTIONS,
         calc_raster_stats=True,
         largest_block=_LARGEST_ITERBLOCK):
     """Apply local a raster operation on a stack of rasters.
@@ -199,14 +200,14 @@
             raster.GetRasterBand(index) for raster, (_, index) in zip(
                 base_raster_list, base_raster_path_band_list)]
 
-        local_op_work_queue = Queue.Queue(2)
-        write_block_queue = Queue.Queue(2)
-        exception_queue = Queue.Queue()
+        local_op_work_queue = queue.Queue(2)
+        write_block_queue = queue.Queue(2)
+        exception_queue = queue.Queue()
 
         if calc_raster_stats:
             # if this queue is used to send computed valid blocks of
             # the raster to an incremental statistics calculator worker
-            stats_worker_queue = Queue.Queue(2)
+            stats_worker_queue = queue.Queue(2)
         else:
             stats_worker_queue = None
 
@@ -257,16 +258,12 @@
                 base_raster_path_band_list[0][0], offset_only=True,
                 largest_block=largest_block):
 
-<<<<<<< HEAD
             # read input blocks
             blocksize = (block_offset['win_ysize'], block_offset['win_xsize'])
             raster_blocks = [
                 numpy.zeros(blocksize, dtype=_gdal_to_numpy_type(band))
                 for band in base_band_list]
-            for dataset_index in xrange(len(base_band_list)):
-=======
             for dataset_index in range(len(base_band_list)):
->>>>>>> acbfb61f
                 band_data = block_offset.copy()
                 band_data['buf_obj'] = raster_blocks[dataset_index]
                 base_band_list[dataset_index].ReadAsArray(**band_data)
@@ -340,7 +337,7 @@
         base_raster_path_list, target_raster_path_list, resample_method_list,
         target_pixel_size, bounding_box_mode, base_vector_path_list=None,
         raster_align_index=None,
-        gtiff_creation_options=_DEFAULT_GTIFF_CREATION_OPTIONS):
+        gtiff_creation_options=DEFAULT_GTIFF_CREATION_OPTIONS):
     """Generate rasters from a base such that they align geospatially.
 
     This function resizes base rasters that are in the same geospatial
@@ -573,7 +570,7 @@
 def new_raster_from_base(
         base_path, target_path, datatype, band_nodata_list,
         fill_value_list=None, n_rows=None, n_cols=None,
-        gtiff_creation_options=_DEFAULT_GTIFF_CREATION_OPTIONS):
+        gtiff_creation_options=DEFAULT_GTIFF_CREATION_OPTIONS):
     """Create new GeoTIFF by coping spatial reference/geotransform of base.
 
     A convenience function to simplify the creation of a new raster from the
@@ -704,7 +701,7 @@
 def create_raster_from_vector_extents(
         base_vector_path, target_raster_path, target_pixel_size,
         target_pixel_type, target_nodata, fill_value=None,
-        gtiff_creation_options=_DEFAULT_GTIFF_CREATION_OPTIONS):
+        gtiff_creation_options=DEFAULT_GTIFF_CREATION_OPTIONS):
     """Create a blank raster based on a vector file extent.
 
     Parameters:
@@ -1375,7 +1372,7 @@
 def warp_raster(
         base_raster_path, target_pixel_size, target_raster_path,
         resample_method, target_bb=None, target_sr_wkt=None,
-        gtiff_creation_options=_DEFAULT_GTIFF_CREATION_OPTIONS):
+        gtiff_creation_options=DEFAULT_GTIFF_CREATION_OPTIONS):
     """Resize/resample raster to desired pixel size, bbox and projection.
 
     Parameters:
@@ -1431,34 +1428,7 @@
         LOGGER.debug(target_bb)
         LOGGER.debug(target_pixel_size[1])
 
-<<<<<<< HEAD
     reproject_callback = _make_logger_callback("Warp %.1f%% complete %s")
-=======
-    # make directory if it doesn't exist
-    try:
-        os.makedirs(os.path.dirname(target_raster_path))
-    except OSError:
-        pass
-    gdal_driver = gdal.GetDriverByName('GTiff')
-    target_raster = gdal_driver.Create(
-        target_raster_path, target_x_size, target_y_size,
-        base_raster.RasterCount, base_band.DataType,
-        options=local_gtiff_creation_options)
-    base_band = None
-
-    for index in range(target_raster.RasterCount):
-        base_nodata = base_raster.GetRasterBand(1+index).GetNoDataValue()
-        if base_nodata is not None:
-            target_band = target_raster.GetRasterBand(1+index)
-            target_band.SetNoDataValue(base_nodata)
-            target_band = None
-
-    # Set the geotransform
-    target_raster.SetGeoTransform(target_geotransform)
-    if target_sr_wkt is None:
-        target_sr_wkt = base_sr.ExportToWkt()
-    target_raster.SetProjection(target_sr_wkt)
->>>>>>> acbfb61f
 
     base_raster = gdal.OpenEx(base_raster_path)
     gdal.Warp(
@@ -1729,7 +1699,7 @@
         ignore_nodata=False, mask_nodata=True, normalize_kernel=False,
         target_datatype=gdal.GDT_Float64,
         target_nodata=None,
-        gtiff_creation_options=_DEFAULT_GTIFF_CREATION_OPTIONS,
+        gtiff_creation_options=DEFAULT_GTIFF_CREATION_OPTIONS,
         working_dir=None):
     """Convolve 2D kernel over 2D signal.
 
@@ -1768,7 +1738,6 @@
 
     Returns:
         None
-
     """
     _gdal_type_to_numpy_lookup = {
         gdal.GDT_Byte: numpy.int8,
@@ -1784,81 +1753,99 @@
             "`target_datatype` is set, but `target_nodata` is None. "
             "`target_nodata` must be set if `target_datatype` is not "
             "`gdal.GDT_Float64`.  `target_nodata` is set to None.")
-
-    worker_pool = multiprocessing.pool.ThreadPool(4)
-
-    multiprocessing_manager = multiprocessing.Manager()
-    work_queue = multiprocessing_manager.Queue()
-    write_queue = multiprocessing_manager.Queue()
-    exception_queue = multiprocessing_manager.Queue()
-
     if target_nodata is None:
         target_nodata = numpy.finfo(numpy.float32).min
-    LOGGER.debug("creating target raster %s", target_path)
     new_raster_from_base(
         signal_path_band[0], target_path, target_datatype, [target_nodata],
+        fill_value_list=[0],
         gtiff_creation_options=gtiff_creation_options)
-    LOGGER.debug("target raster created %s", target_path)
 
     signal_raster_info = get_raster_info(signal_path_band[0])
+    kernel_raster_info = get_raster_info(kernel_path_band[0])
+
+    n_cols_signal, n_rows_signal = signal_raster_info['raster_size']
+    n_cols_kernel, n_rows_kernel = kernel_raster_info['raster_size']
+    s_path_band = signal_path_band
+    k_path_band = kernel_path_band
+    s_nodata = signal_raster_info['nodata'][0]
+    k_nodata = kernel_raster_info['nodata'][0]
 
     # we need the original signal raster info because we want the output to
     # be clipped and NODATA masked to it
-    signal_nodata = signal_raster_info['nodata']
+    base_signal_nodata = signal_raster_info['nodata']
+    signal_raster = gdal.OpenEx(signal_path_band[0])
+    signal_band = signal_raster.GetRasterBand(signal_path_band[1])
     target_raster = gdal.OpenEx(target_path, gdal.GA_Update)
     target_band = target_raster.GetRasterBand(1)
 
     # if we're ignoring nodata, we need to make a parallel convolved signal
     # of the nodata mask
-    mask_raster_path = None
-    if signal_nodata is not None and ignore_nodata:
+    if s_nodata is not None and ignore_nodata:
         mask_dir = tempfile.mkdtemp(dir=working_dir)
         mask_raster_path = os.path.join(mask_dir, 'convolved_mask.tif')
         mask_nodata = -1.0
         new_raster_from_base(
             signal_path_band[0], mask_raster_path, gdal.GDT_Float32,
-            [mask_nodata], gtiff_creation_options=gtiff_creation_options)
+            [mask_nodata], fill_value_list=[0],
+            gtiff_creation_options=gtiff_creation_options)
         mask_raster = gdal.OpenEx(mask_raster_path, gdal.GA_Update)
         mask_band = mask_raster.GetRasterBand(1)
 
+    def _make_cache():
+        """Create a helper function to remember the last computed fft."""
+        def _fft_cache(fshape, xoff, yoff, data_block):
+            """Helper function to remember the last computed fft.
+
+            Parameters:
+                fshape (numpy.ndarray): shape of fft
+                xoff,yoff (int): offsets of the data block
+                data_block (numpy.ndarray): the 2D array to calculate the FFT
+                    on if not already calculated.
+
+            Returns:
+                fft transformed data_block of fshape size.
+            """
+            cache_key = (fshape[0], fshape[1], xoff, yoff)
+            if cache_key != _fft_cache.key:
+                _fft_cache.cache = numpy.fft.rfftn(data_block, fshape)
+                _fft_cache.key = cache_key
+            return _fft_cache.cache
+
+        _fft_cache.cache = None
+        _fft_cache.key = None
+        return _fft_cache
+
     LOGGER.info('starting convolve')
+    _signal_fft_cache = _make_cache()
+    _kernel_fft_cache = _make_cache()
+    # we'll need this if we're ignoring nodata
+    if s_nodata is not None and ignore_nodata:
+        _mask_fft_cache = _make_cache()
     last_time = time.time()
-
-    convolve_2d_worker_result = threading.Thread(
-        target=_convolve_2d_worker,
-        args=(
-            signal_path_band, kernel_path_band,
-            ignore_nodata, normalize_kernel,
-            work_queue, write_queue, exception_queue))
-    convolve_2d_worker_result.start()
-
-    convolve_2d_writer_result = threading.Thread(
-        target=_convolve_2d_write_raster_worker,
-        args=(
-            write_queue, signal_path_band,
-            mask_raster_path, target_path, ignore_nodata, mask_nodata))
-    convolve_2d_writer_result.start()
-
-    n_pixels = target_raster.RasterXSize * target_raster.RasterYSize
-    pixels_processed = 0
-    for signal_offset in iterblocks(signal_path_band[0], offset_only=True):
-        for kernel_offset in iterblocks(kernel_path_band[0], offset_only=True):
-            work_queue.put((signal_offset, kernel_offset))
-
-        pixels_processed += (
-            signal_offset['win_xsize'] * signal_offset['win_ysize'])
+    signal_data = None
+
+    # get the kernel sum for normalization or reverse normalization if neede
+    kernel_sum = 0.0
+    for kernel_data, kernel_block in iterblocks(
+            k_path_band[0], band_index_list=[k_path_band[1]]):
+        if k_nodata is not None and ignore_nodata:
+            kernel_block[kernel_block == k_nodata] = 0.0
+        kernel_sum += numpy.sum(kernel_block)
+
+    for signal_data, signal_block in iterblocks(
+            s_path_band[0], band_index_list=[s_path_band[1]],
+            astype_list=[_gdal_type_to_numpy_lookup[target_datatype]]):
         last_time = _invoke_timed_callback(
             last_time, lambda: LOGGER.info(
-                "convolution %.2f%% complete",
-                100.0 * float(pixels_processed) / n_pixels),
+                "convolution operating on signal pixel (%d, %d)",
+                signal_data['xoff'], signal_data['yoff']),
             _LOGGING_PERIOD)
-
-<<<<<<< HEAD
-    work_queue.put(None)
-    LOGGER.debug("waiting for convolve 2d worker to terminate")
-    convolve_2d_worker_result.join()
-    LOGGER.debug("Convolve 2d worker terminated")
-=======
+        if s_nodata is not None and ignore_nodata:
+            # if we're ignoring nodata, we don't want to add it up in the
+            # convolution, so we zero those values out
+            signal_nodata_mask = signal_block == s_nodata
+            signal_block[signal_nodata_mask] = 0.0
+
         for kernel_data, kernel_block in iterblocks(
                 k_path_band[0], band_index_list=[k_path_band[1]],
                 astype_list=[_gdal_type_to_numpy_lookup[target_datatype]]):
@@ -1882,20 +1869,117 @@
                     left_index_raster > n_cols_signal or
                     top_index_raster > n_rows_signal):
                 continue
->>>>>>> acbfb61f
-
-    LOGGER.debug("waiting for convolve 2d writer to terminate")
-    convolve_2d_writer_result.join()
-    LOGGER.debug("Convolve 2d writer terminated")
-
-    if signal_nodata is not None and ignore_nodata:
+
+            if k_nodata is not None and ignore_nodata:
+                kernel_block[kernel_block == k_nodata] = 0.0
+
+            if normalize_kernel:
+                kernel_block /= kernel_sum
+
+            # determine the output convolve shape
+            shape = (
+                numpy.array(signal_block.shape) +
+                numpy.array(kernel_block.shape) - 1)
+
+            # add zero padding so FFT is fast
+            fshape = [_next_regular(int(d)) for d in shape]
+
+            signal_fft = _signal_fft_cache(
+                fshape, signal_data['xoff'], signal_data['yoff'],
+                signal_block)
+
+            kernel_fft = _kernel_fft_cache(
+                fshape, kernel_data['xoff'], kernel_data['yoff'],
+                kernel_block)
+
+            # this variable determines the output slice that doesn't include
+            # the padded array region made for fast FFTs.
+            fslice = tuple([slice(0, int(sz)) for sz in shape])
+            # classic FFT convolution
+            result = numpy.fft.irfftn(signal_fft * kernel_fft, fshape)[fslice]
+
+            # if we're ignoring nodata, we need to make a convolution of the
+            # nodata mask too
+            if s_nodata is not None and ignore_nodata:
+                mask_fft = _mask_fft_cache(
+                    fshape, signal_data['xoff'], signal_data['yoff'],
+                    numpy.where(signal_nodata_mask, 0.0, 1.0))
+                mask_result = numpy.fft.irfftn(
+                    mask_fft * kernel_fft, fshape)[fslice]
+
+            left_index_result = 0
+            right_index_result = result.shape[1]
+            top_index_result = 0
+            bottom_index_result = result.shape[0]
+
+            # we might abut the edge of the raster, clip if so
+            if left_index_raster < 0:
+                left_index_result = -left_index_raster
+                left_index_raster = 0
+            if top_index_raster < 0:
+                top_index_result = -top_index_raster
+                top_index_raster = 0
+            if right_index_raster > n_cols_signal:
+                right_index_result -= right_index_raster - n_cols_signal
+                right_index_raster = n_cols_signal
+            if bottom_index_raster > n_rows_signal:
+                bottom_index_result -= (
+                    bottom_index_raster - n_rows_signal)
+                bottom_index_raster = n_rows_signal
+
+            # Add result to current output to account for overlapping edges
+            index_dict = {
+                'xoff': left_index_raster,
+                'yoff': top_index_raster,
+                'win_xsize': right_index_raster-left_index_raster,
+                'win_ysize': bottom_index_raster-top_index_raster
+            }
+            # read the current so we can add to it
+            current_output = target_band.ReadAsArray(**index_dict)
+            # read the signal block so we know where the nodata are
+            potential_nodata_signal_array = signal_band.ReadAsArray(
+                **index_dict)
+            output_array = numpy.empty(
+                current_output.shape, dtype=numpy.float32)
+
+            valid_mask = numpy.ones(
+                potential_nodata_signal_array.shape, dtype=bool)
+            # guard against a None nodata value
+            if base_signal_nodata is not None and mask_nodata:
+                valid_mask[:] = (
+                    potential_nodata_signal_array != base_signal_nodata)
+            output_array[:] = target_nodata
+            output_array[valid_mask] = (
+                (result[top_index_result:bottom_index_result,
+                        left_index_result:right_index_result])[valid_mask] +
+                current_output[valid_mask])
+
+            target_band.WriteArray(
+                output_array, xoff=index_dict['xoff'],
+                yoff=index_dict['yoff'])
+
+            if s_nodata is not None and ignore_nodata:
+                # we'll need to save off the mask convolution so we can divide
+                # it in total later
+                current_mask = mask_band.ReadAsArray(**index_dict)
+                output_array[valid_mask] = (
+                    (mask_result[
+                        top_index_result:bottom_index_result,
+                        left_index_result:right_index_result])[valid_mask] +
+                    current_mask[valid_mask])
+                mask_band.WriteArray(
+                    output_array, xoff=index_dict['xoff'],
+                    yoff=index_dict['yoff'])
+    target_band.FlushCache()
+    target_raster.FlushCache()
+    if s_nodata is not None and ignore_nodata:
         mask_band.FlushCache()
         mask_raster.FlushCache()
         for target_data, target_block in iterblocks(
                 target_path, band_index_list=[1],
                 astype_list=[_gdal_type_to_numpy_lookup[target_datatype]]):
             mask_block = mask_band.ReadAsArray(**target_data)
-            if signal_nodata is not None and mask_nodata:
+            if base_signal_nodata is not None and mask_nodata:
                 valid_mask = target_block != target_nodata
             else:
                 valid_mask = numpy.ones(target_block.shape, dtype=numpy.bool)
@@ -2124,7 +2208,7 @@
 def merge_rasters(
         raster_path_list, target_path, bounding_box=None,
         expected_nodata=None,
-        gtiff_creation_options=_DEFAULT_GTIFF_CREATION_OPTIONS):
+        gtiff_creation_options=DEFAULT_GTIFF_CREATION_OPTIONS):
     """Merge the given rasters into a single raster.
 
     This operation creates a mosaic of the rasters in `raster_path_list`.
@@ -2476,12 +2560,12 @@
     raster blocks to a target raster.
 
     Parameters:
-        write_work_queue (Queue.Queue):  Contains (block_offset,
+        write_work_queue (queue.Queue):  Contains (block_offset,
             numpy.array) tuples to write to the raster at
             `target_raster_path`.
         target_raster_path (string): path to an existing raster that will
             be written to during this call.
-        exception_queue (Queue.Queue): if this function encounters an
+        exception_queue (queue.Queue): if this function encounters an
             exception, it is pushed to this queue before returning.
 
     Returns:
@@ -2539,17 +2623,17 @@
             `local_op_work_queue`.
         nodata_target (numeric): a numerical nodata value or None for
             determining statistics calculations.
-        local_op_work_queue (Queue.Queue): a queue of
+        local_op_work_queue (queue.Queue): a queue of
             (block_offset, raster_blocks) tuples such that local_op
             operates on local_op(*raster_blocks) and the result is written
             to the target raster at `block_offset`.
-        write_block_queue (Queue.Queue): queue to put result of local_op
+        write_block_queue (queue.Queue): queue to put result of local_op
             effectively puting tuples
             (block_offset, local_op(*raster_blocks)).
-        stats_worker_queue (Queue.Queue): if not None, the result of
+        stats_worker_queue (queue.Queue): if not None, the result of
             `local_op` that is not `nodata_target` will be put to this
             queue for stats processing.
-        exception_queue (Queue.Queue): if this function encounters an
+        exception_queue (queue.Queue): if this function encounters an
             exception, it is pushed to this queue before returning.
 
     Returns:
