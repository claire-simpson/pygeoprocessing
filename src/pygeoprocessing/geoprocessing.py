# coding=UTF-8
"""A collection of GDAL dataset and raster utilities."""
from __future__ import division
from __future__ import absolute_import

from .geoprocessing_core import DEFAULT_GTIFF_CREATION_OPTIONS

from builtins import zip
from builtins import range
import logging
import os
import functools
import math
import time
import tempfile
import multiprocessing
import multiprocessing.pool
import threading
import collections
import shutil

try:
    import queue
except ImportError:
    # python 2 uses capital Q
    import Queue as queue

try:
    import psutil
    HAS_PSUTIL = True
    if psutil.WINDOWS:
        # Windows' scheduler doesn't use POSIX niceness.
        PROCESS_LOW_PRIORITY = psutil.BELOW_NORMAL_PRIORITY_CLASS
    else:
        # On POSIX, use system niceness.
        # -20 is high priority, 0 is normal priority, 19 is low priority.
        # 10 here is an abritrary selection that's probably nice enough.
        PROCESS_LOW_PRIORITY = 10
except ImportError:
    HAS_PSUTIL = False

import pprint

from osgeo import gdal
from osgeo import osr
from osgeo import ogr
import rtree
import numpy
import numpy.ma
import scipy.interpolate
import scipy.sparse
import scipy.signal
import scipy.ndimage
import scipy.signal.signaltools
import shapely.wkb
import shapely.ops
import shapely.prepared
from . import geoprocessing_core

from functools import reduce
LOGGER = logging.getLogger(__name__)
LOGGER.addHandler(logging.NullHandler())  # silence logging by default

_MAX_TIMEOUT = 60.0

try:
    from builtins import basestring
except ImportError:
    # Python3 doesn't have a basestring.
    basestring = str

_VALID_GDAL_TYPES = (
    set([getattr(gdal, x) for x in dir(gdal.gdalconst) if 'GDT_' in x]))

_LOGGING_PERIOD = 5.0  # min 5.0 seconds per update log message for the module
_LARGEST_ITERBLOCK = 2**16  # largest block for iterblocks to read in cells


def raster_calculator(
        base_raster_path_band_const_list, local_op, target_raster_path,
        datatype_target, nodata_target,
        gtiff_creation_options=DEFAULT_GTIFF_CREATION_OPTIONS,
        calc_raster_stats=True,
        largest_block=_LARGEST_ITERBLOCK):
    """Apply local a raster operation on a stack of rasters.

    This function applies a user defined function across a stack of
    rasters' pixel stack. The rasters in ``base_raster_path_band_list`` must
    be spatially aligned and have the same cell sizes.

    Parameters:
        base_raster_path_band_const_list (sequence): a sequence containing
            either (str, int) tuples, ``numpy.ndarray``s of up to two
            dimensions, or an (object, 'raw') tuple.  A ``(str, int)``
            tuple refers to a raster path band index pair to use as an input.
            The ``numpy.ndarray``s must be broadcastable to each other AND the
            size of the raster inputs. Values passed by  ``(object, 'raw')``
            tuples pass ``object`` directly into the ``local_op``. All rasters
            must have the same raster size. If only arrays are input, numpy
            arrays must be broadcastable to each other and the final raster
            size will be the final broadcast array shape. A value error is
            raised if only "raw" inputs are passed.
        local_op (function) a function that must take in as many parameters as
            there are elements in ``base_raster_path_band_const_list``. The
            parameters in ``local_op`` will map 1-to-1 in order with the values
            in ``base_raster_path_band_const_list``. ``raster_calculator`` will
            call ``local_op`` to generate the pixel values in ``target_raster``
            along memory block aligned processing windows. Note any
            particular call to ``local_op`` will have the arguments from
            ``raster_path_band_const_list`` sliced to overlap that window.
            If an argument from ``raster_path_band_const_list`` is a
            raster/path band tuple, it will be passed to ``local_op`` as a 2D
            numpy array of pixel values that align with the processing window
            that ``local_op`` is targeting. A 2D or 1D array will be sliced to
            match the processing window and in the case of a 1D array tiled in
            whatever dimension is flat. If an argument is a scalar it is
            passed as as scalar.
            The return value must be a 2D array of the same size as any of the
            input parameter 2D arrays and contain the desired pixel values
            for the target raster.
        target_raster_path (string): the path of the output raster.  The
            projection, size, and cell size will be the same as the rasters
            in ``base_raster_path_const_band_list`` or the final broadcast
            size of the constant/ndarray values in the list.
        datatype_target (gdal datatype; int): the desired GDAL output type of
            the target raster.
        nodata_target (numerical value): the desired nodata value of the
            target raster.
        gtiff_creation_options (sequence): this is an argument list that will
            be passed to the GTiff driver defined by the GDAL GTiff spec.
        calc_raster_stats (boolean): If True, calculates and sets raster
            statistics (min, max, mean, and stdev) for target raster.
        largest_block (int): Attempts to internally iterate over raster blocks
            with this many elements.  Useful in cases where the blocksize is
            relatively small, memory is available, and the function call
            overhead dominates the iteration.  Defaults to 2**20.  A value of
            anything less than the original blocksize of the raster will
            result in blocksizes equal to the original size.

    Returns:
        None

    Raises:
        ValueError: invalid input provided

    """
    if not base_raster_path_band_const_list:
        raise ValueError(
            "`base_raster_path_band_const_list` is empty and "
            "should have at least one value.")

    # It's a common error to not pass in path/band tuples, so check for that
    # and report error if so
    bad_raster_path_list = False
    if not isinstance(base_raster_path_band_const_list, (list, tuple)):
        bad_raster_path_list = True
    else:
        for value in base_raster_path_band_const_list:
            if (not _is_raster_path_band_formatted(value) and
                not isinstance(value, numpy.ndarray) and
                not (isinstance(value, tuple) and len(value) == 2 and
                     value[1] == 'raw')):
                bad_raster_path_list = True
                break
    if bad_raster_path_list:
        raise ValueError(
            "Expected a sequence of path / integer band tuples, "
            "ndarrays, or (value, 'raw') pairs for "
            "`base_raster_path_band_const_list`, instead got: "
            "%s" % pprint.pformat(base_raster_path_band_const_list))

    # check that any rasters exist on disk and have enough bands
    not_found_paths = []
    gdal.PushErrorHandler('CPLQuietErrorHandler')
    base_raster_path_band_list = [
        path_band for path_band in base_raster_path_band_const_list
        if _is_raster_path_band_formatted(path_band)]
    for value in base_raster_path_band_list:
        if gdal.OpenEx(value[0], gdal.OF_RASTER) is None:
            not_found_paths.append(value[0])
    gdal.PopErrorHandler()
    if not_found_paths:
        raise ValueError(
            "The following files were expected but do not exist on the "
            "filesystem: " + str(not_found_paths))

    # check that band index exists in raster
    invalid_band_index_list = []
    for value in base_raster_path_band_list:
        raster = gdal.OpenEx(value[0], gdal.OF_RASTER)
        if not (1 <= value[1] <= raster.RasterCount):
            invalid_band_index_list.append(value)
        raster = None
    if invalid_band_index_list:
        raise ValueError(
            "The following rasters do not contain requested band "
            "indexes: %s" % invalid_band_index_list)

    # check that the target raster is not also an input raster
    if target_raster_path in [x[0] for x in base_raster_path_band_list]:
        raise ValueError(
            "%s is used as a target path, but it is also in the base input "
            "path list %s" % (
                target_raster_path, str(base_raster_path_band_const_list)))

    # check that raster inputs are all the same dimensions
    raster_info_list = [
        get_raster_info(path_band[0])
        for path_band in base_raster_path_band_const_list
        if _is_raster_path_band_formatted(path_band)]
    geospatial_info_set = set()
    for raster_info in raster_info_list:
        geospatial_info_set.add(raster_info['raster_size'])
    if len(geospatial_info_set) > 1:
        raise ValueError(
            "Input Rasters are not the same dimensions. The "
            "following raster are not identical %s" % str(
                geospatial_info_set))

    numpy_broadcast_list = [
        x for x in base_raster_path_band_const_list
        if isinstance(x, numpy.ndarray)]
    stats_worker_thread = None
    try:
        # numpy.broadcast can only take up to 32 arguments, this loop works
        # around that restriction:
        while len(numpy_broadcast_list) > 1:
            numpy_broadcast_list = (
                [numpy.broadcast(*numpy_broadcast_list[:32])] +
                numpy_broadcast_list[32:])
        if numpy_broadcast_list:
            numpy_broadcast_size = numpy_broadcast_list[0].shape
    except ValueError:
        # this gets raised if numpy.broadcast fails
        raise ValueError(
            "Numpy array inputs cannot be broadcast into a single shape %s" %
            numpy_broadcast_list)

    if numpy_broadcast_list and len(numpy_broadcast_list[0].shape) > 2:
        raise ValueError(
            "Numpy array inputs must be 2 dimensions or less %s" %
            numpy_broadcast_list)

    # if there are both rasters and arrays, check the numpy shape will
    # be broadcastable with raster shape
    if raster_info_list and numpy_broadcast_list:
        # geospatial lists x/y order and numpy does y/x so reverse size list
        raster_shape = tuple(reversed(raster_info_list[0]['raster_size']))
        invalid_broadcast_size = False
        if len(numpy_broadcast_size) == 1:
            # if there's only one dimension it should match the last
            # dimension first, in the raster case this is the columns
            # because of the row/column order of numpy. No problem if
            # that value is ``1`` because it will be broadcast, otherwise
            # it should be the same as the raster.
            if (numpy_broadcast_size[0] != raster_shape[1] and
                    numpy_broadcast_size[0] != 1):
                invalid_broadcast_size = True
        else:
            for dim_index in range(2):
                # no problem if 1 because it'll broadcast, otherwise must
                # be the same value
                if (numpy_broadcast_size[dim_index] !=
                        raster_shape[dim_index] and
                        numpy_broadcast_size[dim_index] != 1):
                    invalid_broadcast_size = True
        if invalid_broadcast_size:
            raise ValueError(
                "Raster size %s cannot be broadcast to numpy shape %s" % (
                    raster_shape, numpy_broadcast_size))

    # create a "canonical" argument list that's bands, 2d numpy arrays, or
    # raw values only
    base_canonical_arg_list = []
    base_raster_list = []
    base_band_list = []
    for value in base_raster_path_band_const_list:
        # the input has been tested and value is either a raster/path band
        # tuple, 1d ndarray, 2d ndarray, or (value, 'raw') tuple.
        if _is_raster_path_band_formatted(value):
            # it's a raster/path band, keep track of open raster and band
            # for later so we can __swig_destroy__ them.
            base_raster_list.append(gdal.OpenEx(value[0], gdal.OF_RASTER))
            base_band_list.append(
                base_raster_list[-1].GetRasterBand(value[1]))
            base_canonical_arg_list.append(base_band_list[-1])
        elif isinstance(value, numpy.ndarray):
            if value.ndim == 1:
                # easier to process as a 2d array for writing to band
                base_canonical_arg_list.append(
                    value.reshape((1, value.shape[0])))
            else:  # dimensions are two because we checked earlier.
                base_canonical_arg_list.append(value)
        elif isinstance(value, tuple):
            base_canonical_arg_list.append(value)
        else:
            raise ValueError(
                "An unexpected ``value`` occurred. This should never happen. "
                "Value: %r" % value)

    # create target raster
    if raster_info_list:
        # if rasters are passed, the target is the same size as the raster
        n_cols, n_rows = raster_info_list[0]['raster_size']
    elif numpy_broadcast_list:
        # numpy arrays in args and no raster result is broadcast shape
        # expanded to two dimensions if necessary
        if len(numpy_broadcast_size) == 1:
            n_rows, n_cols = 1, numpy_broadcast_size[0]
        else:
            n_rows, n_cols = numpy_broadcast_size
    else:
        raise ValueError(
            "Only (object, 'raw') values have been passed. Raster "
            "calculator requires at least a raster or numpy array as a "
            "parameter. This is the input list: %s" % pprint.pformat(
                base_raster_path_band_const_list))

    if datatype_target not in _VALID_GDAL_TYPES:
        raise ValueError(
            'Invalid target type, should be a gdal.GDT_* type, received '
            '"%s"' % datatype_target)

    # create target raster
    gtiff_driver = gdal.GetDriverByName('GTiff')
    try:
        os.makedirs(os.path.dirname(target_raster_path))
    except OSError:
        pass
    target_raster = gtiff_driver.Create(
        target_raster_path, n_cols, n_rows, 1, datatype_target,
        options=(
            'TILED=YES', 'BIGTIFF=YES', 'COMPRESS=DEFLATE',
            'BLOCKXSIZE=256', 'BLOCKYSIZE=256'))

    target_band = target_raster.GetRasterBand(1)
    if nodata_target is not None:
        target_band.SetNoDataValue(nodata_target)
    if base_raster_list:
        # use the first raster in the list for the projection and geotransform
        target_raster.SetProjection(base_raster_list[0].GetProjection())
        target_raster.SetGeoTransform(base_raster_list[0].GetGeoTransform())
    target_band.FlushCache()
    target_raster.FlushCache()

    try:
        last_time = time.time()

        if calc_raster_stats:
            # if this queue is used to send computed valid blocks of
            # the raster to an incremental statistics calculator worker
            stats_worker_queue = queue.Queue()
            exception_queue = queue.Queue()
        else:
            stats_worker_queue = None
            exception_queue = None

        if calc_raster_stats:
            # To avoid doing two passes on the raster to calculate standard
            # deviation, we implement a continuous statistics calculation
            # as the raster is computed. This computational effort is high
            # and benefits from running in parallel. This queue and worker
            # takes a valid block of a raster and incrementally calculates
            # the raster's statistics. When ``None`` is pushed to the queue
            # the worker will finish and return a (min, max, mean, std)
            # tuple.
            LOGGER.info('starting stats_worker')
            stats_worker_thread = threading.Thread(
                target=geoprocessing_core.stats_worker,
                args=(stats_worker_queue, exception_queue))
            stats_worker_thread.daemon = True
            stats_worker_thread.start()
            LOGGER.info('started stats_worker %s', stats_worker_thread)

        pixels_processed = 0
        n_pixels = n_cols * n_rows

        # iterate over each block and calculate local_op
        for block_offset in iterblocks(
                (target_raster_path, 1), offset_only=True,
                largest_block=largest_block):
            # read input blocks
            offset_list = (block_offset['yoff'], block_offset['xoff'])
            blocksize = (block_offset['win_ysize'], block_offset['win_xsize'])
            data_blocks = []
            for value in base_canonical_arg_list:
                if isinstance(value, gdal.Band):
                    data_blocks.append(value.ReadAsArray(**block_offset))
                    # I've encountered the following error when a gdal raster
                    # is corrupt, often from multiple threads writing to the
                    # same file. This helps to catch the error early rather
                    # than lead to confusing values of ``data_blocks`` later.
                    if not isinstance(data_blocks[-1], numpy.ndarray):
                        raise ValueError(
                            "got a %s when trying to read %s at %s",
                            data_blocks[-1], value.GetDataset().GetFileList(),
                            block_offset)
                elif isinstance(value, numpy.ndarray):
                    # must be numpy array and all have been conditioned to be
                    # 2d, so start with 0:1 slices and expand if possible
                    slice_list = [slice(0, 1)] * 2
                    tile_dims = list(blocksize)
                    for dim_index in [0, 1]:
                        if value.shape[dim_index] > 1:
                            slice_list[dim_index] = slice(
                                offset_list[dim_index],
                                offset_list[dim_index] +
                                blocksize[dim_index],)
                            tile_dims[dim_index] = 1
                    data_blocks.append(
                        numpy.tile(
                            tuple(value[tuple(slice_list)]), tile_dims))
                else:
                    # must be a raw tuple
                    data_blocks.append(value[0])

            target_block = local_op(*data_blocks)

            if (not isinstance(target_block, numpy.ndarray) or
                    target_block.shape != blocksize):
                raise ValueError(
                    "Expected `local_op` to return a numpy.ndarray of "
                    "shape %s but got this instead: %s" % (
                        blocksize, target_block))

            # send result to stats calculator
            if stats_worker_queue:
                # guard against an undefined nodata target
                if nodata_target is not None:
                    valid_block = target_block[target_block != nodata_target]
                    if valid_block.size > 0:
                        stats_worker_queue.put(valid_block)
                else:
                    stats_worker_queue.put(target_block.flatten())

            target_band.WriteArray(
                target_block, yoff=block_offset['yoff'],
                xoff=block_offset['xoff'])

            pixels_processed += blocksize[0] * blocksize[1]
            last_time = _invoke_timed_callback(
                last_time, lambda: LOGGER.info(
                    '%.1f%% complete',
                    float(pixels_processed) / n_pixels * 100.0),
                _LOGGING_PERIOD)

        LOGGER.info('100.0%% complete')

        if calc_raster_stats:
            LOGGER.info("signaling stats worker to terminate")
            stats_worker_queue.put(None)
            LOGGER.info("Waiting for raster stats worker result.")
            stats_worker_thread.join(_MAX_TIMEOUT)
            if stats_worker_thread.is_alive():
                raise RuntimeError("stats_worker_thread.join() timed out")
            payload = stats_worker_queue.get(True, _MAX_TIMEOUT)
            if payload is not None:
                target_min, target_max, target_mean, target_stddev = payload
                target_band.SetStatistics(
                    float(target_min), float(target_max), float(target_mean),
                    float(target_stddev))
                target_band.FlushCache()
    finally:
        # This block ensures that rasters are destroyed even if there's an
        # exception raised.
        base_band_list[:] = []
        for raster in base_raster_list:
            gdal.Dataset.__swig_destroy__(raster)
        base_raster_list[:] = []
        target_band.FlushCache()
        target_band = None
        target_raster.FlushCache()
        gdal.Dataset.__swig_destroy__(target_raster)
        target_raster = None

        if calc_raster_stats and stats_worker_thread:
            if stats_worker_thread.is_alive():
                stats_worker_queue.put(None, True, _MAX_TIMEOUT)
                LOGGER.info("Waiting for raster stats worker result.")
                stats_worker_thread.join(_MAX_TIMEOUT)
                if stats_worker_thread.is_alive():
                    raise RuntimeError("stats_worker_thread.join() timed out")

            # check for an exception in the workers, otherwise get result
            # and pass to writer
            try:
                exception = exception_queue.get_nowait()
                LOGGER.error("Exception encountered at termination.")
                raise exception
            except queue.Empty:
                pass


def align_and_resize_raster_stack(
        base_raster_path_list, target_raster_path_list, resample_method_list,
        target_pixel_size, bounding_box_mode, base_vector_path_list=None,
        raster_align_index=None, base_sr_wkt_list=None, target_sr_wkt=None,
        gtiff_creation_options=DEFAULT_GTIFF_CREATION_OPTIONS,
        vector_mask_options=None, gdal_warp_options=None):
    """Generate rasters from a base such that they align geospatially.

    This function resizes base rasters that are in the same geospatial
    projection such that the result is an aligned stack of rasters that have
    the same cell size, dimensions, and bounding box. This is achieved by
    clipping or resizing the rasters to intersected, unioned, or equivocated
    bounding boxes of all the raster and vector input.

    Parameters:
        base_raster_path_list (sequence): a sequence of base raster paths that
            will be transformed and will be used to determine the target
            bounding box.
        target_raster_path_list (sequence): a sequence of raster paths that
            will be created to one-to-one map with ``base_raster_path_list``
            as aligned versions of those original rasters. If there are
            duplicate paths in this list, the function will raise a ValueError.
        resample_method_list (sequence): a sequence of resampling methods
            which one to one map each path in ``base_raster_path_list`` during
            resizing.  Each element must be one of
            "near|bilinear|cubic|cubicspline|lanczos|mode".
        target_pixel_size (list/tuple): the target raster's x and y pixel size
            example: (30, -30).
        bounding_box_mode (string): one of "union", "intersection", or
            a sequence of floats of the form [minx, miny, maxx, maxy] in the
            target projection coordinate system.  Depending
            on the value, output extents are defined as the union,
            intersection, or the explicit bounding box.
        base_vector_path_list (sequence): a sequence of base vector paths
            whose bounding boxes will be used to determine the final bounding
            box of the raster stack if mode is 'union' or 'intersection'.  If
            mode is 'bb=[...]' then these vectors are not used in any
            calculation.
        raster_align_index (int): indicates the index of a
            raster in ``base_raster_path_list`` that the target rasters'
            bounding boxes pixels should align with.  This feature allows
            rasters whose raster dimensions are the same, but bounding boxes
            slightly shifted less than a pixel size to align with a desired
            grid layout.  If ``None`` then the bounding box of the target
            rasters is calculated as the precise intersection, union, or
            bounding box.
        base_sr_wkt_list (sequence): if not None, this is a sequence of base
            projections of the rasters in ``base_raster_path_list``. If a value
            is ``None`` the ``base_sr`` is assumed to be whatever is defined in
            that raster. This value is useful if there are rasters with no
            projection defined, but otherwise known.
        target_sr_wkt (string): if not None, this is the desired
            projection of all target rasters in Well Known Text format. If
            None, the base SRS will be passed to the target.
        gtiff_creation_options (sequence): list of strings that will be passed
            as GDAL "dataset" creation options to the GTIFF driver, or ignored
            if None.
        vector_mask_options (dict): optional, if not None, this is a
            dictionary of options to use an existing vector's geometry to
            mask out pixels in the target raster that do not overlap the
            vector's geometry. Keys to this dictionary are:
                'mask_vector_path': (str) path to the mask vector file. This
                    vector will be automatically projected to the target
                    projection if its base coordinate system does not match
                    the target.
                'mask_layer_name': (str) the layer name to use for masking,
                    if this key is not in the dictionary the default is to use
                    the layer at index 0.
                'mask_vector_where_filter': (str) an SQL WHERE string that can
                    be used to filter the geometry in the mask. Ex:
                    'id > 10' would use all features whose field value of
                    'id' is > 10.

    Returns:
        None

    Raises:
        ValueError if any combination of the raw bounding boxes, raster
            bounding boxes, vector bounding boxes, and/or vector_mask
            bounding box does not overlap to produce a valid target.
        ValueError if any of the input or target lists are of different
            lengths.
        ValueError if there are duplicate paths on the target list which would
            risk corrupted output.
        ValueError if some combination of base, target, and embedded source
            reference systems results in an ambiguous target coordinate
            system.
        ValueError if ``vector_mask_options`` is not None but the
            ``mask_vector_path`` is undefined or doesn't point to a valid
            file.
        ValueError if ``pixel_size`` is not a 2 element sequence of numbers.

    """
    # make sure that the input lists are of the same length
    list_lengths = [
        len(base_raster_path_list), len(target_raster_path_list),
        len(resample_method_list)]
    if len(set(list_lengths)) != 1:
        raise ValueError(
            "base_raster_path_list, target_raster_path_list, and "
            "resample_method_list must be the same length "
            " current lengths are %s" % (str(list_lengths)))

    unique_targets = set(target_raster_path_list)
    if len(unique_targets) != len(target_raster_path_list):
        seen = set()
        duplicate_list = []
        for path in target_raster_path_list:
            if path not in seen:
                seen.add(path)
            else:
                duplicate_list.append(path)
        raise ValueError(
            "There are duplicated paths on the target list. This is an "
            "invalid state of ``target_path_list``. Duplicates: %s" % (
                duplicate_list))

    # we can accept 'union', 'intersection', or a 4 element list/tuple
    if bounding_box_mode not in ["union", "intersection"] and (
            not isinstance(bounding_box_mode, (list, tuple)) or
            len(bounding_box_mode) != 4):
        raise ValueError("Unknown bounding_box_mode %s" % (
            str(bounding_box_mode)))

    n_rasters = len(base_raster_path_list)
    if ((raster_align_index is not None) and
            ((raster_align_index < 0) or (raster_align_index >= n_rasters))):
        raise ValueError(
            "Alignment index is out of bounds of the datasets index: %s"
            " n_elements %s" % (raster_align_index, n_rasters))

    _assert_is_valid_pixel_size(target_pixel_size)

    # used to get bounding box, projection, and possible alignment info
    raster_info_list = [
        get_raster_info(path) for path in base_raster_path_list]

    # get the literal or intersecting/unioned bounding box
    if isinstance(bounding_box_mode, (list, tuple)):
        # if it's a sequence or tuple, it must be a manual bounding box
        LOGGER.debug(
            "assuming manual bounding box mode of %s", bounding_box_mode)
        target_bounding_box = bounding_box_mode
    else:
        # either intersection or union, get list of bounding boxes, reproject
        # if necessary, and reduce to a single box
        if base_vector_path_list is not None:
            # vectors are only interesting for their bounding boxes, that's
            # this construction is inside an else.
            vector_info_list = [
                get_vector_info(path) for path in base_vector_path_list]
        else:
            vector_info_list = []

        raster_bounding_box_list = []
        for raster_index, raster_info in enumerate(raster_info_list):
            # this block calculates the base projection of ``raster_info`` if
            # ``target_sr_wkt`` is defined, thus implying a reprojection will
            # be necessary.
            if target_sr_wkt:
                if base_sr_wkt_list and base_sr_wkt_list[raster_index]:
                    # a base is defined, use that
                    base_raster_sr_wkt = base_sr_wkt_list[raster_index]
                else:
                    # otherwise use the raster's projection and there must
                    # be one since we're reprojecting
                    base_raster_sr_wkt = raster_info['projection']
                    if not base_raster_sr_wkt:
                        raise ValueError(
                            "no projection for raster %s" %
                            base_raster_path_list[raster_index])
                # since the base spatial reference is potentially different
                # than the target, we need to transform the base bounding
                # box into target coordinates so later we can calculate
                # accurate bounding box overlaps in the target coordinate
                # system
                raster_bounding_box_list.append(
                    transform_bounding_box(
                        raster_info['bounding_box'], base_raster_sr_wkt,
                        target_sr_wkt))
            else:
                raster_bounding_box_list.append(raster_info['bounding_box'])

        # include the vector bounding box information to make a global list
        # of target bounding boxes
        bounding_box_list = [
            vector_info['bounding_box'] if target_sr_wkt is None else
            transform_bounding_box(
                vector_info['bounding_box'],
                vector_info['projection'], target_sr_wkt)
            for vector_info in vector_info_list] + raster_bounding_box_list

        target_bounding_box = merge_bounding_box_list(
            bounding_box_list, bounding_box_mode)

    if vector_mask_options:
        # translate pygeoprocessing terminology into GDAL warp options.
        if 'mask_vector_path' not in vector_mask_options:
            raise ValueError(
                'vector_mask_options passed, but no value for '
                '"mask_vector_path": %s', vector_mask_options)
        mask_vector_info = get_vector_info(
            vector_mask_options['mask_vector_path'])
        mask_vector_sr_wkt = mask_vector_info['projection']
        if mask_vector_sr_wkt is not None and target_sr_wkt is not None:
            mask_vector_bb = transform_bounding_box(
                mask_vector_info['bounding_box'],
                mask_vector_info['projection'], target_sr_wkt)
        else:
            mask_vector_bb = mask_vector_info['bounding_box']
        mask_vector_intersect_box = merge_bounding_box_list(
            [target_bounding_box, mask_vector_bb], 'intersection')

    if raster_align_index is not None and raster_align_index >= 0:
        # bounding box needs alignment
        align_bounding_box = (
            raster_info_list[raster_align_index]['bounding_box'])
        align_pixel_size = (
            raster_info_list[raster_align_index]['pixel_size'])
        # adjust bounding box so lower left corner aligns with a pixel in
        # raster[raster_align_index]
        for index in [0, 1]:
            n_pixels = int(
                (target_bounding_box[index] - align_bounding_box[index]) /
                float(align_pixel_size[index]))
            target_bounding_box[index] = (
                n_pixels * align_pixel_size[index] +
                align_bounding_box[index])

    # using half the number of CPUs because in practice ``warp_raster`` seems
    # to use 2 cores.
    n_workers = max(min(multiprocessing.cpu_count(), n_rasters) // 2, 1)

    if n_workers > 1:
        # We could use multiple processes to take advantage of the
        # parallelization offered.
        LOGGER.info(
            "n_workers > 1 (%d) so starting a processes pool.", n_workers)
        try:
            worker_pool = multiprocessing.Pool(n_workers)
            if HAS_PSUTIL:
                parent = psutil.Process()
                parent.nice(PROCESS_LOW_PRIORITY)
                for child in parent.children():
                    try:
                        child.nice(PROCESS_LOW_PRIORITY)
                    except psutil.NoSuchProcess:
                        LOGGER.warning(
                            "NoSuchProcess exception encountered when trying "
                            "to nice %s. This might be a bug in ``psutil`` so "
                            "it should be okay to ignore." % parent)
        except RuntimeError:
            LOGGER.warning(
                "Runtime error when starting multiprocessing pool. This is "
                "likely because this process is running on Windows and the "
                "main entry point is not wrapped in an ``if __name__ == "
                "'__main__': block. Returning from this function to attempt "
                "to recover.")
            return
    else:
        LOGGER.debug("n_workers == 1 so a threadpool is sufficient")
        worker_pool = multiprocessing.pool.ThreadPool(n_workers)

    try:
        result_list = []
        for index, (base_path, target_path, resample_method) in enumerate(zip(
                base_raster_path_list, target_raster_path_list,
                resample_method_list)):
            result = worker_pool.apply_async(
                func=warp_raster, args=(
                    base_path, target_pixel_size, target_path,
                    resample_method),
                kwds={
                    'target_bb': target_bounding_box,
                    'gtiff_creation_options': gtiff_creation_options,
                    'target_sr_wkt': target_sr_wkt,
                    'base_sr_wkt': (
                        None if not base_sr_wkt_list else
                        base_sr_wkt_list[index]),
                    'vector_mask_options': vector_mask_options,
                    'gdal_warp_options': gdal_warp_options})
            result_list.append(result)
        worker_pool.close()
        for index, result in enumerate(result_list):
            result.get()
            LOGGER.info(
                '%d of %d aligned: %s', index+1, len(result_list),
                os.path.basename(target_raster_path_list[index]))
    except BaseException:
        worker_pool.terminate()
        LOGGER.exception("Exception occurred in worker")
        raise
    finally:
        worker_pool.join()
        worker_pool.terminate()

    LOGGER.info("aligned all %d rasters.", n_rasters)


def new_raster_from_base(
        base_path, target_path, datatype, band_nodata_list,
        fill_value_list=None, n_rows=None, n_cols=None,
        gtiff_creation_options=DEFAULT_GTIFF_CREATION_OPTIONS):
    """Create new GeoTIFF by coping spatial reference/geotransform of base.

    A convenience function to simplify the creation of a new raster from the
    basis of an existing one.  Depending on the input mode, one can create
    a new raster of the same dimensions, geotransform, and georeference as
    the base.  Other options are provided to change the raster dimensions,
    number of bands, nodata values, data type, and core GeoTIFF creation
    options.

    Parameters:
        base_path (string): path to existing raster.
        target_path (string): path to desired target raster.
        datatype: the pixel datatype of the output raster, for example
            gdal.GDT_Float32.  See the following header file for supported
            pixel types:
            http://www.gdal.org/gdal_8h.html#22e22ce0a55036a96f652765793fb7a4
        band_nodata_list (sequence): list of nodata values, one for each band,
            to set on target raster.  If value is 'None' the nodata value is
            not set for that band.  The number of target bands is inferred
            from the length of this list.
        fill_value_list (sequence): list of values to fill each band with. If
            None, no filling is done.
        n_rows (int): if not None, defines the number of target raster rows.
        n_cols (int): if not None, defines the number of target raster
            columns.
        gtiff_creation_options: a sequence of dataset options that gets
            passed to the gdal creation driver, overrides defaults

    Returns:
        None

    """
    base_raster = gdal.OpenEx(base_path, gdal.OF_RASTER)
    if n_rows is None:
        n_rows = base_raster.RasterYSize
    if n_cols is None:
        n_cols = base_raster.RasterXSize
    driver = gdal.GetDriverByName('GTiff')

    local_gtiff_creation_options = list(gtiff_creation_options)
    # PIXELTYPE is sometimes used to define signed vs. unsigned bytes and
    # the only place that is stored is in the IMAGE_STRUCTURE metadata
    # copy it over if it exists and it not already defined by the input
    # creation options. It's okay to get this info from the first band since
    # all bands have the same datatype
    base_band = base_raster.GetRasterBand(1)
    metadata = base_band.GetMetadata('IMAGE_STRUCTURE')
    if 'PIXELTYPE' in metadata and not any(
            ['PIXELTYPE' in option for option in
             local_gtiff_creation_options]):
        local_gtiff_creation_options.append(
            'PIXELTYPE=' + metadata['PIXELTYPE'])

    block_size = base_band.GetBlockSize()
    # It's not clear how or IF we can determine if the output should be
    # striped or tiled.  Here we leave it up to the default inputs or if its
    # obviously not striped we tile.
    if not any(
            ['TILED' in option for option in local_gtiff_creation_options]):
        # TILED not set, so lets try to set it to a reasonable value
        if block_size[0] != n_cols:
            # if x block is not the width of the raster it *must* be tiled
            # otherwise okay if it's striped or tiled, I can't construct a
            # test case to cover this, but there is nothing in the spec that
            # restricts this so I have it just in case.
            local_gtiff_creation_options.append('TILED=YES')

    if not any(
            ['BLOCK' in option for option in local_gtiff_creation_options]):
        # not defined, so lets copy what we know from the current raster
        local_gtiff_creation_options.extend([
            'BLOCKXSIZE=%d' % block_size[0],
            'BLOCKYSIZE=%d' % block_size[1]])

    # make target directory if it doesn't exist
    try:
        os.makedirs(os.path.dirname(target_path))
    except OSError:
        pass

    base_band = None
    n_bands = len(band_nodata_list)
    target_raster = driver.Create(
        target_path, n_cols, n_rows, n_bands, datatype,
        options=local_gtiff_creation_options)
    target_raster.SetProjection(base_raster.GetProjection())
    target_raster.SetGeoTransform(base_raster.GetGeoTransform())
    base_raster = None

    for index, nodata_value in enumerate(band_nodata_list):
        if nodata_value is None:
            continue
        target_band = target_raster.GetRasterBand(index + 1)
        try:
            target_band.SetNoDataValue(nodata_value.item())
        except AttributeError:
            target_band.SetNoDataValue(nodata_value)

    target_raster.FlushCache()
    last_time = time.time()
    pixels_processed = 0
    n_pixels = n_cols * n_rows
    if fill_value_list is not None:
        for index, fill_value in enumerate(fill_value_list):
            if fill_value is None:
                continue
            target_band = target_raster.GetRasterBand(index + 1)
            # some rasters are very large and a fill can appear to cause
            # computation to hang. This block, though possibly slightly less
            # efficient than ``band.Fill`` will give real-time feedback about
            # how the fill is progressing.
            for offsets in iterblocks((target_path, 1), offset_only=True):
                fill_array = numpy.empty(
                    (offsets['win_ysize'], offsets['win_xsize']))
                pixels_processed += (
                    offsets['win_ysize'] * offsets['win_xsize'])
                fill_array[:] = fill_value
                target_band.WriteArray(
                    fill_array, offsets['xoff'], offsets['yoff'])

                last_time = _invoke_timed_callback(
                    last_time, lambda: LOGGER.info(
                        '%.1f%% complete',
                        float(pixels_processed) / n_pixels * 100.0),
                    _LOGGING_PERIOD)
            target_band = None
    target_raster = None


def create_raster_from_vector_extents(
        base_vector_path, target_raster_path, target_pixel_size,
        target_pixel_type, target_nodata, fill_value=None,
        gtiff_creation_options=DEFAULT_GTIFF_CREATION_OPTIONS):
    """Create a blank raster based on a vector file extent.

    Parameters:
        base_vector_path (string): path to vector shapefile to base the
            bounding box for the target raster.
        target_raster_path (string): path to location of generated geotiff;
            the upper left hand corner of this raster will be aligned with the
            bounding box of the source vector and the extent will be exactly
            equal or contained the source vector's bounding box depending on
            whether the pixel size divides evenly into the source bounding
            box; if not coordinates will be rounded up to contain the original
            extent.
        target_pixel_size (list/tuple): the x/y pixel size as a sequence
            ex: [30.0, -30.0]
        target_pixel_type (int): gdal GDT pixel type of target raster
        target_nodata (numeric): target nodata value. Can be None if no nodata
            value is needed.
        fill_value (int/float): value to fill in the target raster; no fill if
            value is None
        gtiff_creation_options (sequence): this is an argument list that will
            be passed to the GTiff driver.  Useful for blocksizes,
            compression, and more.

    Returns:
        None

    """
    # Determine the width and height of the tiff in pixels based on the
    # maximum size of the combined envelope of all the features
    vector = gdal.OpenEx(base_vector_path, gdal.OF_VECTOR)
    shp_extent = None
    for layer_index in range(vector.GetLayerCount()):
        layer = vector.GetLayer(layer_index)
        for feature in layer:
            try:
                # envelope is [xmin, xmax, ymin, ymax]
                feature_extent = feature.GetGeometryRef().GetEnvelope()
                if shp_extent is None:
                    shp_extent = list(feature_extent)
                else:
                    # expand bounds of current bounding box to include that
                    # of the newest feature
                    shp_extent = [
                        f(shp_extent[index], feature_extent[index])
                        for index, f in enumerate([min, max, min, max])]
            except AttributeError as error:
                # For some valid OGR objects the geometry can be undefined
                # since it's valid to have a NULL entry in the attribute table
                # this is expressed as a None value in the geometry reference
                # this feature won't contribute
                LOGGER.warning(error)
        layer = None

    if target_pixel_type not in _VALID_GDAL_TYPES:
        raise ValueError(
            'Invalid target type, should be a gdal.GDT_* type, received '
            '"%s"' % target_pixel_type)

    # round up on the rows and cols so that the target raster encloses the
    # base vector
    n_cols = int(numpy.ceil(
        abs((shp_extent[1] - shp_extent[0]) / target_pixel_size[0])))
    n_cols = max(1, n_cols)

    n_rows = int(numpy.ceil(
        abs((shp_extent[3] - shp_extent[2]) / target_pixel_size[1])))
    n_rows = max(1, n_rows)

    driver = gdal.GetDriverByName('GTiff')
    n_bands = 1
    raster = driver.Create(
        target_raster_path, n_cols, n_rows, n_bands, target_pixel_type,
        options=gtiff_creation_options)
    raster.GetRasterBand(1).SetNoDataValue(target_nodata)

    # Set the transform based on the upper left corner and given pixel
    # dimensions
    if target_pixel_size[0] < 0:
        x_source = shp_extent[1]
    else:
        x_source = shp_extent[0]
    if target_pixel_size[1] < 0:
        y_source = shp_extent[3]
    else:
        y_source = shp_extent[2]
    raster_transform = [
        x_source, target_pixel_size[0], 0.0,
        y_source, 0.0, target_pixel_size[1]]
    raster.SetGeoTransform(raster_transform)

    # Use the same projection on the raster as the shapefile
    raster.SetProjection(vector.GetLayer(0).GetSpatialRef().ExportToWkt())

    # Initialize everything to nodata
    if fill_value is not None:
        band = raster.GetRasterBand(1)
        band.Fill(fill_value)
        band.FlushCache()
        band = None
    layer = None
    vector = None
    raster = None
    vector = None


def interpolate_points(
        base_vector_path, vector_attribute_field, target_raster_path_band,
        interpolation_mode):
    """Interpolate point values onto an existing raster.

    Parameters:
        base_vector_path (string): path to a shapefile that contains point
            vector layers.
        vector_attribute_field (field): a string in the vector referenced at
            ``base_vector_path`` that refers to a numeric value in the
            vector's attribute table.  This is the value that will be
            interpolated across the raster.
        target_raster_path_band (tuple): a path/band number tuple to an
            existing raster which likely intersects or is nearby the source
            vector. The band in this raster will take on the interpolated
            numerical values  provided at each point.
        interpolation_mode (string): the interpolation method to use for
            scipy.interpolate.griddata, one of 'linear', near', or 'cubic'.

    Returns:
       None

    """
    source_vector = gdal.OpenEx(base_vector_path, gdal.OF_VECTOR)
    point_list = []
    value_list = []
    for layer_index in range(source_vector.GetLayerCount()):
        layer = source_vector.GetLayer(layer_index)
        for point_feature in layer:
            value = point_feature.GetField(vector_attribute_field)
            # Add in the numpy notation which is row, col
            # Here the point geometry is in the form x, y (col, row)
            geometry = point_feature.GetGeometryRef()
            point = geometry.GetPoint()
            point_list.append([point[1], point[0]])
            value_list.append(value)

    point_array = numpy.array(point_list)
    value_array = numpy.array(value_list)

    target_raster = gdal.OpenEx(
        target_raster_path_band[0], gdal.OF_RASTER | gdal.GA_Update)
    band = target_raster.GetRasterBand(target_raster_path_band[1])
    nodata = band.GetNoDataValue()
    geotransform = target_raster.GetGeoTransform()
    for offsets in iterblocks(
            target_raster_path_band, offset_only=True):
        grid_y, grid_x = numpy.mgrid[
            offsets['yoff']:offsets['yoff']+offsets['win_ysize'],
            offsets['xoff']:offsets['xoff']+offsets['win_xsize']]
        grid_y = grid_y * geotransform[5] + geotransform[3]
        grid_x = grid_x * geotransform[1] + geotransform[0]

        # this is to be consistent with GDAL 2.0's change of 'nearest' to
        # 'near' for an interpolation scheme that SciPy did not change.
        if interpolation_mode == 'near':
            interpolation_mode = 'nearest'
        raster_out_array = scipy.interpolate.griddata(
            point_array, value_array, (grid_y, grid_x), interpolation_mode,
            nodata)
        band.WriteArray(raster_out_array, offsets['xoff'], offsets['yoff'])


def zonal_statistics(
        base_raster_path_band, aggregate_vector_path,
        aggregate_layer_name=None, ignore_nodata=True,
        polygons_might_overlap=True, working_dir=None):
    """Collect stats on pixel values which lie within polygons.

    This function summarizes raster statistics including min, max,
    mean, and pixel count over the regions on the raster that are
    overlapped by the polygons in the vector layer. Statistics are calculated
    in two passes, where first polygons aggregate over pixels in the raster
    whose centers intersect with the polygon. In the second pass, any polygons
    that are not aggregated use their bounding box to intersect with the
    raster for overlap statistics. Note there may be some degenerate
    cases where the bounding box vs. actual geometry intersection would be
    incorrect, but these are so unlikely as to be manually constructed. If
    you encounter one of these please email the description and dataset
    to richsharp@stanford.edu.

    Parameters:
        base_raster_path_band (tuple): a str/int tuple indicating the path to
            the base raster and the band index of that raster to analyze.
        aggregate_vector_path (string): a path to an ogr compatable polygon
            vector whose geometric features indicate the areas over
            ``base_raster_path_band`` to calculate statistics over.
        aggregate_layer_name (string): name of shapefile layer that will be
            used to aggregate results over.  If set to None, the first layer
            in the DataSource will be used as retrieved by ``.GetLayer()``.
            Note: it is normal and expected to set this field at None if the
            aggregating shapefile is a single layer as many shapefiles,
            including the common 'ESRI Shapefile', are.
        ignore_nodata: if true, then nodata pixels are not accounted for when
            calculating min, max, count, or mean.  However, the value of
            ``nodata_count`` will always be the number of nodata pixels
            aggregated under the polygon.
        polygons_might_overlap (boolean): if True the function calculates
            aggregation coverage close to optimally by rasterizing sets of
            polygons that don't overlap.  However, this step can be
            computationally expensive for cases where there are many polygons.
            Setting this flag to False directs the function rasterize in one
            step.
        working_dir (string): If not None, indicates where temporary files
            should be created during this run.

    Returns:
        nested dictionary indexed by aggregating feature id, and then by one
        of 'min' 'max' 'sum' 'count' and 'nodata_count'.  Example:
        {0: {'min': 0, 'max': 1, 'sum': 1.7, count': 3, 'nodata_count': 1}}

    Raises:
        ValueError if ``base_raster_path_band`` is incorrectly formatted.
        RuntimeError(s) if the aggregate vector or layer cannot open.

    """
    if not _is_raster_path_band_formatted(base_raster_path_band):
        raise ValueError(
            "`base_raster_path_band` not formatted as expected.  Expects "
            "(path, band_index), received %s" % repr(base_raster_path_band))
    aggregate_vector = gdal.OpenEx(aggregate_vector_path, gdal.OF_VECTOR)
    if aggregate_vector is None:
        raise RuntimeError(
            "Could not open aggregate vector at %s" % aggregate_vector_path)
    LOGGER.debug(aggregate_vector)
    if aggregate_layer_name is not None:
        aggregate_layer = aggregate_vector.GetLayerByName(
            aggregate_layer_name)
    else:
        aggregate_layer = aggregate_vector.GetLayer()
    if aggregate_layer is None:
        raise RuntimeError(
            "Could not open layer %s on %s" % (
                aggregate_layer_name, aggregate_vector_path))

    # create a new aggregate ID field to map base vector aggregate fields to
    # local ones that are guaranteed to be integers.
    local_aggregate_field_name = 'original_fid'
    rasterize_layer_args = {
        'options': [
            'ALL_TOUCHED=FALSE',
            'ATTRIBUTE=%s' % local_aggregate_field_name]
        }

    # clip base raster to aggregating vector intersection
    raster_info = get_raster_info(base_raster_path_band[0])
    # -1 here because bands are 1 indexed
    raster_nodata = raster_info['nodata'][base_raster_path_band[1]-1]
    with tempfile.NamedTemporaryFile(
            prefix='clipped_raster', suffix='.tif', delete=False,
            dir=working_dir) as clipped_raster_file:
        clipped_raster_path = clipped_raster_file.name
    try:
        align_and_resize_raster_stack(
            [base_raster_path_band[0]], [clipped_raster_path], ['near'],
            raster_info['pixel_size'], 'intersection',
            base_vector_path_list=[aggregate_vector_path],
            raster_align_index=0)
        clipped_raster = gdal.OpenEx(clipped_raster_path, gdal.OF_RASTER)
        clipped_band = clipped_raster.GetRasterBand(base_raster_path_band[1])
    except ValueError as e:
        if 'Bounding boxes do not intersect' in repr(e):
            LOGGER.error(
                "aggregate vector %s does not intersect with the raster %s",
                aggregate_vector_path, base_raster_path_band)
            aggregate_stats = collections.defaultdict(
                lambda: {
                    'min': None, 'max': None, 'count': 0, 'nodata_count': 0,
                    'sum': 0.0})
            for feature in aggregate_layer:
                _ = aggregate_stats[feature.GetFID()]
            return dict(aggregate_stats)
        else:
            # this would be very unexpected to get here, but if it happened
            # and we didn't raise an exception, execution could get weird.
            raise

    # make a shapefile that non-overlapping layers can be added to
    driver = ogr.GetDriverByName('MEMORY')
    disjoint_vector = driver.CreateDataSource('disjoint_vector')
    spat_ref = aggregate_layer.GetSpatialRef()

    # Initialize these dictionaries to have the shapefile fields in the
    # original datasource even if we don't pick up a value later
    LOGGER.info("build a lookup of aggregate field value to FID")

    aggregate_layer_fid_set = set(
        [agg_feat.GetFID() for agg_feat in aggregate_layer])

    # Loop over each polygon and aggregate
    if polygons_might_overlap:
        LOGGER.info("creating disjoint polygon set")
        disjoint_fid_sets = calculate_disjoint_polygon_set(
            aggregate_vector_path, bounding_box=raster_info['bounding_box'])
    else:
        disjoint_fid_sets = [aggregate_layer_fid_set]

    with tempfile.NamedTemporaryFile(
            prefix='aggregate_fid_raster', suffix='.tif',
            delete=False, dir=working_dir) as agg_fid_raster_file:
        agg_fid_raster_path = agg_fid_raster_file.name

    agg_fid_nodata = -1
    new_raster_from_base(
        clipped_raster_path, agg_fid_raster_path, gdal.GDT_Int32,
        [agg_fid_nodata])
    agg_fid_raster = gdal.OpenEx(
        agg_fid_raster_path, gdal.GA_Update | gdal.OF_RASTER)
    aggregate_stats = collections.defaultdict(lambda: {
        'min': None, 'max': None, 'count': 0, 'nodata_count': 0, 'sum': 0.0})
    last_time = time.time()
    LOGGER.info("processing %d disjoint polygon sets", len(disjoint_fid_sets))
    for set_index, disjoint_fid_set in enumerate(disjoint_fid_sets):
        last_time = _invoke_timed_callback(
            last_time, lambda: LOGGER.info(
                "zonal stats approximately %.1f%% complete on %s",
                100.0 * float(set_index+1) / len(disjoint_fid_sets),
                os.path.basename(aggregate_vector_path)),
            _LOGGING_PERIOD)
        disjoint_layer = disjoint_vector.CreateLayer(
            'disjoint_vector', spat_ref, ogr.wkbPolygon)
        disjoint_layer.CreateField(
            ogr.FieldDefn(local_aggregate_field_name, ogr.OFTInteger))
        disjoint_layer_defn = disjoint_layer.GetLayerDefn()
        # add polygons to subset_layer
        disjoint_layer.StartTransaction()
        for index, feature_fid in enumerate(disjoint_fid_set):
            last_time = _invoke_timed_callback(
                last_time, lambda: LOGGER.info(
                    "polygon set %d of %d approximately %.1f%% processed "
                    "on %s", set_index+1, len(disjoint_fid_sets),
                    100.0 * float(index+1) / len(disjoint_fid_set),
                    os.path.basename(aggregate_vector_path)),
                _LOGGING_PERIOD)
            agg_feat = aggregate_layer.GetFeature(feature_fid)
            disjoint_feat = ogr.Feature(disjoint_layer_defn)
            disjoint_feat.SetGeometry(agg_feat.GetGeometryRef().Clone())
            disjoint_feat.SetField(
                local_aggregate_field_name, feature_fid)
            disjoint_layer.CreateFeature(disjoint_feat)
        disjoint_layer.CommitTransaction()

        LOGGER.info(
            "disjoint polygon set %d of %d 100.0%% processed on %s",
            set_index+1, len(disjoint_fid_sets), os.path.basename(
                aggregate_vector_path))

        # nodata out the mask
        agg_fid_band = agg_fid_raster.GetRasterBand(1)
        agg_fid_band.Fill(agg_fid_nodata)
        LOGGER.info(
            "rasterizing disjoint polygon set %d of %d %s", set_index+1,
            len(disjoint_fid_sets),
            os.path.basename(aggregate_vector_path))
        rasterize_callback = _make_logger_callback(
            "rasterizing polygon " + str(set_index+1) + " of " +
            str(len(disjoint_fid_set)) + " set %.1f%% complete")
        gdal.RasterizeLayer(
            agg_fid_raster, [1], disjoint_layer,
            callback=rasterize_callback, **rasterize_layer_args)
        agg_fid_raster.FlushCache()

        # Delete the features we just added to the subset_layer
        disjoint_layer = None
        disjoint_vector.DeleteLayer(0)

        # create a key array
        # and parallel min, max, count, and nodata count arrays
        LOGGER.info(
            "summarizing rasterized disjoint polygon set %d of %d %s",
            set_index+1, len(disjoint_fid_sets),
            os.path.basename(aggregate_vector_path))
        for agg_fid_offsets in iterblocks(
                (agg_fid_raster_path, 1), offset_only=True):
            agg_fid_block = agg_fid_band.ReadAsArray(**agg_fid_offsets)
            clipped_block = clipped_band.ReadAsArray(**agg_fid_offsets)
            valid_mask = (agg_fid_block != agg_fid_nodata)
            valid_agg_fids = agg_fid_block[valid_mask]
            valid_clipped = clipped_block[valid_mask]
            for agg_fid in numpy.unique(valid_agg_fids):
                masked_clipped_block = valid_clipped[
                    valid_agg_fids == agg_fid]
                if raster_nodata is not None:
                    clipped_nodata_mask = numpy.isclose(
                        masked_clipped_block, raster_nodata)
                else:
                    clipped_nodata_mask = numpy.zeros(
                        masked_clipped_block.shape, dtype=numpy.bool)
                aggregate_stats[agg_fid]['nodata_count'] += (
                    numpy.count_nonzero(clipped_nodata_mask))
                if ignore_nodata:
                    masked_clipped_block = (
                        masked_clipped_block[~clipped_nodata_mask])
                if masked_clipped_block.size == 0:
                    continue

                if aggregate_stats[agg_fid]['min'] is None:
                    aggregate_stats[agg_fid]['min'] = (
                        masked_clipped_block[0])
                    aggregate_stats[agg_fid]['max'] = (
                        masked_clipped_block[0])

                aggregate_stats[agg_fid]['min'] = min(
                    numpy.min(masked_clipped_block),
                    aggregate_stats[agg_fid]['min'])
                aggregate_stats[agg_fid]['max'] = max(
                    numpy.max(masked_clipped_block),
                    aggregate_stats[agg_fid]['max'])
                aggregate_stats[agg_fid]['count'] += (
                    masked_clipped_block.size)
                aggregate_stats[agg_fid]['sum'] += numpy.sum(
                    masked_clipped_block)
    unset_fids = aggregate_layer_fid_set.difference(aggregate_stats)
    LOGGER.debug(
        "unset_fids: %s of %s ", len(unset_fids),
        len(aggregate_layer_fid_set))
    clipped_gt = numpy.array(
        clipped_raster.GetGeoTransform(), dtype=numpy.float32)
    LOGGER.debug("gt %s for %s", clipped_gt, base_raster_path_band)
    for unset_fid in unset_fids:
        unset_feat = aggregate_layer.GetFeature(unset_fid)
        unset_geom_envelope = list(unset_feat.GetGeometryRef().GetEnvelope())
        if clipped_gt[1] < 0:
            unset_geom_envelope[0], unset_geom_envelope[1] = (
                unset_geom_envelope[1], unset_geom_envelope[0])
        if clipped_gt[5] < 0:
            unset_geom_envelope[2], unset_geom_envelope[3] = (
                unset_geom_envelope[3], unset_geom_envelope[2])

        xoff = int((unset_geom_envelope[0] - clipped_gt[0]) / clipped_gt[1])
        yoff = int((unset_geom_envelope[2] - clipped_gt[3]) / clipped_gt[5])
        win_xsize = int(numpy.ceil(
            (unset_geom_envelope[1] - clipped_gt[0]) /
            clipped_gt[1])) - xoff
        win_ysize = int(numpy.ceil(
            (unset_geom_envelope[3] - clipped_gt[3]) /
            clipped_gt[5])) - yoff

        # clamp offset to the side of the raster if it's negative
        if xoff < 0:
            win_xsize += xoff
            xoff = 0
        if yoff < 0:
            win_ysize += yoff
            yoff = 0

        # clamp the window to the side of the raster if too big
        if xoff+win_xsize > clipped_band.XSize:
            win_xsize = clipped_band.XSize-xoff
        if yoff+win_ysize > clipped_band.YSize:
            win_ysize = clipped_band.YSize-yoff

        if win_xsize <= 0 or win_ysize <= 0:
            continue

        # here we consider the pixels that intersect with the geometry's
        # bounding box as being the proxy for the intersection with the
        # polygon itself. This is not a bad approximation since the case
        # that caused the polygon to be skipped in the first phase is that it
        # is as small as a pixel. There could be some degenerate cases that
        # make this estimation very wrong, but we do not know of any that
        # would come from natural data. If you do encounter such a dataset
        # please email the description and datset to richsharp@stanford.edu.
        unset_fid_block = clipped_band.ReadAsArray(
            xoff=xoff, yoff=yoff, win_xsize=win_xsize, win_ysize=win_ysize)

        if raster_nodata is not None:
            unset_fid_nodata_mask = numpy.isclose(
                unset_fid_block, raster_nodata)
        else:
            unset_fid_nodata_mask = numpy.zeros(
                unset_fid_block.shape, dtype=numpy.bool)

        valid_unset_fid_block = unset_fid_block[~unset_fid_nodata_mask]
        if valid_unset_fid_block.size == 0:
            aggregate_stats[unset_fid]['min'] = 0.0
            aggregate_stats[unset_fid]['max'] = 0.0
            aggregate_stats[unset_fid]['sum'] = 0.0
        else:
            aggregate_stats[unset_fid]['min'] = numpy.min(
                valid_unset_fid_block)
            aggregate_stats[unset_fid]['max'] = numpy.max(
                valid_unset_fid_block)
            aggregate_stats[unset_fid]['sum'] = numpy.sum(
                valid_unset_fid_block)
        aggregate_stats[unset_fid]['count'] = valid_unset_fid_block.size
        aggregate_stats[unset_fid]['nodata_count'] = numpy.count_nonzero(
            unset_fid_nodata_mask)

    unset_fids = aggregate_layer_fid_set.difference(aggregate_stats)
    LOGGER.debug(
        "remaining unset_fids: %s of %s ", len(unset_fids),
        len(aggregate_layer_fid_set))
    # fill in the missing polygon fids in the aggregate stats by invoking the
    # accessor in the defaultdict
    for fid in unset_fids:
        _ = aggregate_stats[fid]

    LOGGER.info(
        "all done processing polygon sets for %s", os.path.basename(
            aggregate_vector_path))

    # clean up temporary files
    gdal.Dataset.__swig_destroy__(agg_fid_raster)
    gdal.Dataset.__swig_destroy__(aggregate_vector)
    gdal.Dataset.__swig_destroy__(clipped_raster)
    clipped_band = None
    clipped_raster = None
    agg_fid_raster = None
    disjoint_layer = None
    disjoint_vector = None
    aggregate_layer = None
    aggregate_vector = None
    for filename in [agg_fid_raster_path, clipped_raster_path]:
        os.remove(filename)

    return dict(aggregate_stats)


def get_vector_info(vector_path, layer_id=0):
    """Get information about an OGR vector (datasource).

    Parameters:
        vector_path (str): a path to a OGR vector.
        layer_id (str/int): name or index of underlying layer to analyze.
            Defaults to 0.

    Raises:
        ValueError if ``vector_path`` does not exist on disk or cannot be
        opened as a gdal.OF_VECTOR.

    Returns:
        raster_properties (dictionary): a dictionary with the following
            properties stored under relevant keys.

            'projection' (string): projection of the vector in Well Known
                Text.
            'bounding_box' (sequence): sequence of floats representing the
                bounding box in projected coordinates in the order
                [minx, miny, maxx, maxy].

    """
    vector = gdal.OpenEx(vector_path, gdal.OF_VECTOR)
    if not vector:
        raise ValueError(
            "Could not open %s as a gdal.OF_VECTOR" % vector_path)
    vector_properties = {}
    layer = vector.GetLayer(iLayer=layer_id)
    # projection is same for all layers, so just use the first one
    spatial_ref = layer.GetSpatialRef()
    if spatial_ref:
        vector_sr_wkt = spatial_ref.ExportToWkt()
    else:
        vector_sr_wkt = None
    vector_properties['projection'] = vector_sr_wkt
    layer_bb = layer.GetExtent()
    layer = None
    vector = None
    # convert form [minx,maxx,miny,maxy] to [minx,miny,maxx,maxy]
    vector_properties['bounding_box'] = [layer_bb[i] for i in [0, 2, 1, 3]]
    return vector_properties


def get_raster_info(raster_path):
    """Get information about a GDAL raster (dataset).

    Parameters:
       raster_path (String): a path to a GDAL raster.

    Raises:
        ValueError if ``raster_path`` is not a file or cannot be opened as a
        gdal.OF_RASTER.

    Returns:
        raster_properties (dictionary): a dictionary with the properties
            stored under relevant keys.

            'pixel_size' (tuple): (pixel x-size, pixel y-size) from
                geotransform.
            'raster_size' (tuple):  number of raster pixels in (x, y)
                direction.
            'nodata' (sequence): a sequence of the nodata values in the bands
                of the raster in the same order as increasing band index.
            'n_bands' (int): number of bands in the raster.
            'geotransform' (tuple): a 6-tuple representing the geotransform of
                (x orign, x-increase, xy-increase,
                 y origin, yx-increase, y-increase).
            'datatype' (int): An instance of an enumerated gdal.GDT_* int
                that represents the datatype of the raster.
            'projection' (string): projection of the raster in Well Known
                Text.
            'bounding_box' (sequence): sequence of floats representing the
                bounding box in projected coordinates in the order
                [minx, miny, maxx, maxy]
            'block_size' (tuple): underlying x/y raster block size for
                efficient reading.

    """
    raster = gdal.OpenEx(raster_path, gdal.OF_RASTER)
    if not raster:
        raise ValueError(
            "Could not open %s as a gdal.OF_RASTER" % raster_path)
    raster_properties = {}
    projection_wkt = raster.GetProjection()
    if not projection_wkt:
        projection_wkt = None
    raster_properties['projection'] = projection_wkt
    geo_transform = raster.GetGeoTransform()
    raster_properties['geotransform'] = geo_transform
    raster_properties['pixel_size'] = (geo_transform[1], geo_transform[5])
    raster_properties['raster_size'] = (
        raster.GetRasterBand(1).XSize,
        raster.GetRasterBand(1).YSize)
    raster_properties['n_bands'] = raster.RasterCount
    raster_properties['nodata'] = [
        raster.GetRasterBand(index).GetNoDataValue() for index in range(
            1, raster_properties['n_bands']+1)]
    # blocksize is the same for all bands, so we can just get the first
    raster_properties['block_size'] = raster.GetRasterBand(1).GetBlockSize()

    # we dont' really know how the geotransform is laid out, all we can do is
    # calculate the x and y bounds, then take the appropriate min/max
    x_bounds = [
        geo_transform[0], geo_transform[0] +
        raster_properties['raster_size'][0] * geo_transform[1] +
        raster_properties['raster_size'][1] * geo_transform[2]]
    y_bounds = [
        geo_transform[3], geo_transform[3] +
        raster_properties['raster_size'][0] * geo_transform[4] +
        raster_properties['raster_size'][1] * geo_transform[5]]

    raster_properties['bounding_box'] = [
        numpy.min(x_bounds), numpy.min(y_bounds),
        numpy.max(x_bounds), numpy.max(y_bounds)]

    # datatype is the same for the whole raster, but is associated with band
    raster_properties['datatype'] = raster.GetRasterBand(1).DataType
    raster = None
    return raster_properties


def reproject_vector(
        base_vector_path, target_wkt, target_path, layer_id=0,
        driver_name='ESRI Shapefile', copy_fields=True):
    """Reproject OGR DataSource (vector).

    Transforms the features of the base vector to the desired output
    projection in a new ESRI Shapefile.

    Parameters:
        base_vector_path (string): Path to the base shapefile to transform.
        target_wkt (string): the desired output projection in Well Known Text
            (by layer.GetSpatialRef().ExportToWkt())
        target_path (string): the filepath to the transformed shapefile
        layer_id (str/int): name or index of layer in ``base_vector_path`` to
            reproject. Defaults to 0.
        driver_name (string): String to pass to ogr.GetDriverByName, defaults
            to 'ESRI Shapefile'.
        copy_fields (bool or iterable): If True, all the fields in
            ``base_vector_path`` will be copied to ``target_path`` during the
            reprojection step. If it is an iterable, it will contain the
            field names to exclusively copy. An unmatched fieldname will be
            ignored. If ``False`` no fields are copied into the new vector.

    Returns:
        None

    """
    base_vector = gdal.OpenEx(base_vector_path, gdal.OF_VECTOR)

    # if this file already exists, then remove it
    if os.path.isfile(target_path):
        LOGGER.warning(
            "%s already exists, removing and overwriting", target_path)
        os.remove(target_path)

    target_sr = osr.SpatialReference(target_wkt)

    # create a new shapefile from the orginal_datasource
    target_driver = ogr.GetDriverByName(driver_name)
    target_vector = target_driver.CreateDataSource(target_path)

    layer = base_vector.GetLayer(layer_id)
    layer_dfn = layer.GetLayerDefn()

    # Create new layer for target_vector using same name and
    # geometry type from base vector but new projection
    target_layer = target_vector.CreateLayer(
        layer_dfn.GetName(), target_sr, layer_dfn.GetGeomType())

    # this will map the target field index to the base index it came from
    # in case we don't need to copy all the fields
    target_to_base_field_id_map = {}
    if copy_fields:
        # Get the number of fields in original_layer
        original_field_count = layer_dfn.GetFieldCount()
        # For every field that's copying, create a duplicate field in the
        # new layer

        for fld_index in range(original_field_count):
            original_field = layer_dfn.GetFieldDefn(fld_index)
            field_name = original_field.GetName()
            if copy_fields is True or field_name in copy_fields:
                target_field = ogr.FieldDefn(
                    field_name, original_field.GetType())
                target_layer.CreateField(target_field)
                target_to_base_field_id_map[fld_index] = len(
                    target_to_base_field_id_map)

    # Get the SR of the original_layer to use in transforming
    base_sr = layer.GetSpatialRef()

    # Create a coordinate transformation
    coord_trans = osr.CoordinateTransformation(base_sr, target_sr)

    # Copy all of the features in layer to the new shapefile
    target_layer.StartTransaction()
    error_count = 0
    last_time = time.time()
    LOGGER.info("starting reprojection")
    for feature_index, base_feature in enumerate(layer):
        last_time = _invoke_timed_callback(
            last_time, lambda: LOGGER.info(
                "reprojection approximately %.1f%% complete on %s",
                100.0 * float(feature_index+1) / (layer.GetFeatureCount()),
                os.path.basename(target_path)),
            _LOGGING_PERIOD)

        geom = base_feature.GetGeometryRef()
        if geom is None:
            # we encountered this error occasionally when transforming clipped
            # global polygons.  Not clear what is happening but perhaps a
            # feature was retained that otherwise wouldn't have been included
            # in the clip
            error_count += 1
            continue

        # Transform geometry into format desired for the new projection
        error_code = geom.Transform(coord_trans)
        if error_code != 0:  # error
            # this could be caused by an out of range transformation
            # whatever the case, don't put the transformed poly into the
            # output set
            error_count += 1
            continue

        # Copy original_datasource's feature and set as new shapes feature
        target_feature = ogr.Feature(target_layer.GetLayerDefn())
        target_feature.SetGeometry(geom)

        # For all the fields in the feature set the field values from the
        # source field
        for target_index, base_index in (
                target_to_base_field_id_map.items()):
            target_feature.SetField(
                target_index, base_feature.GetField(base_index))

        target_layer.CreateFeature(target_feature)
        target_feature = None
        base_feature = None
    target_layer.CommitTransaction()
    LOGGER.info(
        "reprojection 100.0%% complete on %s", os.path.basename(target_path))
    if error_count > 0:
        LOGGER.warning(
            '%d features out of %d were unable to be transformed and are'
            ' not in the output vector at %s', error_count,
            layer.GetFeatureCount(), target_path)
    layer = None
    base_vector = None


def reclassify_raster(
        base_raster_path_band, value_map, target_raster_path, target_datatype,
        target_nodata, values_required=True,
        gtiff_creation_options=DEFAULT_GTIFF_CREATION_OPTIONS):
    """Reclassify pixel values in a raster.

    A function to reclassify values in raster to any output type. By default
    the values except for nodata must be in ``value_map``.

    Parameters:
        base_raster_path_band (tuple): a tuple including file path to a raster
            and the band index to operate over. ex: (path, band_index)
        value_map (dictionary): a dictionary of values of
            {source_value: dest_value, ...} where source_value's type is the
            same as the values in ``base_raster_path`` at band ``band_index``.
            Must contain at least one value.
        target_raster_path (string): target raster output path; overwritten if
            it exists
        target_datatype (gdal type): the numerical type for the target raster
        target_nodata (numerical type): the nodata value for the target raster
            Must be the same type as target_datatype
        values_required (bool): If True, raise a ValueError if there is a
            value in the raster that is not found in ``value_map``.
        gtiff_creation_options (list or tuple): list of strings that will be
            passed as GDAL "dataset" creation options to the GTIFF driver.

    Returns:
        None

    Raises:
        ValueError if ``values_required`` is ``True`` and a pixel value from
           ``base_raster_path_band`` is not a key in ``attr_dict``.

    """
    if len(value_map) == 0:
        raise ValueError("value_map must contain at least one value")
    if not _is_raster_path_band_formatted(base_raster_path_band):
        raise ValueError(
            "Expected a (path, band_id) tuple, instead got '%s'" %
            base_raster_path_band)
    raster_info = get_raster_info(base_raster_path_band[0])
    nodata = raster_info['nodata'][base_raster_path_band[1]-1]
    value_map_copy = value_map.copy()
    # possible that nodata value is not defined, so test for None first
    # otherwise if nodata not predefined, remap it into the dictionary
    if nodata is not None and nodata not in value_map_copy:
        value_map_copy[nodata] = target_nodata
    keys = sorted(numpy.array(list(value_map_copy.keys())))
    values = numpy.array([value_map_copy[x] for x in keys])

    def _map_dataset_to_value_op(original_values):
        """Convert a block of original values to the lookup values."""
        if values_required:
            unique = numpy.unique(original_values)
            has_map = numpy.in1d(unique, keys)
            if not all(has_map):
                missing_values = unique[~has_map]
                raise ValueError(
                    'The following %d raster values %s from "%s" do not have '
                    'corresponding entries in the ``value_map``: %s' % (
                        missing_values.size, str(missing_values),
                        base_raster_path_band[0], str(value_map)))
        index = numpy.digitize(original_values.ravel(), keys, right=True)
        return values[index].reshape(original_values.shape)

    raster_calculator(
        [base_raster_path_band], _map_dataset_to_value_op,
        target_raster_path, target_datatype, target_nodata,
        gtiff_creation_options=gtiff_creation_options)


def warp_raster(
        base_raster_path, target_pixel_size, target_raster_path,
        resample_method, target_bb=None, base_sr_wkt=None, target_sr_wkt=None,
        gtiff_creation_options=DEFAULT_GTIFF_CREATION_OPTIONS,
        n_threads=None, vector_mask_options=None,
        gdal_warp_options=None, working_dir=None):
    """Resize/resample raster to desired pixel size, bbox and projection.

    Parameters:
        base_raster_path (string): path to base raster.
        target_pixel_size (list/tuple): a two element sequence indicating
            the x and y pixel size in projected units.
        target_raster_path (string): the location of the resized and
            resampled raster.
        resample_method (string): the resampling technique, one of
            "near|bilinear|cubic|cubicspline|lanczos|average|mode|max"
            "min|med|q1|q3"
        target_bb (sequence): if None, target bounding box is the same as the
            source bounding box.  Otherwise it's a sequence of float
            describing target bounding box in target coordinate system as
            [minx, miny, maxx, maxy].
        base_sr_wkt (string): if not None, interpret the projection of
            ``base_raster_path`` as this.
        target_sr_wkt (string): if not None, desired target projection in Well
            Known Text format.
        gtiff_creation_options (list or tuple): list of strings that will be
            passed as GDAL "dataset" creation options to the GTIFF driver.
        n_threads (int): optional, if not None this sets the ``N_THREADS``
            option for ``gdal.Warp``.
        vector_mask_options (dict): optional, if not None, this is a
            dictionary of options to use an existing vector's geometry to
            mask out pixels in the target raster that do not overlap the
            vector's geometry. Keys to this dictionary are:
                'mask_vector_path': (str) path to the mask vector file. This
                    vector will be automatically projected to the target
                    projection if its base coordinate system does not match
                    the target.
                'mask_layer_id': (int/str) the layer index or name to use for
                    masking, if this key is not in the dictionary the default
                    is to use the layer at index 0.
                'mask_vector_where_filter': (str) an SQL WHERE string that can
                    be used to filter the geometry in the mask. Ex:
                    'id > 10' would use all features whose field value of
                    'id' is > 10.
        gdal_warp_options (sequence): if present, the contents of this list
            are passed to the ``warpOptions`` parameter of ``gdal.Warp``. See
            the GDAL Warp documentation for details.
        working_dir (string): if defined uses this directory to make
            temporary working files for calculation. Otherwise uses system's
            temp directory.

    Returns:
        None

    Raises:
        ValueError if ``pixel_size`` is not a 2 element sequence of numbers.
        ValueError if ``vector_mask_options`` is not None but the
            ``mask_vector_path`` is undefined or doesn't point to a valid
            file.

    """
    _assert_is_valid_pixel_size(target_pixel_size)

    base_raster_info = get_raster_info(base_raster_path)
    if target_sr_wkt is None:
        target_sr_wkt = base_raster_info['projection']

    if target_bb is None:
        # ensure it's a sequence so we can modify it
        working_bb = list(get_raster_info(base_raster_path)['bounding_box'])
        # transform the working_bb if target_sr_wkt is not None
        if target_sr_wkt is not None:
            LOGGER.debug(
                "transforming bounding box from %s ", working_bb)
            working_bb = transform_bounding_box(
                base_raster_info['bounding_box'],
                base_raster_info['projection'], target_sr_wkt)
            LOGGER.debug(
                "transforming bounding to %s ", working_bb)
    else:
        # ensure it's a sequence so we can modify it
        working_bb = list(target_bb)

    # determine the raster size that bounds the input bounding box and then
    # adjust the bounding box to be that size
    target_x_size = int(abs(
        float(working_bb[2] - working_bb[0]) / target_pixel_size[0]))
    target_y_size = int(abs(
        float(working_bb[3] - working_bb[1]) / target_pixel_size[1]))

    # sometimes bounding boxes are numerically perfect, this checks for that
    x_residual = (
        abs(target_x_size * target_pixel_size[0]) -
        (working_bb[2] - working_bb[0]))
    if not numpy.isclose(x_residual, 0.0):
        target_x_size += 1
    y_residual = (
        abs(target_y_size * target_pixel_size[1]) -
        (working_bb[3] - working_bb[1]))
    if not numpy.isclose(y_residual, 0.0):
        target_y_size += 1

    if target_x_size == 0:
        LOGGER.warning(
            "bounding_box is so small that x dimension rounds to 0; "
            "clamping to 1.")
        target_x_size = 1
    if target_y_size == 0:
        LOGGER.warning(
            "bounding_box is so small that y dimension rounds to 0; "
            "clamping to 1.")
        target_y_size = 1

    # this ensures the bounding boxes perfectly fit a multiple of the target
    # pixel size
    working_bb[2] = working_bb[0] + abs(target_pixel_size[0] * target_x_size)
    working_bb[3] = working_bb[1] + abs(target_pixel_size[1] * target_y_size)

    reproject_callback = _make_logger_callback(
        "Warp %.1f%% complete %s")

    warp_options = []
    if n_threads:
        warp_options.append('NUM_THREADS=%d' % n_threads)
    if gdal_warp_options:
        warp_options.extend(gdal_warp_options)

    mask_vector_path = None
    mask_layer_id = 0
    mask_vector_where_filter = None
    if vector_mask_options:
        # translate pygeoprocessing terminology into GDAL warp options.
        if 'mask_vector_path' not in vector_mask_options:
            raise ValueError(
                'vector_mask_options passed, but no value for '
                '"mask_vector_path": %s', vector_mask_options)
        mask_vector_path = vector_mask_options['mask_vector_path']
        if not os.path.exists(mask_vector_path):
            raise ValueError(
                'The mask vector at %s was not found.', mask_vector_path)
        if 'mask_layer_id' in vector_mask_options:
            mask_layer_id = vector_mask_options['mask_layer_id']
        if 'mask_vector_where_filter' in vector_mask_options:
            mask_vector_where_filter = (
                vector_mask_options['mask_vector_where_filter'])

    if vector_mask_options:
        temp_working_dir = tempfile.mkdtemp(dir=working_dir)
        warped_raster_path = os.path.join(
            temp_working_dir, os.path.basename(target_raster_path).replace(
                '.tif', '_nonmasked.tif'))
    else:
        # if there is no vector path the result is the warp
        warped_raster_path = target_raster_path
    base_raster = gdal.OpenEx(base_raster_path, gdal.OF_RASTER)
    gdal.Warp(
        warped_raster_path, base_raster,
        outputBounds=working_bb,
        xRes=abs(target_pixel_size[0]),
        yRes=abs(target_pixel_size[1]),
        resampleAlg=resample_method,
        outputBoundsSRS=target_sr_wkt,
        srcSRS=base_sr_wkt,
        dstSRS=target_sr_wkt,
        multithread=True if warp_options else False,
        warpOptions=warp_options,
        creationOptions=gtiff_creation_options,
        callback=reproject_callback,
        callback_data=[target_raster_path])

    if vector_mask_options:
        # there was a cutline vector, so mask it out now, otherwise target
        # is already the result.
        mask_raster(
            (warped_raster_path, 1), vector_mask_options['mask_vector_path'],
            target_raster_path,
            mask_layer_id=mask_layer_id,
            where_clause=mask_vector_where_filter,
            target_mask_value=None, working_dir=temp_working_dir,
            all_touched=False,
            gtiff_creation_options=DEFAULT_GTIFF_CREATION_OPTIONS)
        shutil.rmtree(temp_working_dir)


def rasterize(
        vector_path, target_raster_path, burn_values=None, option_list=None,
        layer_id=0, where_clause=None):
    """Project a vector onto an existing raster.

    Burn the layer at ``layer_id`` in ``vector_path`` to an existing
    raster at ``target_raster_path_band``.

    Parameters:
        vector_path (string): filepath to vector to rasterize.
        target_raster_path (string): path to an existing raster to burn vector
            into.  Can have multiple bands.
        burn_values (list/tuple): optional sequence of values to burn into
            each band of the raster.  If used, should have the same length as
            number of bands at the ``target_raster_path`` raster.  If ``None``
            then ``option_list`` must have a valid value.
        option_list (list/tuple): optional a sequence of burn options, if None
            then a valid value for ``burn_values`` must exist. Otherwise, each
            element is a string of the form:
                "ATTRIBUTE=?": Identifies an attribute field on the features
                    to be used for a burn in value. The value will be burned
                    into all output bands. If specified, ``burn_values``
                    will not be used and can be None.
                "CHUNKYSIZE=?": The height in lines of the chunk to operate
                    on. The larger the chunk size the less times we need to
                    make a pass through all the shapes. If it is not set or
                    set to zero the default chunk size will be used. Default
                    size will be estimated based on the GDAL cache buffer size
                    using formula: cache_size_bytes/scanline_size_bytes, so
                    the chunk will not exceed the cache.
                 "ALL_TOUCHED=TRUE/FALSE": May be set to TRUE to set all pixels
                     touched by the line or polygons, not just those whose
                     center is within the polygon or that are selected by
                     Brezenhams line algorithm. Defaults to FALSE.
                "BURN_VALUE_FROM": May be set to "Z" to use the Z values of
                    the geometries. The value from burn_values or the
                    attribute field value is added to this before burning. In
                    default case dfBurnValue is burned as it is (richpsharp:
                    note, I'm not sure what this means, but copied from formal
                    docs). This is implemented properly only for points and
                    lines for now. Polygons will be burned using the Z value
                    from the first point.
                "MERGE_ALG=REPLACE/ADD": REPLACE results in overwriting of
                    value, while ADD adds the new value to the existing
                    raster, suitable for heatmaps for instance.
            Example: ["ATTRIBUTE=npv", "ALL_TOUCHED=TRUE"]
        layer_id (str/int): name or index of the layer to rasterize. Defaults
            to 0.
        where_clause (str): If not None, is an SQL query-like string to filter
            which features are used to rasterize, (e.x. where="value=1").

    Returns:
        None

    """
    gdal.PushErrorHandler('CPLQuietErrorHandler')
    raster = gdal.OpenEx(target_raster_path, gdal.GA_Update | gdal.OF_RASTER)
    gdal.PopErrorHandler()
    if raster is None:
        raise ValueError(
            "%s doesn't exist, but needed to rasterize." % target_raster_path)
    vector = gdal.OpenEx(vector_path, gdal.OF_VECTOR)

    rasterize_callback = _make_logger_callback(
        "RasterizeLayer %.1f%% complete %s")

    if burn_values is None:
        burn_values = []
    if option_list is None:
        option_list = []

    if not burn_values and not option_list:
        raise ValueError(
            "Neither `burn_values` nor `option_list` is set. At least "
            "one must have a value.")

    if not isinstance(burn_values, (list, tuple)):
        raise ValueError(
            "`burn_values` is not a list/tuple, the value passed is '%s'",
            repr(burn_values))

    if not isinstance(option_list, (list, tuple)):
        raise ValueError(
            "`option_list` is not a list/tuple, the value passed is '%s'",
            repr(option_list))

    layer = vector.GetLayer(layer_id)
    if where_clause:
        layer.SetAttributeFilter(where_clause)
    result = gdal.RasterizeLayer(
        raster, [1], layer, burn_values=burn_values,
        options=option_list, callback=rasterize_callback)
    raster.FlushCache()
    gdal.Dataset.__swig_destroy__(raster)

    if result != 0:
        raise RuntimeError('Rasterize returned a nonzero exit code.')


def calculate_disjoint_polygon_set(
        vector_path, layer_id=0, bounding_box=None):
    """Create a sequence of sets of polygons that don't overlap.

    Determining the minimal number of those sets is an np-complete problem so
    this is an approximation that builds up sets of maximal subsets.

    Parameters:
        vector_path (string): a path to an OGR vector.
        layer_id (str/int): name or index of underlying layer in
            ``vector_path`` to calculate disjoint set. Defaults to 0.
        bounding_box (sequence): sequence of floats representing a bounding
            box to filter any polygons by. If a feature in ``vector_path``
            does not intersect this bounding box it will not be considered
            in the disjoint calculation. Coordinates are in the order
            [minx, miny, maxx, maxy].

    Returns:
        subset_list (sequence): sequence of sets of FIDs from vector_path

    """
    vector = gdal.OpenEx(vector_path, gdal.OF_VECTOR)
    vector_layer = vector.GetLayer(layer_id)
    feature_count = vector_layer.GetFeatureCount()

    if feature_count == 0:
        raise RuntimeError('Vector must have geometries but does not: %s'
                           % vector_path)

    last_time = time.time()
    LOGGER.info("build shapely polygon list")

    if bounding_box is None:
        bounding_box = get_vector_info(vector_path)['bounding_box']
    bounding_box = shapely.prepared.prep(shapely.geometry.box(*bounding_box))

    # As much as I want this to be in a comprehension, a comprehension version
    # of this loop causes python 3.6 to crash on linux in GDAL 2.1.2 (which is
    # what's in the debian:stretch repos.)
    shapely_polygon_lookup = {}
    for poly_feat in vector_layer:
        shapely_polygon_lookup[poly_feat.GetFID()] = (
            shapely.wkb.loads(poly_feat.GetGeometryRef().ExportToWkb()))

    LOGGER.info("build shapely rtree index")
    r_tree_index_stream = [
        (poly_fid, poly.bounds, None)
        for poly_fid, poly in shapely_polygon_lookup.items()
        if bounding_box.intersects(poly)]
    if r_tree_index_stream:
        poly_rtree_index = rtree.index.Index(r_tree_index_stream)
    else:
        LOGGER.warning("no polygons intersected the bounding box")
        return []

    vector_layer = None
    vector = None
    LOGGER.info(
        'poly feature lookup 100.0%% complete on %s',
        os.path.basename(vector_path))

    LOGGER.info('build poly intersection lookup')
    poly_intersect_lookup = collections.defaultdict(set)
    for poly_index, (poly_fid, poly_geom) in enumerate(
            shapely_polygon_lookup.items()):
        last_time = _invoke_timed_callback(
            last_time, lambda: LOGGER.info(
                "poly intersection lookup approximately %.1f%% complete "
                "on %s", 100.0 * float(poly_index+1) / len(
                    shapely_polygon_lookup), os.path.basename(vector_path)),
            _LOGGING_PERIOD)
        possible_intersection_set = list(poly_rtree_index.intersection(
            poly_geom.bounds))
        # no reason to prep the polygon to intersect itself
        if len(possible_intersection_set) > 1:
            polygon = shapely.prepared.prep(poly_geom)
        else:
            polygon = poly_geom
        for intersect_poly_fid in possible_intersection_set:
            if intersect_poly_fid == poly_fid or polygon.intersects(
                    shapely_polygon_lookup[intersect_poly_fid]):
                poly_intersect_lookup[poly_fid].add(intersect_poly_fid)
        polygon = None
    LOGGER.info(
        'poly intersection feature lookup 100.0%% complete on %s',
        os.path.basename(vector_path))

    # Build maximal subsets
    subset_list = []
    while len(poly_intersect_lookup) > 0:
        # sort polygons by increasing number of intersections
        intersections_list = [
            (len(poly_intersect_set), poly_fid, poly_intersect_set)
            for poly_fid, poly_intersect_set in
            poly_intersect_lookup.items()]
        intersections_list.sort()

        # build maximal subset
        maximal_set = set()
        for _, poly_fid, poly_intersect_set in intersections_list:
            last_time = _invoke_timed_callback(
                last_time, lambda: LOGGER.info(
                    "maximal subset build approximately %.1f%% complete "
                    "on %s", 100.0 * float(
                        feature_count - len(poly_intersect_lookup)) /
                    feature_count, os.path.basename(vector_path)),
                _LOGGING_PERIOD)
            if not poly_intersect_set.intersection(maximal_set):
                # no intersection, add poly_fid to the maximal set and remove
                # the polygon from the lookup
                maximal_set.add(poly_fid)
                del poly_intersect_lookup[poly_fid]
        # remove all the polygons from intersections once they're computed
        for poly_fid, poly_intersect_set in poly_intersect_lookup.items():
            poly_intersect_lookup[poly_fid] = (
                poly_intersect_set.difference(maximal_set))
        subset_list.append(maximal_set)
    LOGGER.info(
        'maximal subset build 100.0%% complete on %s',
        os.path.basename(vector_path))
    return subset_list


def distance_transform_edt(
        base_region_raster_path_band, target_distance_raster_path,
        sampling_distance=(1., 1.), working_dir=None):
    """Calculate the euclidean distance transform on base raster.

    Calculates the euclidean distance transform on the base raster in units of
    pixels multiplied by an optional scalar constant. The implementation is
    based off the algorithm described in:  Meijster, Arnold, Jos BTM Roerdink,
    and Wim H. Hesselink. "A general algorithm for computing distance
    transforms in linear time." Mathematical Morphology and its applications
    to image and signal processing. Springer, Boston, MA, 2002. 331-340.

    The base mask raster represents the area to distance transform from as
    any pixel that is not 0 or nodata. It is computationally convenient to
    calculate the distance transform on the entire raster irrespective of
    nodata placement and thus produces a raster that will have distance
    transform values even in pixels that are nodata in the base.

    Parameters:
        base_region_raster_path_band (tuple): a tuple including file path to a
            raster and the band index to define the base region pixels. Any
            pixel  that is not 0 and nodata are considered to be part of the
            region.
        target_distance_raster_path (string): path to the target raster that
            is the exact euclidean distance transform from any pixel in the
            base raster that is not nodata and not 0. The units are in
            (pixel distance * ``sampling_distance``).
        sampling_distance (tuple/list): an optional parameter used to scale
            the pixel distances when calculating the distance transform.
            Defaults to (1.0, 1.0). First element indicates the distance
            traveled in the x direction when changing a column index, and the
            second element in y when changing a row index. Both values must
            be > 0.
         working_dir (string): If not None, indicates where temporary files
            should be created during this run.

    Returns:
        None

    """
    working_raster_paths = {}
    for raster_prefix in ['region_mask_raster', 'g_raster']:
        with tempfile.NamedTemporaryFile(
                prefix=raster_prefix, suffix='.tif', delete=False,
                dir=working_dir) as tmp_file:
            working_raster_paths[raster_prefix] = tmp_file.name
    nodata = (get_raster_info(base_region_raster_path_band[0])['nodata'])[
        base_region_raster_path_band[1]-1]
    nodata_out = 255

    def mask_op(base_array):
        """Convert base_array to 1 if not 0 and nodata, 0 otherwise."""
        if nodata is not None:
            return ~numpy.isclose(base_array, nodata) & (base_array != 0)
        else:
            return base_array != 0

    if not isinstance(sampling_distance, (tuple, list)):
        raise ValueError(
            "`sampling_distance` should be a tuple/list, instead it's %s" % (
                type(sampling_distance)))

    sample_d_x, sample_d_y = sampling_distance
    if sample_d_x <= 0. or sample_d_y <= 0.:
        raise ValueError(
            "Sample distances must be > 0.0, instead got %s",
            sampling_distance)

    raster_calculator(
        [base_region_raster_path_band], mask_op,
        working_raster_paths['region_mask_raster'], gdal.GDT_Byte, nodata_out,
        calc_raster_stats=False)
    geoprocessing_core._distance_transform_edt(
        working_raster_paths['region_mask_raster'],
        working_raster_paths['g_raster'], sampling_distance[0],
        sampling_distance[1], target_distance_raster_path)

    for path in working_raster_paths.values():
        try:
            os.remove(path)
        except OSError:
            LOGGER.warning("couldn't remove file %s", path)


def _next_regular(base):
    """
    Find the next regular number greater than or equal to base.

    Regular numbers are composites of the prime factors 2, 3, and 5.
    Also known as 5-smooth numbers or Hamming numbers, these are the optimal
    size for inputs to FFTPACK.

    This source was taken directly from scipy.signaltools and saves us from
    having to access a protected member in a library that could change in
    future releases:

    https://github.com/scipy/scipy/blob/v0.17.1/scipy/signal/signaltools.py#L211

    Parameters:
        base (int): a positive integer to start to find the next Hamming
            number.

    Returns:
        The next regular number greater than or equal to ``base``.

    """
    if base <= 6:
        return base

    # Quickly check if it's already a power of 2
    if not (base & (base-1)):
        return base

    match = float('inf')  # Anything found will be smaller
    p5 = 1
    while p5 < base:
        p35 = p5
        while p35 < base:
            # Ceiling integer division, avoiding conversion to float
            # (quotient = ceil(base / p35))
            quotient = -(-base // p35)

            # Quickly find next power of 2 >= quotient
            p2 = 2**((quotient - 1).bit_length())

            N = p2 * p35
            if N == base:
                return N
            elif N < match:
                match = N
            p35 *= 3
            if p35 == base:
                return p35
        if p35 < match:
            match = p35
        p5 *= 5
        if p5 == base:
            return p5
    if p5 < match:
        match = p5
    return match


def convolve_2d(
        signal_path_band, kernel_path_band, target_path,
        ignore_nodata=False, mask_nodata=True, normalize_kernel=False,
        target_datatype=gdal.GDT_Float64,
        target_nodata=None,
        gtiff_creation_options=DEFAULT_GTIFF_CREATION_OPTIONS,
        n_threads=1, working_dir=None):
    """Convolve 2D kernel over 2D signal.

    Convolves the raster in ``kernel_path_band`` over ``signal_path_band``.
    Nodata values are treated as 0.0 during the convolution and masked to
    nodata for the output result where ``signal_path`` has nodata.

    Parameters:
        signal_path_band (tuple): a 2 tuple of the form
            (filepath to signal raster, band index).
        kernel_path_band (tuple): a 2 tuple of the form
            (filepath to kernel raster, band index).
        target_path (string): filepath to target raster that's the convolution
            of signal with kernel.  Output will be a single band raster of
            same size and projection as ``signal_path_band``. Any nodata pixels
            that align with ``signal_path_band`` will be set to nodata.
        ignore_nodata (boolean): If true, any pixels that are equal to
            ``signal_path_band``'s nodata value are not included when averaging
            the convolution filter.
        normalize_kernel (boolean): If true, the result is divided by the
            sum of the kernel.
        mask_nodata (boolean): If true, ``target_path`` raster's output is
            nodata where ``signal_path_band``'s pixels were nodata.
        target_datatype (GDAL type): a GDAL raster type to set the output
            raster type to, as well as the type to calculate the convolution
            in.  Defaults to GDT_Float64.  Note unsigned byte is not
            supported.
        target_nodata (int/float): nodata value to set on output raster.
            If ``target_datatype`` is not gdal.GDT_Float64, this value must
            be set.  Otherwise defaults to the minimum value of a float32.
        gtiff_creation_options (sequence): an argument list that will be
            passed to the GTiff driver for creating ``target_path``.  Useful
            for blocksizes, compression, and more.
        n_threads (int): number of computational threads to devote to
            convolution. A value of 1 will have a single thread calculate the
            FFTs and read from/write to disk. Any value > 1 will spawn
            processes to calculate separable FFTs in parallel while one thread
            manages the reads and writes.
         working_dir (string): If not None, indicates where temporary files
            should be created during this run.

    Returns:
        None

    """
    _gdal_type_to_numpy_lookup = {
        gdal.GDT_Byte: numpy.int8,
        gdal.GDT_Int16: numpy.int16,
        gdal.GDT_Int32: numpy.int32,
        gdal.GDT_UInt16: numpy.uint16,
        gdal.GDT_UInt32: numpy.uint32,
        gdal.GDT_Float32: numpy.float32,
        gdal.GDT_Float64: numpy.float64,
    }
    if target_datatype is not gdal.GDT_Float64 and target_nodata is None:
        raise ValueError(
            "`target_datatype` is set, but `target_nodata` is None. "
            "`target_nodata` must be set if `target_datatype` is not "
            "`gdal.GDT_Float64`.  `target_nodata` is set to None.")
    if target_nodata is None:
        target_nodata = numpy.finfo(numpy.float32).min
    new_raster_from_base(
        signal_path_band[0], target_path, target_datatype, [target_nodata],
        fill_value_list=[0],
        gtiff_creation_options=gtiff_creation_options)

    signal_raster_info = get_raster_info(signal_path_band[0])
    kernel_raster_info = get_raster_info(kernel_path_band[0])

    n_cols_signal, n_rows_signal = signal_raster_info['raster_size']
    n_cols_kernel, n_rows_kernel = kernel_raster_info['raster_size']
    s_path_band = signal_path_band
    k_path_band = kernel_path_band
    s_nodata = signal_raster_info['nodata'][0]

    # we need the original signal raster info because we want the output to
    # be clipped and NODATA masked to it
    signal_raster = gdal.OpenEx(signal_path_band[0], gdal.OF_RASTER)
    signal_band = signal_raster.GetRasterBand(signal_path_band[1])
    target_raster = gdal.OpenEx(target_path, gdal.OF_RASTER | gdal.GA_Update)
    target_band = target_raster.GetRasterBand(1)

    # if we're ignoring nodata, we need to make a parallel convolved signal
    # of the nodata mask
    if s_nodata is not None and ignore_nodata:
        mask_dir = tempfile.mkdtemp(dir=working_dir)
        mask_raster_path = os.path.join(mask_dir, 'convolved_mask.tif')
        new_raster_from_base(
            signal_path_band[0], mask_raster_path, gdal.GDT_Float32,
            [-1.0], fill_value_list=[0],
            gtiff_creation_options=gtiff_creation_options)
        mask_raster = gdal.OpenEx(
            mask_raster_path, gdal.GA_Update | gdal.OF_RASTER)
        mask_band = mask_raster.GetRasterBand(1)

    LOGGER.info('starting convolve')
    last_time = time.time()

    # calculate the kernel sum for normalization
    kernel_nodata = kernel_raster_info['nodata'][0]
    kernel_sum = 0.0
    for _, kernel_block in iterblocks(kernel_path_band):
        if kernel_nodata is not None and ignore_nodata:
            kernel_block[numpy.isclose(kernel_block, kernel_nodata)] = 0.0
        kernel_sum += numpy.sum(kernel_block)

    # process workers is 1 - number of threads because we count the current
    # thread
    if n_threads > 1:
        WorkerConstructor = multiprocessing.Process
    else:
        WorkerConstructor = threading.Thread

    # limit the size of the write queue so we don't accidentally load a whole
    # array into memory, work queue is okay because it's only passing block
    # indexes
    work_queue = multiprocessing.Queue()
    write_queue = multiprocessing.Queue(n_threads * 2)

    worker_list = []
    for worker_id in range(max(1, n_threads-1)):
        worker = WorkerConstructor(
            target=_convolve_2d_worker,
            args=(
                signal_path_band, kernel_path_band,
                ignore_nodata, normalize_kernel,
                work_queue, write_queue))
        worker.daemon = True
        worker.start()
        worker_list.append(worker)

    n_blocks = 0
    for signal_offset in iterblocks(s_path_band, offset_only=True):
        for kernel_offset in iterblocks(k_path_band, offset_only=True):
            work_queue.put((signal_offset, kernel_offset))
            n_blocks += 1
    for _ in range(max(1, n_threads-1)):
        # signal end to worker
        work_queue.put(None)

    # used to count how many workers are still running
    n_active_workers = max(1, n_threads-1)
    n_blocks_processed = 0
    while True:
        write_payload = write_queue.get()
        if write_payload:
            (index_dict, result, mask_result,
             left_index_raster, right_index_raster,
             top_index_raster, bottom_index_raster,
             left_index_result, right_index_result,
             top_index_result, bottom_index_result) = write_payload
        else:
            n_active_workers -= 1
            if n_active_workers == 0:
                break
            continue

        # read the current so we can add to it
        current_output = target_band.ReadAsArray(**index_dict)
        # read the signal block so we know where the nodata are
        potential_nodata_signal_array = signal_band.ReadAsArray(
            **index_dict)
        output_array = numpy.empty(
            current_output.shape, dtype=numpy.float32)

        valid_mask = numpy.ones(
            potential_nodata_signal_array.shape, dtype=bool)
        # guard against a None nodata value
        if s_nodata is not None and mask_nodata:
            valid_mask[:] = (
                potential_nodata_signal_array != s_nodata)
        output_array[:] = target_nodata
        output_array[valid_mask] = (
            (result[top_index_result:bottom_index_result,
                    left_index_result:right_index_result])[valid_mask] +
            current_output[valid_mask])

        target_band.WriteArray(
            output_array, xoff=index_dict['xoff'],
            yoff=index_dict['yoff'])

        if s_nodata is not None and ignore_nodata:
            # we'll need to save off the mask convolution so we can divide
            # it in total later
            current_mask = mask_band.ReadAsArray(**index_dict)
            output_array[valid_mask] = (
                (mask_result[
                    top_index_result:bottom_index_result,
                    left_index_result:right_index_result])[valid_mask] +
                current_mask[valid_mask])
            mask_band.WriteArray(
                output_array, xoff=index_dict['xoff'],
                yoff=index_dict['yoff'])

        n_blocks_processed += 1
        last_time = _invoke_timed_callback(
            last_time, lambda: LOGGER.info(
                "convolution worker approximately %.1f%% complete on %s",
                100.0 * float(n_blocks_processed) / (n_blocks),
                os.path.basename(target_path)),
            _LOGGING_PERIOD)

    LOGGER.info(
        "convolution worker 100.0%% complete on %s",
        os.path.basename(target_path))
    target_band.FlushCache()
    target_raster.FlushCache()
    if s_nodata is not None and ignore_nodata:
        LOGGER.info(
            "need to normalize result so nodata values are not included")
        mask_pixels_processed = 0
        mask_band.FlushCache()
        mask_raster.FlushCache()
        for target_offset_data in iterblocks(
                (target_path, 1), offset_only=True):
            target_block = target_band.ReadAsArray(
                **target_offset_data).astype(
                    _gdal_type_to_numpy_lookup[target_datatype])
            mask_block = mask_band.ReadAsArray(**target_offset_data)
            if mask_nodata:
                valid_mask = ~numpy.isclose(target_block, target_nodata)
            else:
                valid_mask = numpy.ones(target_block.shape, dtype=numpy.bool)
            # divide the target_band by the mask_band
            target_block[valid_mask] /= mask_block[valid_mask]

            # scale by kernel sum if necessary since mask division will
            # automatically normalize kernel
            if not normalize_kernel:
                target_block[valid_mask] *= kernel_sum

            target_band.WriteArray(
                target_block, xoff=target_offset_data['xoff'],
                yoff=target_offset_data['yoff'])

            mask_pixels_processed += target_block.size
            last_time = _invoke_timed_callback(
                last_time, lambda: LOGGER.info(
                    "convolution nodata normalizer approximately %.1f%% "
                    "complete on %s", 100.0 * float(mask_pixels_processed) / (
                        n_cols_signal * n_rows_signal),
                    os.path.basename(target_path)),
                _LOGGING_PERIOD)
        # delete the mask raster
        gdal.Dataset.__swig_destroy__(mask_raster)
        os.remove(mask_raster_path)
        LOGGER.info(
            "convolution nodata normalize 100.0%% complete on %s",
            os.path.basename(target_path))

    for worker in worker_list:
        worker.join(_MAX_TIMEOUT)
        if n_threads > 1:
            worker.terminate()
    target_band.FlushCache()
    target_raster.FlushCache()
    gdal.Dataset.__swig_destroy__(target_raster)
    target_band = None
    target_raster = None
    if s_nodata is not None and ignore_nodata:
        # there's a working directory only if we need to remember the nodata
        # pixels
        shutil.rmtree(mask_dir)


def iterblocks(
        raster_path_band, largest_block=_LARGEST_ITERBLOCK,
        offset_only=False):
    """Iterate across all the memory blocks in the input raster.

    Result is a generator of block location information and numpy arrays.

    This is especially useful when a single value needs to be derived from the
    pixel values in a raster, such as the sum total of all pixel values, or
    a sequence of unique raster values.  In such cases, ``raster_local_op``
    is overkill, since it writes out a raster.

    As a generator, this can be combined multiple times with itertools.izip()
    to iterate 'simultaneously' over multiple rasters, though the user should
    be careful to do so only with prealigned rasters.

    Parameters:
        raster_path_band (tuple): a path/band index tuple to indicate
            which raster band iterblocks should iterate over.
        largest_block (int): Attempts to iterate over raster blocks with
            this many elements.  Useful in cases where the blocksize is
            relatively small, memory is available, and the function call
            overhead dominates the iteration.  Defaults to 2**20.  A value of
            anything less than the original blocksize of the raster will
            result in blocksizes equal to the original size.
        offset_only (boolean): defaults to False, if True ``iterblocks`` only
            returns offset dictionary and doesn't read any binary data from
            the raster.  This can be useful when iterating over writing to
            an output.

    Yields:
        If ``offset_only`` is false, on each iteration, a tuple containing a
        dict of block data and a 2-dimensional numpy array are
        yielded. The dict of block data has these attributes:

            data['xoff'] - The X offset of the upper-left-hand corner of the
                block.
            data['yoff'] - The Y offset of the upper-left-hand corner of the
                block.
            data['win_xsize'] - The width of the block.
            data['win_ysize'] - The height of the block.

        If ``offset_only`` is True, the function returns only the block offset
            data and does not attempt to read binary data from the raster.

    """
<<<<<<< HEAD
    raster = gdal.OpenEx(raster_path, gdal.OF_RASTER)
    if raster is None:
        raise ValueError("Raster %s could not be opened." % raster_path)

    if band_index_list is None:
        band_index_list = range(1, raster.RasterCount + 1)

    band_index_list = [
        raster.GetRasterBand(index) for index in band_index_list]

    block = band_index_list[0].GetBlockSize()
=======
    if not _is_raster_path_band_formatted(raster_path_band):
        raise ValueError(
            "`raster_path_band` not formatted as expected.  Expects "
            "(path, band_index), received %s" % repr(raster_path_band))
    raster = gdal.OpenEx(raster_path_band[0], gdal.OF_RASTER)
    band = raster.GetRasterBand(raster_path_band[1])
    block = band.GetBlockSize()
>>>>>>> 91314326
    cols_per_block = block[0]
    rows_per_block = block[1]

    n_cols = raster.RasterXSize
    n_rows = raster.RasterYSize

    block_area = cols_per_block * rows_per_block
    # try to make block wider
    if int(largest_block / block_area) > 0:
        width_factor = int(largest_block / block_area)
        cols_per_block *= width_factor
        if cols_per_block > n_cols:
            cols_per_block = n_cols
        block_area = cols_per_block * rows_per_block
    # try to make block taller
    if int(largest_block / block_area) > 0:
        height_factor = int(largest_block / block_area)
        rows_per_block *= height_factor
        if rows_per_block > n_rows:
            rows_per_block = n_rows

    n_col_blocks = int(math.ceil(n_cols / float(cols_per_block)))
    n_row_blocks = int(math.ceil(n_rows / float(rows_per_block)))

    for row_block_index in range(n_row_blocks):
        row_offset = row_block_index * rows_per_block
        row_block_width = n_rows - row_offset
        if row_block_width > rows_per_block:
            row_block_width = rows_per_block
        for col_block_index in range(n_col_blocks):
            col_offset = col_block_index * cols_per_block
            col_block_width = n_cols - col_offset
            if col_block_width > cols_per_block:
                col_block_width = cols_per_block

            offset_dict = {
                'xoff': col_offset,
                'yoff': row_offset,
                'win_xsize': col_block_width,
                'win_ysize': row_block_width,
            }
            if offset_only:
                yield offset_dict
            else:
                yield (offset_dict, band.ReadAsArray(**offset_dict))

    band = None
    gdal.Dataset.__swig_destroy__(raster)
    raster = None


def transform_bounding_box(
        bounding_box, base_ref_wkt, target_ref_wkt, edge_samples=11):
    """Transform input bounding box to output projection.

    This transform accounts for the fact that the reprojected square bounding
    box might be warped in the new coordinate system.  To account for this,
    the function samples points along the original bounding box edges and
    attempts to make the largest bounding box around any transformed point
    on the edge whether corners or warped edges.

    Parameters:
        bounding_box (sequence): a sequence of 4 coordinates in ``base_epsg``
            coordinate system describing the bound in the order
            [xmin, ymin, xmax, ymax].
        base_ref_wkt (string): the spatial reference of the input coordinate
            system in Well Known Text.
        target_ref_wkt (string): the spatial reference of the desired output
            coordinate system in Well Known Text.
        edge_samples (int): the number of interpolated points along each
            bounding box edge to sample along. A value of 2 will sample just
            the corners while a value of 3 will also sample the corners and
            the midpoint.

    Returns:
        A list of the form [xmin, ymin, xmax, ymax] that describes the largest
        fitting bounding box around the original warped bounding box in
        ``new_epsg`` coordinate system.

    """
    base_ref = osr.SpatialReference()
    base_ref.ImportFromWkt(base_ref_wkt)

    target_ref = osr.SpatialReference()
    target_ref.ImportFromWkt(target_ref_wkt)

    transformer = osr.CoordinateTransformation(base_ref, target_ref)

    def _transform_point(point):
        """Transform an (x,y) point tuple from base_ref to target_ref."""
        trans_x, trans_y, _ = (transformer.TransformPoint(*point))
        return (trans_x, trans_y)

    # The following list comprehension iterates over each edge of the bounding
    # box, divides each edge into ``edge_samples`` number of points, then
    # reduces that list to an appropriate ``bounding_fn`` given the edge.
    # For example the left edge needs to be the minimum x coordinate so
    # we generate ``edge_samples` number of points between the upper left and
    # lower left point, transform them all to the new coordinate system
    # then get the minimum x coordinate "min(p[0] ...)" of the batch.
    # points are numbered from 0 starting upper right as follows:
    # 0--3
    # |  |
    # 1--2
    p_0 = numpy.array((bounding_box[0], bounding_box[3]))
    p_1 = numpy.array((bounding_box[0], bounding_box[1]))
    p_2 = numpy.array((bounding_box[2], bounding_box[1]))
    p_3 = numpy.array((bounding_box[2], bounding_box[3]))
    transformed_bounding_box = [
        bounding_fn(
            [_transform_point(
                p_a * v + p_b * (1 - v)) for v in numpy.linspace(
                    0, 1, edge_samples)])
        for p_a, p_b, bounding_fn in [
            (p_0, p_1, lambda p_list: min([p[0] for p in p_list])),
            (p_1, p_2, lambda p_list: min([p[1] for p in p_list])),
            (p_2, p_3, lambda p_list: max([p[0] for p in p_list])),
            (p_3, p_0, lambda p_list: max([p[1] for p in p_list]))]]
    return transformed_bounding_box


def merge_rasters(
        raster_path_list, target_path, bounding_box=None, target_nodata=None,
        gtiff_creation_options=DEFAULT_GTIFF_CREATION_OPTIONS):
    """Merge the given rasters into a single raster.

    This operation creates a mosaic of the rasters in ``raster_path_list``.
    The result is a raster of the size of the union of the bounding box of
    the inputs where the contents of each raster's bands are copied into the
    correct georeferenced target's bands.

    Note the input rasters must be in the same projection, same pixel size,
    same number of bands, and same datatype. If any of these are not true,
    the operation raises a ValueError with an appropriate error message.

    Parameters:
        raster_path_list (sequence): list of file paths to rasters
        target_path (string): path to the geotiff file that will be created
            by this operation.
        bounding_box (sequence): if not None, clip target path to be within
            these bounds. Format is [minx,miny,maxx,maxy]
        target_nodata (float): if not None, set the target raster's nodata
            value to this. Otherwise use the shared nodata value in the
            ``raster_path_list``. It is an error if different rasters in
            ``raster_path_list`` have different nodata values and
            ``target_nodata`` is None.
        gtiff_creation_options (sequence): this is an argument list that will
            be passed to the GTiff driver.  Useful for blocksizes,
            compression, and more.

    Returns:
        None.

    """
    raster_info_list = [
        get_raster_info(path) for path in raster_path_list]
    pixel_size_set = set([
        x['pixel_size'] for x in raster_info_list])
    if len(pixel_size_set) != 1:
        raise ValueError(
            "Pixel sizes of all rasters are not the same. "
            "Here's the sizes: %s" % str([
                (path, x['pixel_size']) for path, x in zip(
                    raster_path_list, raster_info_list)]))
    n_bands_set = set([x['n_bands'] for x in raster_info_list])
    if len(n_bands_set) != 1:
        raise ValueError(
            "Number of bands per raster are not the same. "
            "Here's the band counts: %s" % str([
                (path, x['n_bands']) for path, x in zip(
                    raster_path_list, raster_info_list)]))

    datatype_set = set([x['datatype'] for x in raster_info_list])
    if len(datatype_set) != 1:
        raise ValueError(
            "Rasters have different datatypes. "
            "Here's the datatypes: %s" % str([
                (path, x['datatype']) for path, x in zip(
                    raster_path_list, raster_info_list)]))

    if target_nodata is None:
        nodata_set = set([x['nodata'][0] for x in raster_info_list])
        if len(nodata_set) != 1:
            raise ValueError(
                "Nodata per raster are not the same. "
                "Path and nodata values: %s" % str([
                    (path, x['nodata']) for path, x in zip(
                        raster_path_list, raster_info_list)]))

    projection_set = set([x['projection'] for x in raster_info_list])
    if len(projection_set) != 1:
        raise ValueError(
            "Projections are not identical. Here's the projections: %s" % str(
                [(path, x['projection']) for path, x in zip(
                    raster_path_list, raster_info_list)]))

    pixeltype_set = set()
    for path in raster_path_list:
        raster = gdal.OpenEx(path, gdal.OF_RASTER)
        band = raster.GetRasterBand(1)
        metadata = band.GetMetadata('IMAGE_STRUCTURE')
        band = None
        if 'PIXELTYPE' in metadata:
            pixeltype_set.add('PIXELTYPE=' + metadata['PIXELTYPE'])
        else:
            pixeltype_set.add(None)
    if len(pixeltype_set) != 1:
        raise ValueError(
            "PIXELTYPE different between rasters."
            "Here is the set of types (should only have 1): %s" % str(
                pixeltype_set))

    bounding_box_list = [x['bounding_box'] for x in raster_info_list]
    target_bounding_box = merge_bounding_box_list(bounding_box_list, 'union')
    if bounding_box is not None:
        LOGGER.debug("target bounding_box %s", target_bounding_box)
        target_bounding_box = merge_bounding_box_list(
            [target_bounding_box, bounding_box], 'intersection')
        LOGGER.debug("bounding_box %s", bounding_box)
        LOGGER.debug("merged target bounding_box %s", target_bounding_box)

    driver = gdal.GetDriverByName('GTiff')
    target_pixel_size = pixel_size_set.pop()
    n_cols = int(math.ceil(abs(
        (target_bounding_box[2]-target_bounding_box[0]) /
        target_pixel_size[0])))
    n_rows = int(math.ceil(abs(
        (target_bounding_box[3]-target_bounding_box[1]) /
        target_pixel_size[1])))

    target_geotransform = [
        target_bounding_box[0], target_pixel_size[0], 0,
        target_bounding_box[1], 0, target_pixel_size[1]]

    # I haven't been able to get the geotransform to ever have a negative x
    # or positive y, but there's nothing in the spec that would restrict it
    # so we still test here.
    if target_pixel_size[0] < 0:
        target_geotransform[0] = target_bounding_box[2]
    if target_pixel_size[1] < 0:
        target_geotransform[3] = target_bounding_box[3]

    # there's only one element in the sets so okay to pop right in the call,
    # we won't need it after anyway
    n_bands = n_bands_set.pop()
    target_raster = driver.Create(
        target_path, n_cols, n_rows, n_bands,
        datatype_set.pop(), options=gtiff_creation_options)
    target_raster.SetProjection(raster.GetProjection())
    target_raster.SetGeoTransform(target_geotransform)
    if target_nodata is None:
        nodata = nodata_set.pop()
    else:
        nodata = target_nodata
    # consider what to do if rasters have nodata defined, but do not fill
    # up the mosaic.
    if nodata is not None:
        # geotiffs only have 1 nodata value set through the band
        target_raster.GetRasterBand(1).SetNoDataValue(nodata)
        for band_index in range(n_bands):
            target_raster.GetRasterBand(band_index+1).Fill(nodata)
    target_band_list = [
        target_raster.GetRasterBand(band_index) for band_index in range(
            1, n_bands+1)]

    # the raster was left over from checking pixel types, remove it after
    raster = None

    for raster_info, raster_path in zip(raster_info_list, raster_path_list):
        # figure out where raster_path starts w/r/t target_raster
        raster_start_x = int((
            raster_info['geotransform'][0] -
            target_geotransform[0]) / target_pixel_size[0])
        raster_start_y = int((
            raster_info['geotransform'][3] -
            target_geotransform[3]) / target_pixel_size[1])
        for band_offset in range(n_bands):
            for offset_info, data_block in iterblocks(
                    (raster_path, band_offset+1)):
                # its possible the block reads in coverage that is outside the
                # target bounds entirely. nothing to do but skip
                if offset_info['yoff'] + raster_start_y > n_rows:
                    continue
                if offset_info['xoff'] + raster_start_x > n_cols:
                    continue
                if (offset_info['xoff'] + raster_start_x +
                        offset_info['win_xsize'] < 0):
                    continue
                if (offset_info['yoff'] + raster_start_y +
                        offset_info['win_ysize'] < 0):
                    continue

                # invariant: the window described in ``offset_info``
                # intersects with the target raster.

                # check to see if window hangs off the left/top part of raster
                # and determine how far to adjust down
                x_clip_min = 0
                if raster_start_x + offset_info['xoff'] < 0:
                    x_clip_min = abs(raster_start_x + offset_info['xoff'])
                y_clip_min = 0
                if raster_start_y + offset_info['yoff'] < 0:
                    y_clip_min = abs(raster_start_y + offset_info['yoff'])
                x_clip_max = 0

                # check if window hangs off right/bottom part of target raster
                if (offset_info['xoff'] + raster_start_x +
                        offset_info['win_xsize'] >= n_cols):
                    x_clip_max = (
                        offset_info['xoff'] + raster_start_x +
                        offset_info['win_xsize'] - n_cols)
                y_clip_max = 0

                if (offset_info['yoff'] + raster_start_y +
                        offset_info['win_ysize'] >= n_rows):
                    y_clip_max = (
                        offset_info['yoff'] + raster_start_y +
                        offset_info['win_ysize'] - n_rows)

                target_band_list[band_offset].WriteArray(
                    data_block[
                        y_clip_min:offset_info['win_ysize']-y_clip_max,
                        x_clip_min:offset_info['win_xsize']-x_clip_max],
                    xoff=offset_info['xoff']+raster_start_x+x_clip_min,
                    yoff=offset_info['yoff']+raster_start_y+y_clip_min)

    del target_band_list[:]
    target_raster = None


def mask_raster(
        base_raster_path_band, mask_vector_path, target_mask_raster_path,
        mask_layer_id=0, target_mask_value=None, working_dir=None,
        all_touched=False, where_clause=None,
        gtiff_creation_options=DEFAULT_GTIFF_CREATION_OPTIONS):
    """
    Mask a raster band with a given vector.

    Parameters:
        base_raster_path_band (tuple): a (path, band number) tuple indicating
            the data to mask.
        mask_vector_path (path): path to a vector that will be used to mask
            anything outside of the polygon that overlaps with
            ``base_raster_path_band`` to ``target_mask_value`` if defined or
            else ``base_raster_path_band``'s nodata value.
        target_mask_raster_path (str): path to desired target raster that
            is a copy of ``base_raster_path_band`` except any pixels that do
            not intersect with ``mask_vector_path`` are set to
            ``target_mask_value`` or ``base_raster_path_band``'s nodata value
            if ``target_mask_value`` is None.
        mask_layer_id (str/int): an index or name to identify the mask
            geometry layer in ``mask_vector_path``, default is 0.
        target_mask_value (numeric): If not None, this value is written to
            any pixel in ``base_raster_path_band`` that does not intersect
            with ``mask_vector_path``. Otherwise the nodata value of
            ``base_raster_path_band`` is used.
        working_dir (str): this is a path to a directory that can be used to
            hold temporary files required to complete this operation.
        all_touched (bool): if False, a pixel is only masked if its centroid
            intersects with the mask. If True a pixel is masked if any point
            of the pixel intersects the polygon mask.
        where_clause (str): (optional) if not None, it is an SQL compatible where
            clause that can be used to filter the features that are used to
            mask the base raster.
        gtiff_creation_options (sequence): this is an argument list that will
            be passed to the GTiff driver defined by the GDAL GTiff spec.

    Returns:
        None.

    """
    with tempfile.NamedTemporaryFile(
            prefix='mask_raster', delete=False, suffix='.tif',
            dir=working_dir) as mask_raster_file:
        mask_raster_path = mask_raster_file.name

    new_raster_from_base(
        base_raster_path_band[0], mask_raster_path, gdal.GDT_Byte, [255],
        fill_value_list=[0], gtiff_creation_options=gtiff_creation_options)

    base_raster_info = get_raster_info(base_raster_path_band[0])

    rasterize(
        mask_vector_path, mask_raster_path, burn_values=[1],
        layer_id=mask_layer_id,
        option_list=[('ALL_TOUCHED=%s' % all_touched).upper()],
        where_clause=where_clause)

    base_nodata = base_raster_info['nodata'][base_raster_path_band[1]-1]

    if target_mask_value is None:
        mask_value = base_nodata
        if mask_value is None:
            LOGGER.warning(
                "No mask value was passed and target nodata is undefined, "
                "defaulting to 0 as the target mask value.")
            mask_value = 0
    else:
        mask_value = target_mask_value

    def mask_op(base_array, mask_array):
        result = numpy.copy(base_array)
        result[mask_array == 0] = mask_value
        return result

    raster_calculator(
        [base_raster_path_band, (mask_raster_path, 1)], mask_op,
        target_mask_raster_path, base_raster_info['datatype'], base_nodata,
        gtiff_creation_options=gtiff_creation_options)

    os.remove(mask_raster_path)


def _invoke_timed_callback(
        reference_time, callback_lambda, callback_period):
    """Invoke callback if a certain amount of time has passed.

    This is a convenience function to standardize update callbacks from the
    module.

    Parameters:
        reference_time (float): time to base ``callback_period`` length from.
        callback_lambda (lambda): function to invoke if difference between
            current time and ``reference_time`` has exceeded
            ``callback_period``.
        callback_period (float): time in seconds to pass until
            ``callback_lambda`` is invoked.

    Returns:
        ``reference_time`` if ``callback_lambda`` not invoked, otherwise the
        time when ``callback_lambda`` was invoked.

    """
    current_time = time.time()
    if current_time - reference_time > callback_period:
        callback_lambda()
        return current_time
    return reference_time


def _gdal_to_numpy_type(band):
    """Calculate the equivalent numpy datatype from a GDAL raster band type.

    This function doesn't handle complex or unknown types.  If they are
    passed in, this function will raise a ValueError.

    Parameters:
        band (gdal.Band): GDAL Band

    Returns:
        numpy_datatype (numpy.dtype): equivalent of band.DataType

    """
    # doesn't include GDT_Byte because that's a special case
    base_gdal_type_to_numpy = {
        gdal.GDT_Int16: numpy.int16,
        gdal.GDT_Int32: numpy.int32,
        gdal.GDT_UInt16: numpy.uint16,
        gdal.GDT_UInt32: numpy.uint32,
        gdal.GDT_Float32: numpy.float32,
        gdal.GDT_Float64: numpy.float64,
    }

    if band.DataType in base_gdal_type_to_numpy:
        return base_gdal_type_to_numpy[band.DataType]

    if band.DataType != gdal.GDT_Byte:
        raise ValueError("Unsupported DataType: %s" % str(band.DataType))

    # band must be GDT_Byte type, check if it is signed/unsigned
    metadata = band.GetMetadata('IMAGE_STRUCTURE')
    if 'PIXELTYPE' in metadata and metadata['PIXELTYPE'] == 'SIGNEDBYTE':
        return numpy.int8
    return numpy.uint8


def merge_bounding_box_list(bounding_box_list, bounding_box_mode):
    """Create a single bounding box by union or intersection of the list.

    Parameters:
        bounding_box_list (sequence): a sequence of bounding box coordinates
            in the order [minx,miny,maxx,maxy].
        mode (string): either 'union' or 'intersection' for the corresponding
            reduction mode.

    Returns:
        A four tuple bounding box that is the union or intersection of the
            input bounding boxes.

    Raises:
        ValueError if the bounding boxes in ``bounding_box_list`` do not
            intersect if the ``bounding_box_mode`` is 'intersection'.

    """
    def _merge_bounding_boxes(bb1, bb2, mode):
        """Merge two bounding boxes through union or intersection.

        Parameters:
            bb1, bb2 (sequence): sequence of float representing bounding box
                in the form bb=[minx,miny,maxx,maxy]
            mode (string); one of 'union' or 'intersection'

        Returns:
            Reduced bounding box of bb1/bb2 depending on mode.

        """
        def _less_than_or_equal(x_val, y_val):
            return x_val if x_val <= y_val else y_val

        def _greater_than(x_val, y_val):
            return x_val if x_val > y_val else y_val

        if mode == "union":
            comparison_ops = [
                _less_than_or_equal, _less_than_or_equal,
                _greater_than, _greater_than]
        if mode == "intersection":
            comparison_ops = [
                _greater_than, _greater_than,
                _less_than_or_equal, _less_than_or_equal]

        bb_out = [op(x, y) for op, x, y in zip(comparison_ops, bb1, bb2)]
        return bb_out

    result_bb = reduce(
        functools.partial(_merge_bounding_boxes, mode=bounding_box_mode),
        bounding_box_list)
    if result_bb[0] > result_bb[2] or result_bb[1] > result_bb[3]:
        raise ValueError(
            "Bounding boxes do not intersect. Base list: %s mode: %s "
            " result: %s" % (bounding_box_list, bounding_box_mode, result_bb))
    return result_bb


def _make_logger_callback(message):
    """Build a timed logger callback that prints ``message`` replaced.

    Parameters:
        message (string): a string that expects 2 placement %% variables,
            first for % complete from ``df_complete``, second from
            ``p_progress_arg[0]``.

    Returns:
        Function with signature:
            logger_callback(df_complete, psz_message, p_progress_arg)

    """
    def logger_callback(df_complete, _, p_progress_arg):
        """Argument names come from the GDAL API for callbacks."""
        try:
            current_time = time.time()
            if ((current_time - logger_callback.last_time) > 5.0 or
                    (df_complete == 1.0 and
                     logger_callback.total_time >= 5.0)):
                # In some multiprocess applications I was encountering a
                # ``p_progress_arg`` of None. This is unexpected and I suspect
                # was an issue for some kind of GDAL race condition. So I'm
                # guarding against it here and reporting an appropriate log
                # if it occurs.
                if p_progress_arg:
                    LOGGER.info(message, df_complete * 100, p_progress_arg[0])
                else:
                    LOGGER.info(
                        'p_progress_arg is None df_complete: %s, message: %s',
                        df_complete, message)
                logger_callback.last_time = current_time
                logger_callback.total_time += current_time
        except AttributeError:
            logger_callback.last_time = time.time()
            logger_callback.total_time = 0.0
        except:
            LOGGER.exception("Unhandled error occurred while logging "
                             "progress.  df_complete: %s, p_progress_arg: %s",
                             df_complete, p_progress_arg)

    return logger_callback


def _is_raster_path_band_formatted(raster_path_band):
    """Return true if raster path band is a (str, int) tuple/list."""
    if not isinstance(raster_path_band, (list, tuple)):
        return False
    elif len(raster_path_band) != 2:
        return False
    elif not isinstance(raster_path_band[0], basestring):
        return False
    elif not isinstance(raster_path_band[1], int):
        return False
    else:
        return True


def _make_fft_cache():
    """Create a helper function to remember the last computed fft."""
    def _fft_cache(fshape, xoff, yoff, data_block):
        """Remember the last computed fft.

        Parameters:
            fshape (numpy.ndarray): shape of fft
            xoff,yoff (int): offsets of the data block
            data_block (numpy.ndarray): the 2D array to calculate the FFT
                on if not already calculated.

        Returns:
            fft transformed data_block of fshape size.

        """
        cache_key = (fshape[0], fshape[1], xoff, yoff)
        if cache_key != _fft_cache.key:
            _fft_cache.cache = numpy.fft.rfftn(data_block, fshape)
            _fft_cache.key = cache_key
        return _fft_cache.cache

    _fft_cache.cache = None
    _fft_cache.key = None
    return _fft_cache


def _convolve_2d_worker(
        signal_path_band, kernel_path_band,
        ignore_nodata, normalize_kernel,
        work_queue, write_queue):
    """Worker function to be used by ``convolve_2d``.

    Parameters:
        Parameters:
        signal_path_band (tuple): a 2 tuple of the form
            (filepath to signal raster, band index).
        kernel_path_band (tuple): a 2 tuple of the form
            (filepath to kernel raster, band index).
        ignore_nodata (boolean): If true, any pixels that are equal to
            ``signal_path_band``'s nodata value are not included when
            averaging the convolution filter.
        normalize_kernel (boolean): If true, the result is divided by the
            sum of the kernel.
        work_queue (Queue): will contain (signal_offset, kernel_offset)
            tuples that can be used to read raster blocks directly using
            GDAL ReadAsArray(**offset). Indicates the block to operate on.
        write_queue (Queue): mechanism to pass result back to the writer
            contains a (index_dict, result, mask_result,
                 left_index_raster, right_index_raster,
                 top_index_raster, bottom_index_raster,
                 left_index_result, right_index_result,
                 top_index_result, bottom_index_result) tuple that's used
            for writing and masking.

    Returns:
        None

    """
    signal_raster = gdal.OpenEx(signal_path_band[0], gdal.OF_RASTER)
    kernel_raster = gdal.OpenEx(kernel_path_band[0], gdal.OF_RASTER)
    signal_band = signal_raster.GetRasterBand(signal_path_band[1])
    kernel_band = kernel_raster.GetRasterBand(kernel_path_band[1])

    signal_raster_info = get_raster_info(signal_path_band[0])
    kernel_raster_info = get_raster_info(kernel_path_band[0])

    n_cols_signal, n_rows_signal = signal_raster_info['raster_size']
    n_cols_kernel, n_rows_kernel = kernel_raster_info['raster_size']
    signal_nodata = signal_raster_info['nodata'][0]
    kernel_nodata = kernel_raster_info['nodata'][0]

    mask_result = None  # in case no mask is needed, variable is still defined

    _signal_fft_cache = _make_fft_cache()
    _kernel_fft_cache = _make_fft_cache()
    _mask_fft_cache = _make_fft_cache()

    # calculate the kernel sum for normalization
    kernel_sum = 0.0
    for _, kernel_block in iterblocks(kernel_path_band):
        if kernel_nodata is not None and ignore_nodata:
            kernel_block[numpy.isclose(kernel_block, kernel_nodata)] = 0.0
        kernel_sum += numpy.sum(kernel_block)

    while True:
        payload = work_queue.get()
        if payload is None:
            break

        signal_offset, kernel_offset = payload

        signal_block = signal_band.ReadAsArray(**signal_offset)
        kernel_block = kernel_band.ReadAsArray(**kernel_offset)

        if signal_nodata is not None and ignore_nodata:
            # if we're ignoring nodata, we don't want to add it up in the
            # convolution, so we zero those values out
            signal_nodata_mask = numpy.isclose(signal_block, signal_nodata)
            signal_block[signal_nodata_mask] = 0.0

        left_index_raster = (
            signal_offset['xoff'] - n_cols_kernel // 2 +
            kernel_offset['xoff'])
        right_index_raster = (
            signal_offset['xoff'] - n_cols_kernel // 2 +
            kernel_offset['xoff'] + signal_offset['win_xsize'] +
            kernel_offset['win_xsize'] - 1)
        top_index_raster = (
            signal_offset['yoff'] - n_rows_kernel // 2 +
            kernel_offset['yoff'])
        bottom_index_raster = (
            signal_offset['yoff'] - n_rows_kernel // 2 +
            kernel_offset['yoff'] + signal_offset['win_ysize'] +
            kernel_offset['win_ysize'] - 1)

        # it's possible that the piece of the integrating kernel
        # doesn't affect the final result, if so we should skip
        if (right_index_raster < 0 or
                bottom_index_raster < 0 or
                left_index_raster > n_cols_signal or
                top_index_raster > n_rows_signal):
            continue

        if kernel_nodata is not None and ignore_nodata:
            kernel_block[numpy.isclose(kernel_block, kernel_nodata)] = 0.0

        if normalize_kernel:
            kernel_block /= kernel_sum

        # determine the output convolve shape
        shape = (
            numpy.array(signal_block.shape) +
            numpy.array(kernel_block.shape) - 1)

        # add zero padding so FFT is fast
        fshape = [_next_regular(int(d)) for d in shape]

        signal_fft = _signal_fft_cache(
            fshape, signal_offset['xoff'], signal_offset['yoff'],
            signal_block)
        kernel_fft = _kernel_fft_cache(
            fshape, kernel_offset['xoff'], kernel_offset['yoff'],
            kernel_block)

        # this variable determines the output slice that doesn't include
        # the padded array region made for fast FFTs.
        fslice = tuple([slice(0, int(sz)) for sz in shape])
        # classic FFT convolution
        result = numpy.fft.irfftn(signal_fft * kernel_fft, fshape)[fslice]

        # if we're ignoring nodata, we need to make a convolution of the
        # nodata mask too
        if signal_nodata is not None and ignore_nodata:
            mask_fft = _mask_fft_cache(
                fshape, signal_offset['xoff'], signal_offset['yoff'],
                numpy.where(signal_nodata_mask, 0.0, 1.0))
            mask_result = numpy.fft.irfftn(
                mask_fft * kernel_fft, fshape)[fslice]

        left_index_result = 0
        right_index_result = result.shape[1]
        top_index_result = 0
        bottom_index_result = result.shape[0]

        # we might abut the edge of the raster, clip if so
        if left_index_raster < 0:
            left_index_result = -left_index_raster
            left_index_raster = 0
        if top_index_raster < 0:
            top_index_result = -top_index_raster
            top_index_raster = 0
        if right_index_raster > n_cols_signal:
            right_index_result -= right_index_raster - n_cols_signal
            right_index_raster = n_cols_signal
        if bottom_index_raster > n_rows_signal:
            bottom_index_result -= (
                bottom_index_raster - n_rows_signal)
            bottom_index_raster = n_rows_signal

        # Add result to current output to account for overlapping edges
        index_dict = {
            'xoff': left_index_raster,
            'yoff': top_index_raster,
            'win_xsize': right_index_raster-left_index_raster,
            'win_ysize': bottom_index_raster-top_index_raster
        }

        write_queue.put(
            (index_dict, result, mask_result,
             left_index_raster, right_index_raster,
             top_index_raster, bottom_index_raster,
             left_index_result, right_index_result,
             top_index_result, bottom_index_result))

    # Indicates worker has terminated
    write_queue.put(None)


def _assert_is_valid_pixel_size(target_pixel_size):
    """Return true if ``target_pixel_size`` is a valid 2 element sequence.

    Raises ValueError if not a two element list/tuple and/or the values in
        the sequence are not numerical.

    """
    def _is_number(x):
        """Return true if x is a number."""
        try:
            if isinstance(x, basestring):
                return False
            float(x)
            return True
        except (ValueError, TypeError):
            return False

    if not isinstance(target_pixel_size, (list, tuple)):
        raise ValueError(
            "target_pixel_size is not a tuple, its value was '%s'",
            repr(target_pixel_size))

    if (len(target_pixel_size) != 2 or
            not all([_is_number(x) for x in target_pixel_size])):
        raise ValueError(
            "Invalid value for `target_pixel_size`, expected two numerical "
            "elements, got: %s", repr(target_pixel_size))
    return True<|MERGE_RESOLUTION|>--- conflicted
+++ resolved
@@ -2641,27 +2641,16 @@
             data and does not attempt to read binary data from the raster.
 
     """
-<<<<<<< HEAD
-    raster = gdal.OpenEx(raster_path, gdal.OF_RASTER)
-    if raster is None:
-        raise ValueError("Raster %s could not be opened." % raster_path)
-
-    if band_index_list is None:
-        band_index_list = range(1, raster.RasterCount + 1)
-
-    band_index_list = [
-        raster.GetRasterBand(index) for index in band_index_list]
-
-    block = band_index_list[0].GetBlockSize()
-=======
     if not _is_raster_path_band_formatted(raster_path_band):
         raise ValueError(
             "`raster_path_band` not formatted as expected.  Expects "
             "(path, band_index), received %s" % repr(raster_path_band))
     raster = gdal.OpenEx(raster_path_band[0], gdal.OF_RASTER)
+    if raster is None:
+        raise ValueError(
+            "Raster at %s could not be opened." % raster_path_band[0])
     band = raster.GetRasterBand(raster_path_band[1])
     block = band.GetBlockSize()
->>>>>>> 91314326
     cols_per_block = block[0]
     rows_per_block = block[1]
 
