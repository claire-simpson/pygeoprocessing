--- conflicted
+++ resolved
@@ -62,7 +62,6 @@
             language="c++",
         ),
         Extension(
-<<<<<<< HEAD
             "pygeoprocessing.routing.watershed",
             sources=["src/pygeoprocessing/routing/watershed.pyx"],
             include_dirs=[
@@ -75,15 +74,7 @@
              sources=[
                  'src/pygeoprocessing/geoprocessing_core.pyx'],
              include_dirs=[numpy.get_include()],
-             language="c++")],
-        compiler_directives={'language_level': 2},
-        )
-=======
-            name="pygeoprocessing.geoprocessing_core",
-            sources=[
-                'src/pygeoprocessing/geoprocessing_core.pyx'],
-            include_dirs=[numpy.get_include()],
-            language="c++")
-        ],
->>>>>>> 70693314
+             language="c++"
+        ),
+    ]
 )