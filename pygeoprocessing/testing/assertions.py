# coding=utf-8
"""Assertions for geospatial testing."""

import os
import csv
import logging
import json
import itertools

from osgeo import gdal
from osgeo import ogr
from osgeo import osr
import numpy

from .. import geoprocessing
from . import utils


# TOLERANCE is based on the machine epsilon for single-precision floating-point
# decimal numbers.  See https://en.wikipedia.org/wiki/Machine_epsilon for more
# information on machine epsilons.  This is the default allowable relative
# error due to rounding for our assertions.
TOLERANCE = 1e-09
LOGGER = logging.getLogger('pygeoprocessing.testing.assertions')


def isclose(a, b, rel_tol=TOLERANCE, abs_tol=0.0):
    """Assert that values are equal to the given tolerance.

    Adapted from the python 3.5 standard library based on the
    specification found in PEP485.

    Parameters:
        a (int or float): The first value to test
        b (int or float): The second value to test
        rel_tol (int or float): is the relative tolerance - it is the
            maximum allowed difference between a and b, relative to the
            larger absolute value of a or b. For example, to set a
            tolerance of 5%, pass `rel_tol=0.05`. The default tolerance
            is 1e-09, which assures that the two values are the same
            within about 9 decimal digits. rel_tol must be greater than
            zero.
        abs_tol (float): is the minimum absolute tolerance - useful for
            comparisons near zero. abs_tol must be at least zero.

    Returns:
        A boolean.
    """
    return abs(a-b) <= max(rel_tol * max(abs(a), abs(b)), abs_tol)


def assert_close(value_a, value_b, tolerance, msg=None):
    """
    Assert equality to an absolute tolerance.

    Parameters:
        value_a (int or float): The first value to test.
        value_b (int or float): The second value to test.
        tolerance (int or float): The numerical tolerance.  If
            the values being asserted are any more different than this value,
            AssertionError will be raised.
        msg=None (string or None): The assertion message to use if value_a
            and value_b are not found to be equal out to the target tolerance.

    Returns:
        None.

    Raises:
        AssertionError: Raised when the values are not equal out to the
        desired tolerance.
    """
    if not isclose(value_a, value_b, tolerance):
        if msg is None:
            msg = "{a} != {b} within {tol}".format(
                a=value_a, b=value_b, tol=tolerance)
        raise AssertionError(msg)


def assert_rasters_equal(a_uri, b_uri, tolerance):
    """Assert te equality of rasters a and b out to the given tolerance.

    This assertion method asserts the equality of these raster
    characteristics:
        + Raster height and width

        + The number of layers in the raster

        + Each pixel value, such that the absolute difference between the
            pixels is less than `tolerance`.

        + Projection

    Args:
        a_uri (string): a URI to a GDAL dataset
        b_uri (string): a URI to a GDAL dataset
        tolerance (int or float): the relative tolerance to which
            values should be asserted.  This is a numerical tolerance,
            not the number of places to which a value should be rounded.

    Returns:
        None

    Raises:
        IOError: Raised when one of the input files is not found on disk.

        AssertionError: Raised when the two rasters are found to be not
        equal to each other.

    """
    LOGGER.debug('Asserting datasets A: %s, B: %s', a_uri, b_uri)

    for uri in [a_uri, b_uri]:
        if not os.path.exists(uri):
            raise IOError('File "%s" not found on disk' % uri)

    a_dataset = gdal.Open(a_uri)
    b_dataset = gdal.Open(b_uri)

    try:
        if a_dataset.RasterXSize != b_dataset.RasterXSize:
            raise AssertionError(
                "x dimensions are different a=%s, b=%s" %
                (a_dataset.RasterXSize, b_dataset.RasterXSize))

        if a_dataset.RasterYSize != b_dataset.RasterYSize:
            raise AssertionError(
                "y dimensions are different a=%s, b=%s" %
                (a_dataset.RasterYSize, b_dataset.RasterYSize))

        if a_dataset.RasterCount != b_dataset.RasterCount:
            raise AssertionError(
                "different number of rasters a=%s, b=%s" %
                ((a_dataset.RasterCount, b_dataset.RasterCount)))

        a_sr = osr.SpatialReference()
        a_sr.ImportFromWkt(a_dataset.GetProjection())

        b_sr = osr.SpatialReference()
        b_sr.ImportFromWkt(b_dataset.GetProjection())

        if bool(a_sr.IsSame(b_sr)) is False:
            raise AssertionError('Projections differ: %s != %s' % (
                a_sr.ExportToPrettyWkt(), b_sr.ExportToPrettyWkt()))

        for band_number in range(1, a_dataset.RasterCount + 1):
            a_band = a_dataset.GetRasterBand(band_number)
            b_band = b_dataset.GetRasterBand(band_number)

            a_blocksize = a_band.GetBlockSize()
            b_blocksize = b_band.GetBlockSize()
            if a_blocksize != b_blocksize:
                raise AssertionError(
                    'Block sizes differ for band %s: %s != %s' % (
                        band_number, a_blocksize, b_blocksize))

            for (a_data, a_block), (b_data, b_block) in zip(
                    geoprocessing.iterblocks(a_uri, [band_number]),
                    geoprocessing.iterblocks(b_uri, [band_number])):
                try:
                    numpy.testing.assert_allclose(a_block, b_block,
                                                rtol=tolerance)
                except AssertionError:
                    iterator = numpy.nditer([a_block, b_block],
                                            flags=['multi_index'],
                                            op_flags=['readonly'])
                    while not iterator.finished:
                        col = iterator.multi_index[0]
                        row = iterator.multi_index[1]

                        pixel_a = a_block[iterator.multi_index]
                        pixel_b = b_block[iterator.multi_index]
                        assert_close(
                            pixel_a, pixel_b, tolerance,
                            ('{a_val} != {b_val} at col {col}, '
                            'row {row} within {tol}').format(
                                a_val=pixel_a, b_val=pixel_b, col=col,
                                row=row, tol=tolerance))
                        iterator.iternext()
    finally:
        gdal.Dataset.__swig_destroy__(a_dataset)
        gdal.Dataset.__swig_destroy__(b_dataset)
        a_dataset = None
        b_dataset = None


def assert_vectors_equal(a_uri, b_uri, field_tolerance):
    """Assert that the vectors at a_uri and b_uri are equal to each other.

    This assertion method asserts the equality of these vector
    characteristics:
        + Number of layers in the vector

        + Number of features in each layer

        + Geometry type of the layer

        + Feature geometry type

        + Number of fields in each feature

        + Name of each field

        + Field values for each feature

        + Projection

    Args:
        a_uri (string): a URI to an OGR vector
        b_uri (string): a URI to an OGR vector
        field_tolerance (int or float): The relative numerical tolerance to
            which field values should be asserted.

    Raises:
        IOError: Raised if one of the input files is not found on disk.
        AssertionError: Raised if the vectors are not found to be equal to
        one another.

    Returns
        None
    """
    for uri in [a_uri, b_uri]:
        if not os.path.exists(uri):
            raise IOError('File "%s" not found on disk' % uri)

    shape = ogr.Open(a_uri)
    shape_regression = ogr.Open(b_uri)

    try:
        # Check that the shapefiles have the same number of layers
        layer_count = shape.GetLayerCount()
        layer_count_regression = shape_regression.GetLayerCount()
        if layer_count != layer_count_regression:
            raise AssertionError(
                'Number of vector layers do not match: %s != %s' % (
                    layer_count, layer_count_regression))

        for layer_num in range(layer_count):
            # Get the current layer
            layer = shape.GetLayer(layer_num)
            layer_regression = shape_regression.GetLayer(layer_num)
            # Check that each layer has the same number of features
            feat_count = layer.GetFeatureCount()
            feat_count_regression = layer_regression.GetFeatureCount()
            if feat_count != feat_count_regression:
                raise AssertionError(
                    ('The layers DO NOT have the same number of features'
                    '%s != %s' % (feat_count, feat_count_regression)))

            layer_geom = layer.GetGeomType()
            layer_reg_geom = layer_regression.GetGeomType()
            if layer_geom != layer_reg_geom:

                def _readable_geometry_type(geom_type):
                    """Determine the geometry type from the OGR wkb int.

                    Parameters:
                        geom_type: The result of ogr.Layer.GetGeomType()

                    Returns:
                        A string representation of the feature type.
                    """
                    for attr_name in dir(ogr):
                        if (attr_name.startswith('wkb') and
                                getattr(ogr, attr_name) == geom_type):
                            return attr_name.replace('wkb', '')

                layer_geom_string = _readable_geometry_type(layer_geom)
                layer_reg_geom_string = _readable_geometry_type(layer_reg_geom)
                raise AssertionError(
                    'Layers #%s have different geometry types: %s != %s' % (
                        layer_num, layer_geom_string, layer_reg_geom_string))

            a_sr = layer.GetSpatialRef()
            b_sr = layer_regression.GetSpatialRef()
            if bool(a_sr.IsSame(b_sr)) is False:
                raise AssertionError('Projections differ in layer %s: %s != %s' % (
                    layer_num, a_sr.ExportToPrettyWkt(), b_sr.ExportToPrettyWkt()))

            # Get the first features of the layers and loop through all the
            # features
            feat = layer.GetNextFeature()
            feat_regression = layer_regression.GetNextFeature()
            while feat is not None:
                # Check that the field counts for the features are the same
                layer_def = layer.GetLayerDefn()
                layer_def_regression = layer_regression.GetLayerDefn()
                field_count = layer_def.GetFieldCount()
                field_count_regression = layer_def_regression.GetFieldCount()
                if field_count != field_count_regression:
                    raise AssertionError((
                        'The features DO NOT have the same number of fields in '
                        'layer %s: %s != %s') % (layer_num, field_count,
                                                field_count_regression))

                for fld_index in range(field_count):
                    # Check that the features have the same field values
                    field = feat.GetField(fld_index)
                    field_regression = feat_regression.GetField(fld_index)

                    try:
                        try:
                            float_field = float(field)
                            float_field_regression = float(field_regression)
                            assert_close(float_field, float_field_regression,
                                        field_tolerance)
                        except (ValueError, TypeError):
                            # ValueError happens when strings can't cast to float
                            # TypeError when casting non-string or non-number.
                            if field != field_regression:
                                raise AssertionError
                    except AssertionError:
                        # If we found an AssertionError, raise a more helpful
                        # assertion error mesage here that includes vector
                        # information.
                        raise AssertionError(
                            'Field values %s != %s at index %s in layer %s' % (
                                field, field_regression, fld_index, layer_num))

                    # Check that the features have the same field name
                    field_ref = feat.GetFieldDefnRef(fld_index)
                    field_ref_regression = \
                        feat_regression.GetFieldDefnRef(fld_index)
                    field_name = field_ref.GetNameRef()
                    field_name_regression = field_ref_regression.GetNameRef()
                    if field_name != field_name_regression:
                        raise AssertionError(
                            'Field names %s != %s at index %s in layer %s' % (
                                field_name, field_name_regression, fld_index))

                # Check that the features have the same geometry
                geom = feat.GetGeometryRef()
                geom_regression = feat_regression.GetGeometryRef()

                if bool(geom.Equals(geom_regression)) is False:
                    feature_fid = feat.GetFID()
                    reg_feature_fid = feat_regression.GetFID()
                    raise AssertionError(
                        'Geometries are not equal in feature %s, '
                        'regression feature %s in layer %s') % (
                            feature_fid, reg_feature_fid, layer_num)

                feat = None
                feat_regression = None
                feat = layer.GetNextFeature()
                feat_regression = layer_regression.GetNextFeature()
    finally:
        ogr.DataSource.__swig_destroy__(shape)
        ogr.DataSource.__swig_destroy__(shape_regression)
        shape = None
        shape_regression = None


def assert_csv_equal(a_uri, b_uri, tolerance):
    """Assert the equality of CSV files at a_uri and b_uri.

    Tests if csv files a and b are 'almost equal' to each other on a per
    cell basis.  Numeric cells are asserted to be equal within the given
    tolerance.  Other cell types are asserted to be equal.

    Args:
        a_uri (string): a URI to a csv file
        b_uri (string): a URI to a csv file
        tolerance (int or float): The relative numerical tolerance allowed.

    Raises:
        AssertionError: Raised when the two CSV files are found to be
        different.

    Returns:
        None
    """
    a = open(a_uri, 'rb')
    b = open(b_uri, 'rb')

    reader_a = csv.reader(a)
    reader_b = csv.reader(b)

    for index, (a_row, b_row) in enumerate(zip(reader_a, reader_b)):
        try:
            if a_row != b_row:
                raise AssertionError('Rows differ at row'
                                     '%s: a=%s b=%s' % (index, a_row, b_row))
        except AssertionError:
            for col_index, (a_element, b_element) in enumerate(zip(a_row,
                                                                   b_row)):
                try:
                    a_element = float(a_element)
                    b_element = float(b_element)
                    assert_close(
                        a_element, b_element, tolerance=tolerance,
                        msg=('Values are significantly different at row %s'
                             'col %s: a=%s b=%s' % (index, col_index,
                                                    a_element,
                                                    b_element)))
                except ValueError:
                    # we know for sure they arenot floats, so compare as
                    # non-floats.
                    if a_element != b_element:
                        raise AssertionError(
                            'Elements differ at row %s col%s: a=%s '
                            'b=%s' % (index, col_index, a_element, b_element))


def assert_md5_equal(uri, regression_hash):
    """Assert the MD5sum of a file against a regression MD5sum.

    This method is a convenience method that uses
    ``natcap.invest.testing.digest_file()`` to determine the MD5sum of the
    file located at `uri`.  It is functionally equivalent to calling::

        if digest_file(uri) != '<some md5sum>':
            raise AssertionError

    Regression MD5sums can be calculated for you by using
    ``natcap.invest.testing.digest_file()`` or a system-level md5sum program.

    Args:
        uri (string): a string URI to the file to be tested.
        regression_hash (string): a string md5sum to be tested against.

    Raises:
        AssertionError: Raised when the MD5sum of  the file at `uri`
        differs from the provided regression md5sum hash.

    Returns:
        None
    """
    digested_file = utils.digest_file(uri)
    if digested_file != regression_hash:
        raise AssertionError('MD5 hashes differ: %s != %s' % (digested_file,
                                                              regression_hash))


<<<<<<< HEAD
=======
def assert_archives_equal(archive_1_uri, archive_2_uri):
    """Compare the contents of two archived workspaces against each other.

    Takes two archived workspaces, each generated from
    ``build_regression_archives()``, unzips them and
    compares the resulting workspaces against each other.

    Args:
        archive_1_uri (string): a URI to a .tar.gz workspace archive
        archive_2_uri (string): a URI to a .tar.gz workspace archive

    Raises:
        AssertionError: Raised when the two workspaces are found to be
        different.

    Returns:
        None
    """
    archive_1_folder = geoprocessing.temporary_folder()
    data_storage.extract_archive(archive_1_folder, archive_1_uri)

    archive_2_folder = geoprocessing.temporary_folder()
    data_storage.extract_archive(archive_2_folder, archive_2_uri)

    assert_workspace(archive_1_folder, archive_2_folder)


def assert_workspace(archive_1_folder, archive_2_folder,
                     glob_exclude=''):
    """Check the contents of two folders against each other.

    This method iterates through the contents of each workspace folder and
    verifies that all files exist in both folders.  If this passes, then
    each file is compared against each other using
    ``GISTest.assertFiles()``.

    If one of these workspaces includes files that are known to be
    different between model runs (such as logs, or other files that include
    timestamps), you may wish to specify a glob pattern matching those
    filenames and passing it to `glob_exclude`.

    Args:
        archive_1_folder (string): a uri to a folder on disk
        archive_2_folder (string): a uri to a folder on disk
        glob_exclude (string): a string in glob format representing files to
            ignore

    Raises:
        AssertionError: Raised when the two folders are found to have
        different contents.

    Returns:
        None
    """
    # uncompress the two archives
    archive_1_files = []
    archive_2_files = []
    for files_list, workspace in [
            (archive_1_files, archive_1_folder),
            (archive_2_files, archive_2_folder)]:
        for root, dirs, files in os.walk(workspace):
            root = root.replace(workspace + os.sep, '')
            ignored_files = glob.glob(glob_exclude)
            for filename in files:
                if filename not in ignored_files:
                    full_path = os.path.join(root, filename)
                    files_list.append(full_path)

    archive_1_files = sorted(archive_1_files)
    archive_2_files = sorted(archive_2_files)

    archive_1_size = len(archive_1_files)
    archive_2_size = len(archive_2_files)
    if archive_1_size != archive_2_size:
        # find out which archive had more files.
        archive_1_files = [x.replace(archive_1_folder, '')
                           for x in archive_1_files]
        archive_2_files = [x.replace(archive_2_folder, '')
                           for x in archive_2_files]
        missing_from_archive_1 = list(set(archive_2_files) -
                                      set(archive_1_files))
        missing_from_archive_2 = list(set(archive_1_files) -
                                      set(archive_2_files))
        raise AssertionError('Elements missing from A:%s, from B:%s' %
                             (missing_from_archive_1, missing_from_archive_2))
    else:
        # archives have the same number of files that we care about
        for file_1, file_2 in zip(archive_1_files, archive_2_files):
            file_1_uri = os.path.join(archive_1_folder, file_1)
            file_2_uri = os.path.join(archive_2_folder, file_2)
            LOGGER.debug('Checking %s, %s', file_1, file_2)
            assert_file_contents_equal(file_1_uri, file_2_uri)


>>>>>>> b22e81c3
def assert_json_equal(json_1_uri, json_2_uri):
    """Assert two JSON files against each other.

    The two JSON files provided will be opened, read, and their
    contents will be asserted to be equal.  If the two are found to be
    different, the diff of the two files will be printed.

    Args:
        json_1_uri (string): a uri to a JSON file.
        json_2_uri (string): a uri to a JSON file.

    Raises:
        AssertionError: Raised when the two JSON objects differ.

    Returns:
        None
    """
    dict_1 = json.loads(open(json_1_uri).read())
    dict_2 = json.loads(open(json_2_uri).read())

    if dict_1 != dict_2:
        raise AssertionError('JSON objects differ: %s\n%s' % (dict_1, dict_2))


def assert_text_equal(text_1_uri, text_2_uri):
    """Assert that two text files are equal.

    This comparison is done line-by-line.

    Args:
        text_1_uri (string): a python string uri to a text file.
            Considered the file to be tested.
        text_2_uri (string): a python string uri to a text file.
            Considered the regression file.

    Raises:
        AssertionError: Raised when a line differs in the two files.

    Returns:
        None
    """
    def lines(filepath):
        """Return a generator of lines in the opened file."""
        with open(filepath, 'rb') as opened_file:
            for line in opened_file:
                yield line

    for index, (a_line, b_line) in enumerate(itertools.izip(
            lines(text_1_uri), lines(text_2_uri))):
        if a_line != b_line:
            raise AssertionError('Line %s in %s does not match regression '
                                 'file %s. Output  "%s" Regression "%s"' % (
                                     index, text_1_uri, text_2_uri, a_line,
                                     b_line))


def assert_checksums_equal(checksum_file, base_folder=None):
    """Assert all files in the `checksum_file` have the same checksum.

    Checksum files could be created by
    `pygeoprocessing.testing.utils.checksum_folder()`, but this function
    may also assert the output of GNU `md5sum` or BSD `md5`.  Either format
    (GNU or BSD) may be provided as input to this assertion function.
    Any files not included in `checksum_file` are ignored.

    Parameters:
        checksum_file (string): the path to the snapshot file to use.
        base_folder=None (string or None): the folder to refer to as the base
            path for files in the `checksum_file`.  If `None`, the current
            working directory will be used.

    Raises:
        AssertionError: when a nonmatching md5sum is found.
    """
    if base_folder is None:
        base_folder = os.getcwd()

    snapshot = open(checksum_file)
    env_params = {}
    for line in snapshot:
        # environment parameters are recorded as comments.
        if line.startswith('#'):
            name, value = line.split('=')
            name = name.replace('#', '').strip()
            env_params[name.strip()] = value.strip()
        else:
            break

    files = {}
    for line in snapshot:
        split_line = line.strip().split(' ')
        if line[0] == 'MD5':
            # we're reading a BSD-style checksum file (formatted like this):
            # MD5 (filename) = md5sum
            md5sum = split_line[3]
            filename = split_line[1].replace(')', '').replace('(', '')
        else:
            # We're reading a GNU-style checksum file (formatted like this):
            # md5sum  filename
            md5sum = split_line[0]
            filename = split_line[2]

        files[filename] = md5sum

    missing_files = []
    nonmatching_files = []
    for filepath, expected_md5sum in files.iteritems():
        full_filepath = os.path.join(base_folder, filepath)
        try:
            current_md5sum = utils.digest_file(full_filepath)
        except IOError:
            # When the file we're looking for doesn't exist
            # Keep around for reporting missing files later.
            missing_files.append(full_filepath)
            continue

        if current_md5sum != expected_md5sum:
            nonmatching_files.append(filepath)

    if len(missing_files) != 0:
        if len(missing_files) == len(files):
            raise AssertionError((
                'All files recorded in the snapshot are missing.  Are you '
                'testing against the right folder?  Testing {test_dir}. '
                'Snapshot taken from {snap_dir}.').format(
                    test_dir=base_folder,
                    snap_dir=env_params['orig_workspace']))
        raise AssertionError(
            ('{num_missing} files out of {num_files} are '
             'missing.').format(num_missing=len(missing_files),
                                num_files=len(files)))

    if len(nonmatching_files) != 0:
        raise AssertionError((
            '{num_err} files out of {num_files} have differing '
            'md5sums: {files}').format(num_err=len(nonmatching_files),
                                       num_files=len(files),
                                       files=nonmatching_files))<|MERGE_RESOLUTION|>--- conflicted
+++ resolved
@@ -431,103 +431,6 @@
                                                               regression_hash))
 
 
-<<<<<<< HEAD
-=======
-def assert_archives_equal(archive_1_uri, archive_2_uri):
-    """Compare the contents of two archived workspaces against each other.
-
-    Takes two archived workspaces, each generated from
-    ``build_regression_archives()``, unzips them and
-    compares the resulting workspaces against each other.
-
-    Args:
-        archive_1_uri (string): a URI to a .tar.gz workspace archive
-        archive_2_uri (string): a URI to a .tar.gz workspace archive
-
-    Raises:
-        AssertionError: Raised when the two workspaces are found to be
-        different.
-
-    Returns:
-        None
-    """
-    archive_1_folder = geoprocessing.temporary_folder()
-    data_storage.extract_archive(archive_1_folder, archive_1_uri)
-
-    archive_2_folder = geoprocessing.temporary_folder()
-    data_storage.extract_archive(archive_2_folder, archive_2_uri)
-
-    assert_workspace(archive_1_folder, archive_2_folder)
-
-
-def assert_workspace(archive_1_folder, archive_2_folder,
-                     glob_exclude=''):
-    """Check the contents of two folders against each other.
-
-    This method iterates through the contents of each workspace folder and
-    verifies that all files exist in both folders.  If this passes, then
-    each file is compared against each other using
-    ``GISTest.assertFiles()``.
-
-    If one of these workspaces includes files that are known to be
-    different between model runs (such as logs, or other files that include
-    timestamps), you may wish to specify a glob pattern matching those
-    filenames and passing it to `glob_exclude`.
-
-    Args:
-        archive_1_folder (string): a uri to a folder on disk
-        archive_2_folder (string): a uri to a folder on disk
-        glob_exclude (string): a string in glob format representing files to
-            ignore
-
-    Raises:
-        AssertionError: Raised when the two folders are found to have
-        different contents.
-
-    Returns:
-        None
-    """
-    # uncompress the two archives
-    archive_1_files = []
-    archive_2_files = []
-    for files_list, workspace in [
-            (archive_1_files, archive_1_folder),
-            (archive_2_files, archive_2_folder)]:
-        for root, dirs, files in os.walk(workspace):
-            root = root.replace(workspace + os.sep, '')
-            ignored_files = glob.glob(glob_exclude)
-            for filename in files:
-                if filename not in ignored_files:
-                    full_path = os.path.join(root, filename)
-                    files_list.append(full_path)
-
-    archive_1_files = sorted(archive_1_files)
-    archive_2_files = sorted(archive_2_files)
-
-    archive_1_size = len(archive_1_files)
-    archive_2_size = len(archive_2_files)
-    if archive_1_size != archive_2_size:
-        # find out which archive had more files.
-        archive_1_files = [x.replace(archive_1_folder, '')
-                           for x in archive_1_files]
-        archive_2_files = [x.replace(archive_2_folder, '')
-                           for x in archive_2_files]
-        missing_from_archive_1 = list(set(archive_2_files) -
-                                      set(archive_1_files))
-        missing_from_archive_2 = list(set(archive_1_files) -
-                                      set(archive_2_files))
-        raise AssertionError('Elements missing from A:%s, from B:%s' %
-                             (missing_from_archive_1, missing_from_archive_2))
-    else:
-        # archives have the same number of files that we care about
-        for file_1, file_2 in zip(archive_1_files, archive_2_files):
-            file_1_uri = os.path.join(archive_1_folder, file_1)
-            file_2_uri = os.path.join(archive_2_folder, file_2)
-            LOGGER.debug('Checking %s, %s', file_1, file_2)
-            assert_file_contents_equal(file_1_uri, file_2_uri)
-
-
->>>>>>> b22e81c3
 def assert_json_equal(json_1_uri, json_2_uri):
     """Assert two JSON files against each other.
 
