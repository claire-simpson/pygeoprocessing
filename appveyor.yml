# Adapted from https://packaging.python.org/guides/supporting-windows-using-appveyor/
#
image: "Visual Studio 2015"

skip_non_tags: false  # we want to build untagged revisions.

environment:
  GCLOUD_WHLS: "https://storage.googleapis.com/natcap-build-dependencies/python-win32"
  PIP_INSTALL: "pip install --extra-index-url pypi.naturalcapitalproject.org --tristed-host pypi.naturalcapitalproject.org"

  matrix:
    # For Python versions available on Appveyor, see
    # https://www.appveyor.com/docs/windows-images-software/#python

    - PYTHON: "C:\\Python27"
      TOXENV: "py27"

    - PYTHON: "C:\\Python36"
      TOXENV: "py36"

    - PYTHON: "C:\\Python37"
      TOXENV: "py37"

    - PYTHON: "C:\\Python27-x64"
      TOXENV: "py27"

    - PYTHON: "C:\\Python36-x64"
      TOXENV: "py36"

    - PYTHON: "C:\\Python37-x64"
      TOXENV: "py37"

install:
    # We need wheel installed to build wheels
<<<<<<< HEAD
    - "%PYTHON%\\python.exe -m pip install --upgrade pip"
    - "%PYTHON%\\python.exe -m %PIP_INSTALL% gdal shapely rtree tox wheel -r requirements.txt"
=======
    - "%PYTHON%\\python.exe -m pip install wheel"
    - "%PYTHON%\\python.exe -m pip install pipwin"
    - '%PYTHON%\\python.exe -m pipwin install "gdal<=2.9"'
    - "%PYTHON%\\python.exe -m pipwin install shapely"
    - "%PYTHON%\\python.exe -m pipwin install rtree"
    - "%PYTHON%\\python.exe -m pip install tox -r requirements.txt"
    # setup.py install before running tox due to https://github.com/pypa/pip/issues/6558
>>>>>>> 0f715c98
    - "%PYTHON%\\python.exe setup.py install"

build: off

test_script:
    - "%PYTHON%\\python.exe -m tox -vv --sitepackages -e %TOXENV%"

after_test:
    # This step builds your wheels for artifacts
    - "%PYTHON%\\python.exe setup.py bdist_wheel"

artifacts:
    # bdist_wheel puts your built wheel in the dist directory
    - path: dist\*

# Cache-related items adapted from pyinstaller appveyor configuration.
# https://github.com/pyinstaller/pyinstaller/blob/develop/appveyor.yml
cache:
  # Cache downloaded pip, pipwin packages and built wheels.
  - '%LOCALAPPDATA%\pip\Cache\http'
  - '%LOCALAPPDATA%\pip\Cache\wheels'
  - '%HOMEPATH%\pipwin'

on_finish:
  # Remove old or huge cache files to hopefully not exceed the 1GB cache limit.
  #
  # If the cache limit is reached, the cache will not be updated (of not even
  # created in the first run). So this is a trade of between keeping the cache
  # current and having a cache at all.
  - C:\cygwin\bin\find "%LOCALAPPDATA%\pip" -type f -mtime +360 -delete
  - C:\cygwin\bin\find "%LOCALAPPDATA%\pip" -empty -delete
  # Show size of cache
  - C:\cygwin\bin\du -hs "%LOCALAPPDATA%\pip\Cache"
<|MERGE_RESOLUTION|>--- conflicted
+++ resolved
@@ -1,79 +1,70 @@
-# Adapted from https://packaging.python.org/guides/supporting-windows-using-appveyor/
-#
-image: "Visual Studio 2015"
-
-skip_non_tags: false  # we want to build untagged revisions.
-
-environment:
-  GCLOUD_WHLS: "https://storage.googleapis.com/natcap-build-dependencies/python-win32"
-  PIP_INSTALL: "pip install --extra-index-url pypi.naturalcapitalproject.org --tristed-host pypi.naturalcapitalproject.org"
-
-  matrix:
-    # For Python versions available on Appveyor, see
-    # https://www.appveyor.com/docs/windows-images-software/#python
-
-    - PYTHON: "C:\\Python27"
-      TOXENV: "py27"
-
-    - PYTHON: "C:\\Python36"
-      TOXENV: "py36"
-
-    - PYTHON: "C:\\Python37"
-      TOXENV: "py37"
-
-    - PYTHON: "C:\\Python27-x64"
-      TOXENV: "py27"
-
-    - PYTHON: "C:\\Python36-x64"
-      TOXENV: "py36"
-
-    - PYTHON: "C:\\Python37-x64"
-      TOXENV: "py37"
-
-install:
-    # We need wheel installed to build wheels
-<<<<<<< HEAD
-    - "%PYTHON%\\python.exe -m pip install --upgrade pip"
-    - "%PYTHON%\\python.exe -m %PIP_INSTALL% gdal shapely rtree tox wheel -r requirements.txt"
-=======
-    - "%PYTHON%\\python.exe -m pip install wheel"
-    - "%PYTHON%\\python.exe -m pip install pipwin"
-    - '%PYTHON%\\python.exe -m pipwin install "gdal<=2.9"'
-    - "%PYTHON%\\python.exe -m pipwin install shapely"
-    - "%PYTHON%\\python.exe -m pipwin install rtree"
-    - "%PYTHON%\\python.exe -m pip install tox -r requirements.txt"
-    # setup.py install before running tox due to https://github.com/pypa/pip/issues/6558
->>>>>>> 0f715c98
-    - "%PYTHON%\\python.exe setup.py install"
-
-build: off
-
-test_script:
-    - "%PYTHON%\\python.exe -m tox -vv --sitepackages -e %TOXENV%"
-
-after_test:
-    # This step builds your wheels for artifacts
-    - "%PYTHON%\\python.exe setup.py bdist_wheel"
-
-artifacts:
-    # bdist_wheel puts your built wheel in the dist directory
-    - path: dist\*
-
-# Cache-related items adapted from pyinstaller appveyor configuration.
-# https://github.com/pyinstaller/pyinstaller/blob/develop/appveyor.yml
-cache:
-  # Cache downloaded pip, pipwin packages and built wheels.
-  - '%LOCALAPPDATA%\pip\Cache\http'
-  - '%LOCALAPPDATA%\pip\Cache\wheels'
-  - '%HOMEPATH%\pipwin'
-
-on_finish:
-  # Remove old or huge cache files to hopefully not exceed the 1GB cache limit.
-  #
-  # If the cache limit is reached, the cache will not be updated (of not even
-  # created in the first run). So this is a trade of between keeping the cache
-  # current and having a cache at all.
-  - C:\cygwin\bin\find "%LOCALAPPDATA%\pip" -type f -mtime +360 -delete
-  - C:\cygwin\bin\find "%LOCALAPPDATA%\pip" -empty -delete
-  # Show size of cache
-  - C:\cygwin\bin\du -hs "%LOCALAPPDATA%\pip\Cache"
+# Adapted from https://packaging.python.org/guides/supporting-windows-using-appveyor/
+#
+image: "Visual Studio 2015"
+
+skip_non_tags: false  # we want to build untagged revisions.
+
+environment:
+  GCLOUD_WHLS: "https://storage.googleapis.com/natcap-build-dependencies/python-win32"
+  PIP_INSTALL: "pip install --extra-index-url pypi.naturalcapitalproject.org --tristed-host pypi.naturalcapitalproject.org"
+
+  matrix:
+    # For Python versions available on Appveyor, see
+    # https://www.appveyor.com/docs/windows-images-software/#python
+
+    - PYTHON: "C:\\Python27"
+      TOXENV: "py27"
+
+    - PYTHON: "C:\\Python36"
+      TOXENV: "py36"
+
+    - PYTHON: "C:\\Python37"
+      TOXENV: "py37"
+
+    - PYTHON: "C:\\Python27-x64"
+      TOXENV: "py27"
+
+    - PYTHON: "C:\\Python36-x64"
+      TOXENV: "py36"
+
+    - PYTHON: "C:\\Python37-x64"
+      TOXENV: "py37"
+
+install:
+    # We need wheel installed to build wheels
+    - "%PYTHON%\\python.exe -m pip install --upgrade pip"
+    - '%PYTHON%\\python.exe -m %PIP_INSTALL% "gdal<3" shapely rtree tox wheel -r requirements.txt'
+    # setup.py install before running tox due to https://github.com/pypa/pip/issues/6558
+    - "%PYTHON%\\python.exe setup.py install"
+
+build: off
+
+test_script:
+    - "%PYTHON%\\python.exe -m tox -vv --sitepackages -e %TOXENV%"
+
+after_test:
+    # This step builds your wheels for artifacts
+    - "%PYTHON%\\python.exe setup.py bdist_wheel"
+
+artifacts:
+    # bdist_wheel puts your built wheel in the dist directory
+    - path: dist\*
+
+# Cache-related items adapted from pyinstaller appveyor configuration.
+# https://github.com/pyinstaller/pyinstaller/blob/develop/appveyor.yml
+cache:
+  # Cache downloaded pip, pipwin packages and built wheels.
+  - '%LOCALAPPDATA%\pip\Cache\http'
+  - '%LOCALAPPDATA%\pip\Cache\wheels'
+  - '%HOMEPATH%\pipwin'
+
+on_finish:
+  # Remove old or huge cache files to hopefully not exceed the 1GB cache limit.
+  #
+  # If the cache limit is reached, the cache will not be updated (of not even
+  # created in the first run). So this is a trade of between keeping the cache
+  # current and having a cache at all.
+  - C:\cygwin\bin\find "%LOCALAPPDATA%\pip" -type f -mtime +360 -delete
+  - C:\cygwin\bin\find "%LOCALAPPDATA%\pip" -empty -delete
+  # Show size of cache
+  - C:\cygwin\bin\du -hs "%LOCALAPPDATA%\pip\Cache"